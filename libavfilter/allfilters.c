/*
 * filter registration
 * Copyright (c) 2008 Vitor Sessak
 *
 * This file is part of FFmpeg.
 *
 * FFmpeg is free software; you can redistribute it and/or
 * modify it under the terms of the GNU Lesser General Public
 * License as published by the Free Software Foundation; either
 * version 2.1 of the License, or (at your option) any later version.
 *
 * FFmpeg is distributed in the hope that it will be useful,
 * but WITHOUT ANY WARRANTY; without even the implied warranty of
 * MERCHANTABILITY or FITNESS FOR A PARTICULAR PURPOSE.  See the GNU
 * Lesser General Public License for more details.
 *
 * You should have received a copy of the GNU Lesser General Public
 * License along with FFmpeg; if not, write to the Free Software
 * Foundation, Inc., 51 Franklin Street, Fifth Floor, Boston, MA 02110-1301 USA
 */

#include "avfilter.h"


#define REGISTER_FILTER(X,x,y) { \
          extern AVFilter avfilter_##y##_##x ; \
          if(CONFIG_##X##_FILTER )  avfilter_register(&avfilter_##y##_##x ); }

void avfilter_register_all(void)
{
    static int initialized;

    if (initialized)
        return;
    initialized = 1;

    REGISTER_FILTER (ACONVERT,    aconvert,    af);
    REGISTER_FILTER (AFORMAT,     aformat,     af);
    REGISTER_FILTER (AMERGE,      amerge,      af);
    REGISTER_FILTER (AMIX,        amix,        af);
    REGISTER_FILTER (ANULL,       anull,       af);
    REGISTER_FILTER (ARESAMPLE,   aresample,   af);
    REGISTER_FILTER (ASHOWINFO,   ashowinfo,   af);
    REGISTER_FILTER (ASPLIT,      asplit,      af);
    REGISTER_FILTER (ASTREAMSYNC, astreamsync, af);
    REGISTER_FILTER (ASYNCTS,     asyncts,     af);
<<<<<<< HEAD
    REGISTER_FILTER (EARWAX,      earwax,      af);
    REGISTER_FILTER (PAN,         pan,         af);
    REGISTER_FILTER (SILENCEDETECT, silencedetect, af);
    REGISTER_FILTER (VOLUME,      volume,      af);
=======
    REGISTER_FILTER (CHANNELSPLIT,channelsplit,af);
>>>>>>> 8517e9c4
    REGISTER_FILTER (RESAMPLE,    resample,    af);

    REGISTER_FILTER (AEVALSRC,    aevalsrc,    asrc);
    REGISTER_FILTER (AMOVIE,      amovie,      asrc);
    REGISTER_FILTER (ANULLSRC,    anullsrc,    asrc);

    REGISTER_FILTER (ABUFFERSINK, abuffersink, asink);
    REGISTER_FILTER (ANULLSINK,   anullsink,   asink);

    REGISTER_FILTER (ASS,         ass,         vf);
    REGISTER_FILTER (BBOX,        bbox,        vf);
    REGISTER_FILTER (BLACKDETECT, blackdetect, vf);
    REGISTER_FILTER (BLACKFRAME,  blackframe,  vf);
    REGISTER_FILTER (BOXBLUR,     boxblur,     vf);
    REGISTER_FILTER (COLORMATRIX, colormatrix, vf);
    REGISTER_FILTER (COPY,        copy,        vf);
    REGISTER_FILTER (CROP,        crop,        vf);
    REGISTER_FILTER (CROPDETECT,  cropdetect,  vf);
    REGISTER_FILTER (DELOGO,      delogo,      vf);
    REGISTER_FILTER (DESHAKE,     deshake,     vf);
    REGISTER_FILTER (DRAWBOX,     drawbox,     vf);
    REGISTER_FILTER (DRAWTEXT,    drawtext,    vf);
    REGISTER_FILTER (FADE,        fade,        vf);
    REGISTER_FILTER (FIELDORDER,  fieldorder,  vf);
    REGISTER_FILTER (FIFO,        fifo,        vf);
    REGISTER_FILTER (FORMAT,      format,      vf);
    REGISTER_FILTER (FPS,         fps,         vf);
    REGISTER_FILTER (FREI0R,      frei0r,      vf);
    REGISTER_FILTER (GRADFUN,     gradfun,     vf);
    REGISTER_FILTER (HFLIP,       hflip,       vf);
    REGISTER_FILTER (HQDN3D,      hqdn3d,      vf);
    REGISTER_FILTER (IDET,        idet,        vf);
    REGISTER_FILTER (LUT,         lut,         vf);
    REGISTER_FILTER (LUTRGB,      lutrgb,      vf);
    REGISTER_FILTER (LUTYUV,      lutyuv,      vf);
    REGISTER_FILTER (MP,          mp,          vf);
    REGISTER_FILTER (NEGATE,      negate,      vf);
    REGISTER_FILTER (NOFORMAT,    noformat,    vf);
    REGISTER_FILTER (NULL,        null,        vf);
    REGISTER_FILTER (OCV,         ocv,         vf);
    REGISTER_FILTER (OVERLAY,     overlay,     vf);
    REGISTER_FILTER (PAD,         pad,         vf);
    REGISTER_FILTER (PIXDESCTEST, pixdesctest, vf);
<<<<<<< HEAD
    REGISTER_FILTER (REMOVELOGO,  removelogo,  vf);
=======
    REGISTER_FILTER (SCALE,       scale,       vf);
>>>>>>> 8517e9c4
    REGISTER_FILTER (SELECT,      select,      vf);
    REGISTER_FILTER (SETDAR,      setdar,      vf);
    REGISTER_FILTER (SETFIELD,    setfield,    vf);
    REGISTER_FILTER (SETPTS,      setpts,      vf);
    REGISTER_FILTER (SETSAR,      setsar,      vf);
    REGISTER_FILTER (SETTB,       settb,       vf);
    REGISTER_FILTER (SHOWINFO,    showinfo,    vf);
    REGISTER_FILTER (SLICIFY,     slicify,     vf);
    REGISTER_FILTER (SPLIT,       split,       vf);
    REGISTER_FILTER (SUPER2XSAI,  super2xsai,  vf);
    REGISTER_FILTER (SWAPUV,      swapuv,      vf);
    REGISTER_FILTER (THUMBNAIL,   thumbnail,   vf);
    REGISTER_FILTER (TILE,        tile,        vf);
    REGISTER_FILTER (TINTERLACE,  tinterlace,  vf);
    REGISTER_FILTER (TRANSPOSE,   transpose,   vf);
    REGISTER_FILTER (UNSHARP,     unsharp,     vf);
    REGISTER_FILTER (VFLIP,       vflip,       vf);
    REGISTER_FILTER (YADIF,       yadif,       vf);

    REGISTER_FILTER (CELLAUTO,    cellauto,    vsrc);
    REGISTER_FILTER (COLOR,       color,       vsrc);
    REGISTER_FILTER (FREI0R,      frei0r_src,  vsrc);
    REGISTER_FILTER (LIFE,        life,        vsrc);
    REGISTER_FILTER (MANDELBROT,  mandelbrot,  vsrc);
    REGISTER_FILTER (MOVIE,       movie,       vsrc);
    REGISTER_FILTER (MPTESTSRC,   mptestsrc,   vsrc);
    REGISTER_FILTER (NULLSRC,     nullsrc,     vsrc);
    REGISTER_FILTER (RGBTESTSRC,  rgbtestsrc,  vsrc);
    REGISTER_FILTER (TESTSRC,     testsrc,     vsrc);

    REGISTER_FILTER (BUFFERSINK,  buffersink,  vsink);
    REGISTER_FILTER (NULLSINK,    nullsink,    vsink);

    /* those filters are part of public or internal API => registered
     * unconditionally */
    {
        extern AVFilter avfilter_vsrc_buffer;
        avfilter_register(&avfilter_vsrc_buffer);
    }
    {
        extern AVFilter avfilter_asrc_abuffer;
        avfilter_register(&avfilter_asrc_abuffer);
    }
    {
        extern AVFilter avfilter_vsink_buffer;
        avfilter_register(&avfilter_vsink_buffer);
    }
    {
        extern AVFilter avfilter_asink_abuffer;
        avfilter_register(&avfilter_asink_abuffer);
    }
}<|MERGE_RESOLUTION|>--- conflicted
+++ resolved
@@ -44,14 +44,11 @@
     REGISTER_FILTER (ASPLIT,      asplit,      af);
     REGISTER_FILTER (ASTREAMSYNC, astreamsync, af);
     REGISTER_FILTER (ASYNCTS,     asyncts,     af);
-<<<<<<< HEAD
+    REGISTER_FILTER (CHANNELSPLIT,channelsplit,af);
     REGISTER_FILTER (EARWAX,      earwax,      af);
     REGISTER_FILTER (PAN,         pan,         af);
     REGISTER_FILTER (SILENCEDETECT, silencedetect, af);
     REGISTER_FILTER (VOLUME,      volume,      af);
-=======
-    REGISTER_FILTER (CHANNELSPLIT,channelsplit,af);
->>>>>>> 8517e9c4
     REGISTER_FILTER (RESAMPLE,    resample,    af);
 
     REGISTER_FILTER (AEVALSRC,    aevalsrc,    asrc);
@@ -95,11 +92,8 @@
     REGISTER_FILTER (OVERLAY,     overlay,     vf);
     REGISTER_FILTER (PAD,         pad,         vf);
     REGISTER_FILTER (PIXDESCTEST, pixdesctest, vf);
-<<<<<<< HEAD
     REGISTER_FILTER (REMOVELOGO,  removelogo,  vf);
-=======
     REGISTER_FILTER (SCALE,       scale,       vf);
->>>>>>> 8517e9c4
     REGISTER_FILTER (SELECT,      select,      vf);
     REGISTER_FILTER (SETDAR,      setdar,      vf);
     REGISTER_FILTER (SETFIELD,    setfield,    vf);
