--- conflicted
+++ resolved
@@ -25,11 +25,8 @@
 
 #include "libavutil/pixdesc.h"
 #include "avfilter.h"
-<<<<<<< HEAD
 #include "internal.h"
-=======
 #include "formats.h"
->>>>>>> ecf79c4d
 #include "video.h"
 
 typedef struct {
@@ -91,11 +88,7 @@
 #if CONFIG_FORMAT_FILTER
 static int query_formats_format(AVFilterContext *ctx)
 {
-<<<<<<< HEAD
-    avfilter_set_common_pixel_formats(ctx, make_format_list(ctx->priv, 1));
-=======
     ff_set_common_formats(ctx, make_format_list(ctx->priv, 1));
->>>>>>> ecf79c4d
     return 0;
 }
 
@@ -125,11 +118,7 @@
 #if CONFIG_NOFORMAT_FILTER
 static int query_formats_noformat(AVFilterContext *ctx)
 {
-<<<<<<< HEAD
-    avfilter_set_common_pixel_formats(ctx, make_format_list(ctx->priv, 0));
-=======
     ff_set_common_formats(ctx, make_format_list(ctx->priv, 0));
->>>>>>> ecf79c4d
     return 0;
 }
 
