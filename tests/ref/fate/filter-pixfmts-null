<<<<<<< HEAD
0bgr                7211d3bdeafda12a27b6c586f56369e8
0rgb                dc534ffbcf7b02007a245e6af5bc0bf7
abgr                0d93666da1532ca69c1a3e2ee0248430
argb                86f5041b9245930bc6977d4f2babf74d
bgr0                914c5750b13f79908c23d2621bc5d171
bgr24               fd0c957cabb399b3dda29e1190e6cfac
bgr444be            96d828ff1ea24858100e0afcef6f6201
bgr444le            5a43d10a7890378368073be08141f967
bgr48be             65986a0555423c910db4820732565a5e
bgr48le             3050e56ee66fa61d8dd88b12f4b2f956
bgr4_byte           6d8ea0cb6b4cadace60222063a847630
bgr555be            90ffbd6a7850f25253977aecf84e229e
bgr555le            9f800958e9c238c9441fef9799ab2a8d
bgr565be            0e7c46857a3bebc2e3bb77ae68cc0bad
bgr565le            31c0b9b6bc009a4bfa4421c3bbb2ff39
bgr8                775803c35cf19b2fc84f537ce5a7e262
bgra                020a3623e3ad6ea398d6adfcba9e510c
bgra64be            ce8e864307b8f11d1bc4a92f3384416b
bgra64le            fa2e6435c1f7f498d5714898e120dd89
gbrap               dcf43e62881e69a873382c12d3afe0a4
gbrp                78a26e285e0f6ee73f37d70621e659fe
gbrp10be            d325f4f209bf460f8ff7d37bc51978dd
gbrp10le            c2328ae0384eeb34b1ac83726b385f46
gbrp12be            8aa22995644b2796ecafc10dec5f3bd8
gbrp12le            df4badcfdf6701e03809ef5a278297b8
gbrp14be            a02a13caee9af458c5039c697ab896a6
gbrp14le            4f521b6e69078bd0eca8dfcfde0f6ef6
gbrp9be             397280799d9e78f48670664491e62524
gbrp9le             dbf020fa8423e170f2624ddba9f2c945
gray                19ae78946e6acc3b552daa61b44a8ca1
gray16be            2665aebcabc71b30a2252308b1335a81
gray16le            f35d7d9b8cac96c5ac25c2cd4b42443b
monob               d2b84b01179f38ce59a7050064d42289
monow               550a446b7900a42990d76befca7f08a0
nv12                18aaac3efcb2e389bfa2ade34b917634
nv21                cb3b54dcc21c72943d496e6368b0c00b
pal8                5ad4084b953f16007faf99f366b2ecae
rgb0                1cb89a77512524197ae6495dc7206a7b
rgb24               273cfae99e5951d567f230beec3e3eeb
rgb444be            d90556c864a78c45ca9e2c27130067cd
rgb444le            fe271368f267be87eb8f5b46335ba6dc
rgb48be             434c2ce989de629050e53e820b6929b6
rgb48le             e04c4a36ea9f9c5624ebd56463b593fe
rgb4_byte           77c49fda8c97ffc25678d8a51f7056ca
rgb555be            cb820a51149ba9944480bad7e1260abc
rgb555le            dc18e2fec8f39ebfd5b479fa6c5fe717
rgb565be            0a7a10645295397cd6cbd6eadce71c8e
rgb565le            7454e27a0e2c2c37c67e5361a82dd445
rgb8                7b602ac8a68dd95ad639f741be805a0d
rgba                283a6115965814470d50f11bf197c5fe
rgba64be            a00ce626e8c94dcc2ebd7b95d7a7d43b
rgba64le            50932da874a5063a595a9428edb187fe
uyvy422             2d479ff414d1c94bf506e48c86f66a02
xyz12be             ff515a5c7277e411c0bf3c8f26d02de8
xyz12le             63f383905675fd3306a329eb89d6d0f8
yuv410p             242e22aa812c1db8bff7f8132fb1f6da
yuv411p             9305f8baa6ab955566fbee34391734b3
yuv420p             005e6ddc8a5daf11cf866a1ec76c2572
yuv420p10be         ac1b6e1050f39464703e78a2ffc1913a
yuv420p10le         5c158075ae335e6bbf4cd3be29bbb62a
yuv420p12be         6a53755f72b37b2a264387dd5604b431
yuv420p12le         174eb0b1aa668d517c13d6e397577cf9
yuv420p14be         ea8399e9ef8b6aa033ad2f5d6dca0473
yuv420p14le         a63fb4dfb6a7db44a5fd7f35d39d9032
yuv420p16be         fa7a59892b9d15f6e41c24e5f348f303
yuv420p16le         5b75c822b20189bb0859b05bcf241aec
yuv420p9be          d5dabd911d09c9e8fa01fe284dcfd4d6
yuv420p9le          eb1f57241a76ae5d65228adb3aede871
yuv422p             5afc9b0f6c5cef4a7d0543c03d0fc8a4
yuv422p10be         b83a73824cf37922faa84227ca151b83
yuv422p10le         64e51f718442560814e74dd1e01d6c94
yuv422p12be         460ce0ef46387d0ee667664e72dfe6d0
yuv422p12le         687856619666bc8f8bc6a8e91f7c4e95
yuv422p14be         461184df05416126fec7c5d2fbad3876
yuv422p14le         e180b189ef2f8448c681d02b478e56cd
yuv422p16be         332fba636d33aea23514392d80602a96
yuv422p16le         5d8e26fbbc8f25576065106c8820d56a
yuv422p9be          e3b364350da35d2ffd431665ed9d3592
yuv422p9le          0f21976b77781cada504f690d7dc6c15
yuv440p             e6754959dfd9631f2dc1682fa71aa4e0
yuv440p10be         8bc503265081c9dc9890f95aa7a94000
yuv440p10le         84740bc888a73215a8487c6d2cabab37
yuv440p12be         0da181b349062381436c002ee72be5f9
yuv440p12le         682997272e77063a2e260a2c483b3306
yuv444p             db3ad634aea336663a2f5c2475b95410
yuv444p10be         e341efd871b34308831113f4b2ff29f9
yuv444p10le         f9666d63623e0d7dceda1a17202579cf
yuv444p12be         151c0e12d45ddf475a293cf9eee4c224
yuv444p12le         e0da5848e54c3ba0dbfa0414ff4a47f3
yuv444p14be         83d2420dc82158274425c6ea5e396dbf
yuv444p14le         155753892ad8a8957df50033fd21fecb
yuv444p16be         6bb40952bd87aaaf2938cfadd1017a79
yuv444p16le         9be8c3ca67cb8a778d39c087f008d8c0
yuv444p9be          5a54227a9e1e12fd297e36e1e9361c52
yuv444p9le          faeeb7f3ff5efc51975d48d49f4ced5d
yuva420p            7b609ede889454d2b89b184c290e9e32
yuva420p10be        4a0ab3165ccc5cde5f4ef9c27e8ccf82
yuva420p10le        8fbcc6200060e0710e5a824b86c9c219
yuva420p16be        d149e664c8fce03192d78279472ae2c3
yuva420p16le        11b9f6b757f98fd4a442983bca8945b1
yuva420p9be         0aae288a080fb0acfac23610b2d30111
yuva420p9le         fb67be28488cb722d4aea6fe3fdaaa16
yuva422p            88c582f7c6d7c123198fb707aad2d5b0
yuva422p10be        465ec369d7e47a71976821fdc31c289c
yuva422p10le        07df8a8fcb3081e89d84359b178d5260
yuva422p16be        0144a6783d7728a0e66d2b6d1134ecec
yuva422p16le        5b49f7e660c77bafcb03869ea2e1ce02
yuva422p9be         923a2d718c2dcf62c4c9b573a56f15ad
yuva422p9le         9188e6cef21e89d034d37da1b1702a7d
yuva444p            f89cdb4fea764921004e149358d7028a
yuva444p10be        87b0f4d461c40bde0cc85b109103d016
yuva444p10le        5aed7ca68d5645a3a9acbe14b8eca54f
yuva444p16be        5701a24fa4153d45be9533d7ec00b660
yuva444p16le        c3092fc38248cf96e30dce70208ed360
yuva444p9be         8ab557ee81eae76cd176d998078d671d
yuva444p9le         b599165331bd7fa6b05dbf7b80044856
yuvj411p            ffb1370ebb9e1bb3b7dd4a532fe8eaeb
yuvj420p            aaddf557fa39c3b9521bc6afabbc18e6
yuvj422p            4f46f78ace9176a534aea861ac316441
yuvj440p            d8083286cf699e81113fc8ea04ba3c35
yuvj444p            cad8f07876e62d33caf6c420d0f67a56
yuyv422             ad9bf7f09f4f8263131649407a778e7b
yvyu422             59f91e478f573d8a305e11da12a87be3
=======
abgr                1250387304351fea5cc57b232bc0a5e5
argb                ee5a1e2e2d4dbd2cd978d6e3bf8dee70
bgr24               437ea8de747009d73f41af120f0360ad
bgr444be            0a9b7c91c6f50c0ed2633aebd19d7326
bgr444le            f032368a3134918e6802922e4cde7baf
bgr48be             bf24403f14d4085f970475dd17a9edcd
bgr48le             1db5661da851a44dd5b92f8dd5a0ec84
bgr4_byte           2bf8e7fbf1179ba0543cb42d2d8a5308
bgr555be            b8b23bcfa9a850d46850d59662e6eba8
bgr555le            d72c90906cb4df818abb37fb07a67d01
bgr565be            0fcba91cb4c55a458271173cb26e649d
bgr565le            6a0d182c7165103b2613d1805c822f9f
bgr8                36b9ef72c87da36ac547202d85a5805f
bgra                56e6e1bfde40aaa27473e01b46345c82
gbrap               57cb1a02d6f015a4329fe367f3bdfe49
gbrp                d5f73b5d3ba7f6cadbc9b4ecbc161005
gbrp10be            eb19bda60ab7f893198364dff21342d6
gbrp10le            546146efb36ad2605e9f74ee5e4c2a36
gbrp9be             cbe1bf8ead497a92362a749bd4b0a57e
gbrp9le             f88c68df5d699a4a7f1b0152df9f25fe
gray                8c941e9bbf6da5336384c57f15a4a454
gray16be            43bda75c197b0d59a9b87ee941553644
gray16le            a4ea1369ef1efff0e1341a1dc42dbfdf
monob               e13b2cbfb93d3ed6fdc1f256662ea959
monow               87a594c125f52af67dc1dd51d800ff31
nv12                a0b3578ec9b28be3d6e66479df8b1995
nv21                a9318dc58dc14b9931a00ea6cedea849
rgb24               fc0c7ce1d5d6be1b89d4471542785508
rgb444be            cc479f17c73cd50d65475a1644c5053f
rgb444le            c98bc1811d29a86471357cb2358e5a30
rgb48be             1e2a176dadf246e376932a20303ca572
rgb48le             57fd6d93cda99070acc4213b6958fe70
rgb4_byte           e4dcdc9adddcb3958ddd0ea3b0896140
rgb555be            8fd499c9a6d98414ab2803ae08698651
rgb555le            a9b93f8b61e52eac76aca392dc3ebd81
rgb565be            a8c6c7817f80c8a0cee9918c3748e00c
rgb565le            510a4ce796d7cb11aba5b25b419cdf3b
rgb8                2e53d27e93554f874986fbba4f9d6354
rgba                ed87fc4907951608893b421624716f9b
uyvy422             deb3625b67a8d2a51c17a322ad2021ba
yuv410p             dec949ce1d8a5f7bb1aa7640f97e05eb
yuv411p             fc2f303b20ae610dce86dae4a6671881
yuv420p             a2117c3c5d4533dca311dc94a3d157bc
yuv420p10be         7756ef359f79d63ef6f983caeaba5c51
yuv420p10le         aa8abcc05010b4b0df7d924fd5887291
yuv420p16be         7a708532d8ac26d598ac7332e38dd2de
yuv420p16le         6b868d3b0c44c6b04f39415890d6ee0b
yuv420p9be          11ffb289661f4f55347d60e99dcef632
yuv420p9le          a0c9608b2be3ca6d4e8cf625714a3833
yuv422p             b082344038849f5fd444ccf2a30e3f4f
yuv422p10be         43a6293e138d0ecfd3385df3dcf9b713
yuv422p10le         74da030a4efb5a20986fcead50018f4d
yuv422p16be         f7a0fb9e82805660317d07209e726100
yuv422p16le         12eeb2f95bb0d655d52e8eed1cfbf771
yuv422p9be          60daf1a7e61434b244c5a43f4449b617
yuv422p9le          4c4885c48812f5ac0916a9509ba84345
yuv440p             12000ce709b38aac3f7b7f59b07847ef
yuv444p             628c9d1e10c22e0e512b27c0e03b46e6
yuv444p10be         b60d77db54a592ed088ebf7964e2dd5e
yuv444p10le         1752a238eb27fb7c746e349536f60686
yuv444p16be         8e1e2f04cb2e97f80fdfecbb2c5679a0
yuv444p16le         5677b2caa63e0c075eac6937b03cf2a6
yuv444p9be          5ab55576b180b2966e9ed5a1ea55508a
yuv444p9le          3d9b69b8d6e17f2d25ce92602688bcc8
yuva420p            9e9889ad7837b0d0dde023bf931ed639
yuva420p10be        ff20f57da08f79e44e7b603e89b18d74
yuva420p10le        a2dcfa563602232d999a19b7ae272131
yuva420p16be        63bd8a57eedfc58e8e6319913ee1064c
yuva420p16le        797dc4ff3a9a3f36cb84ddd808a1c04a
yuva420p9be         d2de221d375fea605a9f81c9e0fd3661
yuva420p9le         0dd82737677f2b604a0aaa638e65f64a
yuva422p            375465ec39a82221a4a502e92bf0453f
yuva422p10be        81144a6638bc34bd9e6790977159a754
yuva422p10le        b30c735f71275004d2d7d78ec647fd5b
yuva422p16be        b7641ec1896f306065073f0348448f19
yuva422p16le        3ab82ddf757a78f0184c01aa0259fc42
yuva422p9be         dd2a4affd2140d945c88c545cbd15794
yuva422p9le         a7a00cf6c696e8e94ce62576dbb28527
yuva444p            8031aee1a4a13d679e3fa960b70e27c7
yuva444p10be        62dc7423df2a90da591e313dea0f72b0
yuva444p10le        e45e36e79e39e1ed300fc93bc20a2232
yuva444p16be        c2321be5e7184b874cf4e16fff959179
yuva444p16le        107836d19b0735f225eb7d97da98fd49
yuva444p9be         d8ba268bef3cf8d2dbd57a65b49be6db
yuva444p9le         f4589d40b7514e021ec7096003907ef7
yuvj420p            9ba65711dfe07d3078b5b874b49240fb
yuvj422p            05873ba9f14597ded3d4a2f6e1cd7e5c
yuvj440p            d76a421f62d692c664cbb2d1727e77d2
yuvj444p            787e53351113065777bd1061ddb04834
yuyv422             48d652c76bbdebec0bf7842578b39c53
yvyu422             b0364ee13bd574d01b23a0809e6ddca9
>>>>>>> 2fb02ecf
<|MERGE_RESOLUTION|>--- conflicted
+++ resolved
@@ -1,217 +1,123 @@
-<<<<<<< HEAD
-0bgr                7211d3bdeafda12a27b6c586f56369e8
-0rgb                dc534ffbcf7b02007a245e6af5bc0bf7
-abgr                0d93666da1532ca69c1a3e2ee0248430
-argb                86f5041b9245930bc6977d4f2babf74d
-bgr0                914c5750b13f79908c23d2621bc5d171
-bgr24               fd0c957cabb399b3dda29e1190e6cfac
-bgr444be            96d828ff1ea24858100e0afcef6f6201
-bgr444le            5a43d10a7890378368073be08141f967
-bgr48be             65986a0555423c910db4820732565a5e
-bgr48le             3050e56ee66fa61d8dd88b12f4b2f956
-bgr4_byte           6d8ea0cb6b4cadace60222063a847630
-bgr555be            90ffbd6a7850f25253977aecf84e229e
-bgr555le            9f800958e9c238c9441fef9799ab2a8d
-bgr565be            0e7c46857a3bebc2e3bb77ae68cc0bad
-bgr565le            31c0b9b6bc009a4bfa4421c3bbb2ff39
-bgr8                775803c35cf19b2fc84f537ce5a7e262
-bgra                020a3623e3ad6ea398d6adfcba9e510c
-bgra64be            ce8e864307b8f11d1bc4a92f3384416b
-bgra64le            fa2e6435c1f7f498d5714898e120dd89
-gbrap               dcf43e62881e69a873382c12d3afe0a4
-gbrp                78a26e285e0f6ee73f37d70621e659fe
-gbrp10be            d325f4f209bf460f8ff7d37bc51978dd
-gbrp10le            c2328ae0384eeb34b1ac83726b385f46
-gbrp12be            8aa22995644b2796ecafc10dec5f3bd8
-gbrp12le            df4badcfdf6701e03809ef5a278297b8
-gbrp14be            a02a13caee9af458c5039c697ab896a6
-gbrp14le            4f521b6e69078bd0eca8dfcfde0f6ef6
-gbrp9be             397280799d9e78f48670664491e62524
-gbrp9le             dbf020fa8423e170f2624ddba9f2c945
-gray                19ae78946e6acc3b552daa61b44a8ca1
-gray16be            2665aebcabc71b30a2252308b1335a81
-gray16le            f35d7d9b8cac96c5ac25c2cd4b42443b
-monob               d2b84b01179f38ce59a7050064d42289
-monow               550a446b7900a42990d76befca7f08a0
-nv12                18aaac3efcb2e389bfa2ade34b917634
-nv21                cb3b54dcc21c72943d496e6368b0c00b
-pal8                5ad4084b953f16007faf99f366b2ecae
-rgb0                1cb89a77512524197ae6495dc7206a7b
-rgb24               273cfae99e5951d567f230beec3e3eeb
-rgb444be            d90556c864a78c45ca9e2c27130067cd
-rgb444le            fe271368f267be87eb8f5b46335ba6dc
-rgb48be             434c2ce989de629050e53e820b6929b6
-rgb48le             e04c4a36ea9f9c5624ebd56463b593fe
-rgb4_byte           77c49fda8c97ffc25678d8a51f7056ca
-rgb555be            cb820a51149ba9944480bad7e1260abc
-rgb555le            dc18e2fec8f39ebfd5b479fa6c5fe717
-rgb565be            0a7a10645295397cd6cbd6eadce71c8e
-rgb565le            7454e27a0e2c2c37c67e5361a82dd445
-rgb8                7b602ac8a68dd95ad639f741be805a0d
-rgba                283a6115965814470d50f11bf197c5fe
-rgba64be            a00ce626e8c94dcc2ebd7b95d7a7d43b
-rgba64le            50932da874a5063a595a9428edb187fe
-uyvy422             2d479ff414d1c94bf506e48c86f66a02
-xyz12be             ff515a5c7277e411c0bf3c8f26d02de8
-xyz12le             63f383905675fd3306a329eb89d6d0f8
-yuv410p             242e22aa812c1db8bff7f8132fb1f6da
-yuv411p             9305f8baa6ab955566fbee34391734b3
-yuv420p             005e6ddc8a5daf11cf866a1ec76c2572
-yuv420p10be         ac1b6e1050f39464703e78a2ffc1913a
-yuv420p10le         5c158075ae335e6bbf4cd3be29bbb62a
-yuv420p12be         6a53755f72b37b2a264387dd5604b431
-yuv420p12le         174eb0b1aa668d517c13d6e397577cf9
-yuv420p14be         ea8399e9ef8b6aa033ad2f5d6dca0473
-yuv420p14le         a63fb4dfb6a7db44a5fd7f35d39d9032
-yuv420p16be         fa7a59892b9d15f6e41c24e5f348f303
-yuv420p16le         5b75c822b20189bb0859b05bcf241aec
-yuv420p9be          d5dabd911d09c9e8fa01fe284dcfd4d6
-yuv420p9le          eb1f57241a76ae5d65228adb3aede871
-yuv422p             5afc9b0f6c5cef4a7d0543c03d0fc8a4
-yuv422p10be         b83a73824cf37922faa84227ca151b83
-yuv422p10le         64e51f718442560814e74dd1e01d6c94
-yuv422p12be         460ce0ef46387d0ee667664e72dfe6d0
-yuv422p12le         687856619666bc8f8bc6a8e91f7c4e95
-yuv422p14be         461184df05416126fec7c5d2fbad3876
-yuv422p14le         e180b189ef2f8448c681d02b478e56cd
-yuv422p16be         332fba636d33aea23514392d80602a96
-yuv422p16le         5d8e26fbbc8f25576065106c8820d56a
-yuv422p9be          e3b364350da35d2ffd431665ed9d3592
-yuv422p9le          0f21976b77781cada504f690d7dc6c15
-yuv440p             e6754959dfd9631f2dc1682fa71aa4e0
-yuv440p10be         8bc503265081c9dc9890f95aa7a94000
-yuv440p10le         84740bc888a73215a8487c6d2cabab37
-yuv440p12be         0da181b349062381436c002ee72be5f9
-yuv440p12le         682997272e77063a2e260a2c483b3306
-yuv444p             db3ad634aea336663a2f5c2475b95410
-yuv444p10be         e341efd871b34308831113f4b2ff29f9
-yuv444p10le         f9666d63623e0d7dceda1a17202579cf
-yuv444p12be         151c0e12d45ddf475a293cf9eee4c224
-yuv444p12le         e0da5848e54c3ba0dbfa0414ff4a47f3
-yuv444p14be         83d2420dc82158274425c6ea5e396dbf
-yuv444p14le         155753892ad8a8957df50033fd21fecb
-yuv444p16be         6bb40952bd87aaaf2938cfadd1017a79
-yuv444p16le         9be8c3ca67cb8a778d39c087f008d8c0
-yuv444p9be          5a54227a9e1e12fd297e36e1e9361c52
-yuv444p9le          faeeb7f3ff5efc51975d48d49f4ced5d
-yuva420p            7b609ede889454d2b89b184c290e9e32
-yuva420p10be        4a0ab3165ccc5cde5f4ef9c27e8ccf82
-yuva420p10le        8fbcc6200060e0710e5a824b86c9c219
-yuva420p16be        d149e664c8fce03192d78279472ae2c3
-yuva420p16le        11b9f6b757f98fd4a442983bca8945b1
-yuva420p9be         0aae288a080fb0acfac23610b2d30111
-yuva420p9le         fb67be28488cb722d4aea6fe3fdaaa16
-yuva422p            88c582f7c6d7c123198fb707aad2d5b0
-yuva422p10be        465ec369d7e47a71976821fdc31c289c
-yuva422p10le        07df8a8fcb3081e89d84359b178d5260
-yuva422p16be        0144a6783d7728a0e66d2b6d1134ecec
-yuva422p16le        5b49f7e660c77bafcb03869ea2e1ce02
-yuva422p9be         923a2d718c2dcf62c4c9b573a56f15ad
-yuva422p9le         9188e6cef21e89d034d37da1b1702a7d
-yuva444p            f89cdb4fea764921004e149358d7028a
-yuva444p10be        87b0f4d461c40bde0cc85b109103d016
-yuva444p10le        5aed7ca68d5645a3a9acbe14b8eca54f
-yuva444p16be        5701a24fa4153d45be9533d7ec00b660
-yuva444p16le        c3092fc38248cf96e30dce70208ed360
-yuva444p9be         8ab557ee81eae76cd176d998078d671d
-yuva444p9le         b599165331bd7fa6b05dbf7b80044856
-yuvj411p            ffb1370ebb9e1bb3b7dd4a532fe8eaeb
-yuvj420p            aaddf557fa39c3b9521bc6afabbc18e6
-yuvj422p            4f46f78ace9176a534aea861ac316441
-yuvj440p            d8083286cf699e81113fc8ea04ba3c35
-yuvj444p            cad8f07876e62d33caf6c420d0f67a56
-yuyv422             ad9bf7f09f4f8263131649407a778e7b
-yvyu422             59f91e478f573d8a305e11da12a87be3
-=======
-abgr                1250387304351fea5cc57b232bc0a5e5
-argb                ee5a1e2e2d4dbd2cd978d6e3bf8dee70
-bgr24               437ea8de747009d73f41af120f0360ad
-bgr444be            0a9b7c91c6f50c0ed2633aebd19d7326
-bgr444le            f032368a3134918e6802922e4cde7baf
-bgr48be             bf24403f14d4085f970475dd17a9edcd
-bgr48le             1db5661da851a44dd5b92f8dd5a0ec84
-bgr4_byte           2bf8e7fbf1179ba0543cb42d2d8a5308
-bgr555be            b8b23bcfa9a850d46850d59662e6eba8
-bgr555le            d72c90906cb4df818abb37fb07a67d01
-bgr565be            0fcba91cb4c55a458271173cb26e649d
-bgr565le            6a0d182c7165103b2613d1805c822f9f
-bgr8                36b9ef72c87da36ac547202d85a5805f
-bgra                56e6e1bfde40aaa27473e01b46345c82
-gbrap               57cb1a02d6f015a4329fe367f3bdfe49
-gbrp                d5f73b5d3ba7f6cadbc9b4ecbc161005
-gbrp10be            eb19bda60ab7f893198364dff21342d6
-gbrp10le            546146efb36ad2605e9f74ee5e4c2a36
-gbrp9be             cbe1bf8ead497a92362a749bd4b0a57e
-gbrp9le             f88c68df5d699a4a7f1b0152df9f25fe
-gray                8c941e9bbf6da5336384c57f15a4a454
-gray16be            43bda75c197b0d59a9b87ee941553644
-gray16le            a4ea1369ef1efff0e1341a1dc42dbfdf
-monob               e13b2cbfb93d3ed6fdc1f256662ea959
-monow               87a594c125f52af67dc1dd51d800ff31
-nv12                a0b3578ec9b28be3d6e66479df8b1995
-nv21                a9318dc58dc14b9931a00ea6cedea849
-rgb24               fc0c7ce1d5d6be1b89d4471542785508
-rgb444be            cc479f17c73cd50d65475a1644c5053f
-rgb444le            c98bc1811d29a86471357cb2358e5a30
-rgb48be             1e2a176dadf246e376932a20303ca572
-rgb48le             57fd6d93cda99070acc4213b6958fe70
-rgb4_byte           e4dcdc9adddcb3958ddd0ea3b0896140
-rgb555be            8fd499c9a6d98414ab2803ae08698651
-rgb555le            a9b93f8b61e52eac76aca392dc3ebd81
-rgb565be            a8c6c7817f80c8a0cee9918c3748e00c
-rgb565le            510a4ce796d7cb11aba5b25b419cdf3b
-rgb8                2e53d27e93554f874986fbba4f9d6354
-rgba                ed87fc4907951608893b421624716f9b
-uyvy422             deb3625b67a8d2a51c17a322ad2021ba
-yuv410p             dec949ce1d8a5f7bb1aa7640f97e05eb
-yuv411p             fc2f303b20ae610dce86dae4a6671881
-yuv420p             a2117c3c5d4533dca311dc94a3d157bc
-yuv420p10be         7756ef359f79d63ef6f983caeaba5c51
-yuv420p10le         aa8abcc05010b4b0df7d924fd5887291
-yuv420p16be         7a708532d8ac26d598ac7332e38dd2de
-yuv420p16le         6b868d3b0c44c6b04f39415890d6ee0b
-yuv420p9be          11ffb289661f4f55347d60e99dcef632
-yuv420p9le          a0c9608b2be3ca6d4e8cf625714a3833
-yuv422p             b082344038849f5fd444ccf2a30e3f4f
-yuv422p10be         43a6293e138d0ecfd3385df3dcf9b713
-yuv422p10le         74da030a4efb5a20986fcead50018f4d
-yuv422p16be         f7a0fb9e82805660317d07209e726100
-yuv422p16le         12eeb2f95bb0d655d52e8eed1cfbf771
-yuv422p9be          60daf1a7e61434b244c5a43f4449b617
-yuv422p9le          4c4885c48812f5ac0916a9509ba84345
-yuv440p             12000ce709b38aac3f7b7f59b07847ef
-yuv444p             628c9d1e10c22e0e512b27c0e03b46e6
-yuv444p10be         b60d77db54a592ed088ebf7964e2dd5e
-yuv444p10le         1752a238eb27fb7c746e349536f60686
-yuv444p16be         8e1e2f04cb2e97f80fdfecbb2c5679a0
-yuv444p16le         5677b2caa63e0c075eac6937b03cf2a6
-yuv444p9be          5ab55576b180b2966e9ed5a1ea55508a
-yuv444p9le          3d9b69b8d6e17f2d25ce92602688bcc8
-yuva420p            9e9889ad7837b0d0dde023bf931ed639
-yuva420p10be        ff20f57da08f79e44e7b603e89b18d74
-yuva420p10le        a2dcfa563602232d999a19b7ae272131
-yuva420p16be        63bd8a57eedfc58e8e6319913ee1064c
-yuva420p16le        797dc4ff3a9a3f36cb84ddd808a1c04a
-yuva420p9be         d2de221d375fea605a9f81c9e0fd3661
-yuva420p9le         0dd82737677f2b604a0aaa638e65f64a
-yuva422p            375465ec39a82221a4a502e92bf0453f
-yuva422p10be        81144a6638bc34bd9e6790977159a754
-yuva422p10le        b30c735f71275004d2d7d78ec647fd5b
-yuva422p16be        b7641ec1896f306065073f0348448f19
-yuva422p16le        3ab82ddf757a78f0184c01aa0259fc42
-yuva422p9be         dd2a4affd2140d945c88c545cbd15794
-yuva422p9le         a7a00cf6c696e8e94ce62576dbb28527
-yuva444p            8031aee1a4a13d679e3fa960b70e27c7
-yuva444p10be        62dc7423df2a90da591e313dea0f72b0
-yuva444p10le        e45e36e79e39e1ed300fc93bc20a2232
-yuva444p16be        c2321be5e7184b874cf4e16fff959179
-yuva444p16le        107836d19b0735f225eb7d97da98fd49
-yuva444p9be         d8ba268bef3cf8d2dbd57a65b49be6db
-yuva444p9le         f4589d40b7514e021ec7096003907ef7
-yuvj420p            9ba65711dfe07d3078b5b874b49240fb
-yuvj422p            05873ba9f14597ded3d4a2f6e1cd7e5c
-yuvj440p            d76a421f62d692c664cbb2d1727e77d2
-yuvj444p            787e53351113065777bd1061ddb04834
-yuyv422             48d652c76bbdebec0bf7842578b39c53
-yvyu422             b0364ee13bd574d01b23a0809e6ddca9
->>>>>>> 2fb02ecf
+0bgr                4060279c35dd8810a2f55a021b836557
+0rgb                527ef3d164c8fd0700493733959689c2
+abgr                023ecf6396d324edb113e4a483b79ba2
+argb                f003b555ef429222005d33844cca9325
+bgr0                6fcd67c8e6cec723dab21c70cf53dc16
+bgr24               4cff3814819f02ecf5824edfd768d2b1
+bgr444be            1cd47c1555f947dfcba99192e3429d20
+bgr444le            e1832fdc9b118d4440ba03cea6e30428
+bgr48be             51477f029592ddb6b912980fdf2df7f1
+bgr48le             b34faf404b33c74cd25f5f912ca3274c
+bgr4_byte           7ca99bc8a1c7c831cb955806ac05cb72
+bgr555be            6d32031ad4f52723023e547058a62c71
+bgr555le            823a3b2f2585e537da5cb76c8ce30cf4
+bgr565be            438b0f18fd754280d5dc2f421c376ffb
+bgr565le            acab2b65c0fe5f9618c90f77f70ab3be
+bgr8                898a66734bda0572dfab1edd8239f6a2
+bgra                3934fb81a602dfa7d29420b1a66f0fd8
+bgra64be            c8d3217bf58d34f080ac88c0b0012c77
+bgra64le            b71d75a928aac14cb768403e6f6a9910
+gbrap               ae09c3e9dcbe0d1ef21b2342be369210
+gbrp                5fbc319e30110d19d539f5b274eddb6d
+gbrp10be            e71e0dc9c54419297e97a895bf57ab1c
+gbrp10le            11fb697197e79d27eeba4093a207e015
+gbrp12be            2a611bff3b8f63e1d99d0b0f5082eaed
+gbrp12le            bd4529ca9bd680d23a16ec65fdfb313b
+gbrp14be            b8ccc776dd1e57c39386d3cb5bdbe899
+gbrp14le            74431dd00ddf10d94d1db1496d10e42f
+gbrp9be             6d45b61c48b40c83b43cf2d4ecf4dc32
+gbrp9le             bc80da439638c59f1d822037f52739af
+gray                188590b1231afd231ea910815aef2b25
+gray16be            08d997a3faa25a3db9d6be272d282eef
+gray16le            df65eb804360795e3e38a2701fa9641a
+monob               a6869bab4f6e64fe13dcab13b41775b3
+monow               0404328f1838a6503371478a559ca20d
+nv12                8e24feb2c544dc26a20047a71e4c27aa
+nv21                335d85c9af6110f26ae9e187a82ed2cf
+pal8                d9a58fa1964ba9a3b902797b0b1af0ab
+rgb0                0de71e5a1f97f81fb51397a0435bfa72
+rgb24               f4438057d046e6d98ade4e45294b21be
+rgb444be            115e5259b91f4a416546b09570347633
+rgb444le            f3f66689cb4c810563fba7665c526800
+rgb48be             18127d8ec64aa21619ada80b93514906
+rgb48le             60d0ba0e5a429c947aaa736be54aca87
+rgb4_byte           7d68393a3de6f392cf2ed05ffaec6259
+rgb555be            f76c8109974636b54bd0cb4c36bb883d
+rgb555le            21daf4d05999ccf3eef7d492e73c4d5b
+rgb565be            85711f35f71340ba23e553a07d246656
+rgb565le            e04771e79a8ee8a51e9a325540e6215e
+rgb8                7ac6008c84d622c2fc50581706e17576
+rgba                b6e1b441c365e03b5ffdf9b7b68d9a0c
+rgba64be            ae2ae04b5efedca3505f47c4dd6ea6ea
+rgba64le            b91e1d77f799eb92241a2d2d28437b15
+uyvy422             3bcf3c80047592f2211fae3260b1b65d
+xyz12be             a1ef56bf746d71f59669c28e48fc8450
+xyz12le             831ff03c1ba4ef19374686f16a064d8c
+yuv410p             5d4d992a7728431aa4e0700f87fb7fd8
+yuv411p             7e1300e89f5bc07939e2c4a6acbdf267
+yuv420p             a014c7eb7a8385d1dd092b7a583f1bff
+yuv420p10be         f9b154364efaa1af376fa6d8eeae6955
+yuv420p10le         15c83294ef560d57f25d16ae6e0fc70c
+yuv420p12be         34da9c4e289124122ba36a9d4fb133fa
+yuv420p12le         c19a477a07fcf88e37ab37b416d064c0
+yuv420p14be         64779858686946fc0e780baf7c1391b6
+yuv420p14le         c1d012a4f9d54fbc8b04fea96d85e903
+yuv420p16be         268b07358d8dc733ee81d0b87990d5af
+yuv420p16le         dae8da9edd4255051e3e546ae7ed9bd3
+yuv420p9be          e86ecd4112c86637c96f2b5e90341da1
+yuv420p9le          4496bea8504dce651485cc8a7e8403c9
+yuv422p             74f8006b4482db104f1986f49807a0af
+yuv422p10be         7291903c3c0cf4e5456dd9673a619f1d
+yuv422p10le         14cbaa728e888534359b9dddc5430f08
+yuv422p12be         e9bc7f2da217fade40feb6960dcd894e
+yuv422p12le         8d8184e4d0f1eb50e1834ac0c4af8c33
+yuv422p14be         2617c569ae9659d8fe6a01f96e2c9657
+yuv422p14le         7d01363cf090306cf93337c474cd8827
+yuv422p16be         86147d8bfb795ab1873c899611e2a361
+yuv422p16le         9df47cb7d6d39b335a547ced2865e72e
+yuv422p9be          fdd15494de6cfc8c3f15650ecd3d8046
+yuv422p9le          a112fd777494d203d9d8e9623a50e503
+yuv440p             98d0f96fdb3ba415899017adf7d4a4f9
+yuv440p10be         d874167042037c1daf9b9a2f74bffad9
+yuv440p10le         3cfbd921369aa8f1e4977efdb7f44c8c
+yuv440p12be         dc3e6a40c44d5a5f9fd260b270e9037f
+yuv440p12le         2fff7746ae7c07d407075c0e372baf46
+yuv444p             8f90fb3a757878c545a8bfe5d19a9bab
+yuv444p10be         6683d5cb82c708d5f3a2a89d0311f7a4
+yuv444p10le         6d736fa464ff2de2b07e0a56af8444b7
+yuv444p12be         04320ad158450ee158f84a27c6325702
+yuv444p12le         08a81b2ea9c7c8b447e40ef8f4a46a4a
+yuv444p14be         ea3057d469d0c49c24e844256ef7871e
+yuv444p14le         940f5908ccf06e01411f0a7bddb45c6a
+yuv444p16be         aee24ab2e9a4656f889399f1b0d98639
+yuv444p16le         781c22317c02b3dd4225709000bdb847
+yuv444p9be          c37eb400483012fd97a030431818f328
+yuv444p9le          2136d762328cb9ce168b6261b7874791
+yuva420p            b227672e56215e184e702c02a771d7f3
+yuva420p10be        f66e7d677625380f7504867fab51305c
+yuva420p10le        01e94ee605714396e69b013c11dda348
+yuva420p16be        76e5e65eae1e7c5681a397a3462f4a9d
+yuva420p16le        b1930ab28ffe031c78ca28d3406311c8
+yuva420p9be         48dfa24cf0ea3864f35285074e8fa888
+yuva420p9le         0e9c9803aaaddc9f38e419de587793c2
+yuva422p            8f6bb778647e5dee62f544d646321171
+yuva422p10be        2f7204c93a1e5bfb04538852f99e4074
+yuva422p10le        c8082548aca999edde77ef2749b1ff4c
+yuva422p16be        427ad55f7464121bb3ce164641772bc6
+yuva422p16le        af6f8df651275de58129e010bb45ffcd
+yuva422p9be         47579cc2cea861ca1461589b80c4720f
+yuva422p9le         aaeab2bfe80a29390e8666103ed8bb40
+yuva444p            459fad5abfd16db9bb6a52761dc74cc1
+yuva444p10be        fa16bae4fc25429deb944ffa9f5b28a0
+yuva444p10le        92f820d3481b7ebcb48b98a73e7b4c90
+yuva444p16be        c80c1899789a6411d0025730efc8f01c
+yuva444p16le        2ed56ea50fafda4d226c9b133755dad8
+yuva444p9be         4903fde22b15d28da90761ac1cfcb1c5
+yuva444p9le         4eeb5988df0740fea720da1e31bbb829
+yuvj411p            e003eefa7e2a20f20d33767775417216
+yuvj420p            8f3d8f1b4577d11082d5ab8a901e048d
+yuvj422p            79d480e99e610112f266c833c6cb3d35
+yuvj440p            f4b18310c7174868fc92579f87460876
+yuvj444p            b161e6d5a941e2a4bb7bc56ef8af623f
+yuyv422             435c92283b538aa3d8fa2a020b0afd49
+yvyu422             8436c2a760291cc979e0dd62ab8cede0