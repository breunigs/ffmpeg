/*
 * Assembly testing and benchmarking tool
 * Copyright (c) 2015 Henrik Gramner
 * Copyright (c) 2008 Loren Merritt
 *
 * This file is part of FFmpeg.
 *
 * FFmpeg is free software; you can redistribute it and/or modify
 * it under the terms of the GNU General Public License as published by
 * the Free Software Foundation; either version 2 of the License, or
 * (at your option) any later version.
 *
 * FFmpeg is distributed in the hope that it will be useful,
 * but WITHOUT ANY WARRANTY; without even the implied warranty of
 * MERCHANTABILITY or FITNESS FOR A PARTICULAR PURPOSE.  See the
 * GNU General Public License for more details.
 *
 * You should have received a copy of the GNU General Public License along
 * with FFmpeg; if not, write to the Free Software Foundation, Inc.,
 * 51 Franklin Street, Fifth Floor, Boston, MA 02110-1301 USA.
 */

#include <stdarg.h>
#include <stdio.h>
#include <stdlib.h>
#include <string.h>
#include "checkasm.h"
#include "libavutil/common.h"
#include "libavutil/cpu.h"
#include "libavutil/intfloat.h"
#include "libavutil/random_seed.h"

#if HAVE_IO_H
#include <io.h>
#endif

#if HAVE_SETCONSOLETEXTATTRIBUTE
#include <windows.h>
#define COLOR_RED    FOREGROUND_RED
#define COLOR_GREEN  FOREGROUND_GREEN
#define COLOR_YELLOW (FOREGROUND_RED|FOREGROUND_GREEN)
#else
#define COLOR_RED    1
#define COLOR_GREEN  2
#define COLOR_YELLOW 3
#endif

#if HAVE_UNISTD_H
#include <unistd.h>
#endif

#if !HAVE_ISATTY
#define isatty(fd) 1
#endif

#if ARCH_ARM && HAVE_ARMV5TE_EXTERNAL
#include "libavutil/arm/cpu.h"

void (*checkasm_checked_call)(void *func, int dummy, ...) = checkasm_checked_call_novfp;
#endif

/* List of tests to invoke */
static const struct {
    const char *name;
    void (*func)(void);
} tests[] = {
<<<<<<< HEAD
#if CONFIG_AVCODEC
    #if CONFIG_ALAC_DECODER
        { "alacdsp", checkasm_check_alacdsp },
    #endif
    #if CONFIG_BSWAPDSP
        { "bswapdsp", checkasm_check_bswapdsp },
    #endif
    #if CONFIG_DCA_DECODER
        { "synth_filter", checkasm_check_synth_filter },
    #endif
    #if CONFIG_FLACDSP
        { "flacdsp", checkasm_check_flacdsp },
    #endif
    #if CONFIG_FMTCONVERT
        { "fmtconvert", checkasm_check_fmtconvert },
    #endif
    #if CONFIG_H264DSP
        { "h264dsp", checkasm_check_h264dsp },
    #endif
    #if CONFIG_H264PRED
        { "h264pred", checkasm_check_h264pred },
    #endif
    #if CONFIG_H264QPEL
        { "h264qpel", checkasm_check_h264qpel },
    #endif
    #if CONFIG_HEVC_DECODER
        { "hevc_idct", checkasm_check_hevc_idct },
    #endif
    #if CONFIG_JPEG2000_DECODER
        { "jpeg2000dsp", checkasm_check_jpeg2000dsp },
    #endif
    #if CONFIG_PIXBLOCKDSP
        { "pixblockdsp", checkasm_check_pixblockdsp },
    #endif
    #if CONFIG_V210_ENCODER
        { "v210enc", checkasm_check_v210enc },
    #endif
    #if CONFIG_VP8DSP
        { "vp8dsp", checkasm_check_vp8dsp },
    #endif
    #if CONFIG_VP9_DECODER
        { "vp9dsp", checkasm_check_vp9dsp },
    #endif
    #if CONFIG_VIDEODSP
        { "videodsp", checkasm_check_videodsp },
    #endif
=======
#if CONFIG_BLOCKDSP
    { "blockdsp", checkasm_check_blockdsp },
#endif
#if CONFIG_BSWAPDSP
    { "bswapdsp", checkasm_check_bswapdsp },
>>>>>>> 2eb97af6
#endif
#if CONFIG_AVFILTER
    #if CONFIG_BLEND_FILTER
        { "vf_blend", checkasm_check_blend },
    #endif
    #if CONFIG_COLORSPACE_FILTER
        { "vf_colorspace", checkasm_check_colorspace },
    #endif
#endif
    { NULL }
};

/* List of cpu flags to check */
static const struct {
    const char *name;
    const char *suffix;
    int flag;
} cpus[] = {
#if   ARCH_AARCH64
    { "ARMV8",    "armv8",    AV_CPU_FLAG_ARMV8 },
    { "NEON",     "neon",     AV_CPU_FLAG_NEON },
#elif ARCH_ARM
    { "ARMV5TE",  "armv5te",  AV_CPU_FLAG_ARMV5TE },
    { "ARMV6",    "armv6",    AV_CPU_FLAG_ARMV6 },
    { "ARMV6T2",  "armv6t2",  AV_CPU_FLAG_ARMV6T2 },
    { "VFP",      "vfp",      AV_CPU_FLAG_VFP },
    { "VFP_VM",   "vfp_vm",   AV_CPU_FLAG_VFP_VM },
    { "VFPV3",    "vfp3",     AV_CPU_FLAG_VFPV3 },
    { "NEON",     "neon",     AV_CPU_FLAG_NEON },
#elif ARCH_PPC
    { "ALTIVEC",  "altivec",  AV_CPU_FLAG_ALTIVEC },
    { "VSX",      "vsx",      AV_CPU_FLAG_VSX },
    { "POWER8",   "power8",   AV_CPU_FLAG_POWER8 },
#elif ARCH_X86
    { "MMX",      "mmx",      AV_CPU_FLAG_MMX|AV_CPU_FLAG_CMOV },
    { "MMXEXT",   "mmxext",   AV_CPU_FLAG_MMXEXT },
    { "3DNOW",    "3dnow",    AV_CPU_FLAG_3DNOW },
    { "3DNOWEXT", "3dnowext", AV_CPU_FLAG_3DNOWEXT },
    { "SSE",      "sse",      AV_CPU_FLAG_SSE },
    { "SSE2",     "sse2",     AV_CPU_FLAG_SSE2|AV_CPU_FLAG_SSE2SLOW },
    { "SSE3",     "sse3",     AV_CPU_FLAG_SSE3|AV_CPU_FLAG_SSE3SLOW },
    { "SSSE3",    "ssse3",    AV_CPU_FLAG_SSSE3|AV_CPU_FLAG_ATOM },
    { "SSE4.1",   "sse4",     AV_CPU_FLAG_SSE4 },
    { "SSE4.2",   "sse42",    AV_CPU_FLAG_SSE42 },
    { "AES-NI",   "aesni",    AV_CPU_FLAG_AESNI },
    { "AVX",      "avx",      AV_CPU_FLAG_AVX },
    { "XOP",      "xop",      AV_CPU_FLAG_XOP },
    { "FMA3",     "fma3",     AV_CPU_FLAG_FMA3 },
    { "FMA4",     "fma4",     AV_CPU_FLAG_FMA4 },
    { "AVX2",     "avx2",     AV_CPU_FLAG_AVX2 },
#endif
    { NULL }
};

typedef struct CheckasmFuncVersion {
    struct CheckasmFuncVersion *next;
    void *func;
    int ok;
    int cpu;
    int iterations;
    uint64_t cycles;
} CheckasmFuncVersion;

/* Binary search tree node */
typedef struct CheckasmFunc {
    struct CheckasmFunc *child[2];
    CheckasmFuncVersion versions;
    uint8_t color; /* 0 = red, 1 = black */
    char name[1];
} CheckasmFunc;

/* Internal state */
static struct {
    CheckasmFunc *funcs;
    CheckasmFunc *current_func;
    CheckasmFuncVersion *current_func_ver;
    const char *current_test_name;
    const char *bench_pattern;
    int bench_pattern_len;
    int num_checked;
    int num_failed;
    int nop_time;
    int cpu_flag;
    const char *cpu_flag_name;
} state;

/* PRNG state */
AVLFG checkasm_lfg;

/* float compare support code */
static int is_negative(union av_intfloat32 u)
{
    return u.i >> 31;
}

int float_near_ulp(float a, float b, unsigned max_ulp)
{
    union av_intfloat32 x, y;

    x.f = a;
    y.f = b;

    if (is_negative(x) != is_negative(y)) {
        // handle -0.0 == +0.0
        return a == b;
    }

    if (llabs((int64_t)x.i - y.i) <= max_ulp)
        return 1;

    return 0;
}

int float_near_ulp_array(const float *a, const float *b, unsigned max_ulp,
                         unsigned len)
{
    unsigned i;

    for (i = 0; i < len; i++) {
        if (!float_near_ulp(a[i], b[i], max_ulp))
            return 0;
    }
    return 1;
}

int float_near_abs_eps(float a, float b, float eps)
{
    float abs_diff = fabsf(a - b);

    return abs_diff < eps;
}

int float_near_abs_eps_array(const float *a, const float *b, float eps,
                         unsigned len)
{
    unsigned i;

    for (i = 0; i < len; i++) {
        if (!float_near_abs_eps(a[i], b[i], eps))
            return 0;
    }
    return 1;
}

int float_near_abs_eps_ulp(float a, float b, float eps, unsigned max_ulp)
{
    return float_near_ulp(a, b, max_ulp) || float_near_abs_eps(a, b, eps);
}

int float_near_abs_eps_array_ulp(const float *a, const float *b, float eps,
                         unsigned max_ulp, unsigned len)
{
    unsigned i;

    for (i = 0; i < len; i++) {
        if (!float_near_abs_eps_ulp(a[i], b[i], eps, max_ulp))
            return 0;
    }
    return 1;
}

/* Print colored text to stderr if the terminal supports it */
static void color_printf(int color, const char *fmt, ...)
{
    static int use_color = -1;
    va_list arg;

#if HAVE_SETCONSOLETEXTATTRIBUTE
    static HANDLE con;
    static WORD org_attributes;

    if (use_color < 0) {
        CONSOLE_SCREEN_BUFFER_INFO con_info;
        con = GetStdHandle(STD_ERROR_HANDLE);
        if (con && con != INVALID_HANDLE_VALUE && GetConsoleScreenBufferInfo(con, &con_info)) {
            org_attributes = con_info.wAttributes;
            use_color = 1;
        } else
            use_color = 0;
    }
    if (use_color)
        SetConsoleTextAttribute(con, (org_attributes & 0xfff0) | (color & 0x0f));
#else
    if (use_color < 0) {
        const char *term = getenv("TERM");
        use_color = term && strcmp(term, "dumb") && isatty(2);
    }
    if (use_color)
        fprintf(stderr, "\x1b[%d;3%dm", (color & 0x08) >> 3, color & 0x07);
#endif

    va_start(arg, fmt);
    vfprintf(stderr, fmt, arg);
    va_end(arg);

    if (use_color) {
#if HAVE_SETCONSOLETEXTATTRIBUTE
        SetConsoleTextAttribute(con, org_attributes);
#else
        fprintf(stderr, "\x1b[0m");
#endif
    }
}

/* Deallocate a tree */
static void destroy_func_tree(CheckasmFunc *f)
{
    if (f) {
        CheckasmFuncVersion *v = f->versions.next;
        while (v) {
            CheckasmFuncVersion *next = v->next;
            free(v);
            v = next;
        }

        destroy_func_tree(f->child[0]);
        destroy_func_tree(f->child[1]);
        free(f);
    }
}

/* Allocate a zero-initialized block, clean up and exit on failure */
static void *checkasm_malloc(size_t size)
{
    void *ptr = calloc(1, size);
    if (!ptr) {
        fprintf(stderr, "checkasm: malloc failed\n");
        destroy_func_tree(state.funcs);
        exit(1);
    }
    return ptr;
}

/* Get the suffix of the specified cpu flag */
static const char *cpu_suffix(int cpu)
{
    int i = FF_ARRAY_ELEMS(cpus);

    while (--i >= 0)
        if (cpu & cpus[i].flag)
            return cpus[i].suffix;

    return "c";
}

#ifdef AV_READ_TIME
static int cmp_nop(const void *a, const void *b)
{
    return *(const uint16_t*)a - *(const uint16_t*)b;
}

/* Measure the overhead of the timing code (in decicycles) */
static int measure_nop_time(void)
{
    uint16_t nops[10000];
    int i, nop_sum = 0;

    for (i = 0; i < 10000; i++) {
        uint64_t t = AV_READ_TIME();
        nops[i] = AV_READ_TIME() - t;
    }

    qsort(nops, 10000, sizeof(uint16_t), cmp_nop);
    for (i = 2500; i < 7500; i++)
        nop_sum += nops[i];

    return nop_sum / 500;
}

/* Print benchmark results */
static void print_benchs(CheckasmFunc *f)
{
    if (f) {
        print_benchs(f->child[0]);

        /* Only print functions with at least one assembly version */
        if (f->versions.cpu || f->versions.next) {
            CheckasmFuncVersion *v = &f->versions;
            do {
                if (v->iterations) {
                    int decicycles = (10*v->cycles/v->iterations - state.nop_time) / 4;
                    printf("%s_%s: %d.%d\n", f->name, cpu_suffix(v->cpu), decicycles/10, decicycles%10);
                }
            } while ((v = v->next));
        }

        print_benchs(f->child[1]);
    }
}
#endif

/* ASCIIbetical sort except preserving natural order for numbers */
static int cmp_func_names(const char *a, const char *b)
{
    const char *start = a;
    int ascii_diff, digit_diff;

    for (; !(ascii_diff = *(const unsigned char*)a - *(const unsigned char*)b) && *a; a++, b++);
    for (; av_isdigit(*a) && av_isdigit(*b); a++, b++);

    if (a > start && av_isdigit(a[-1]) && (digit_diff = av_isdigit(*a) - av_isdigit(*b)))
        return digit_diff;

    return ascii_diff;
}

/* Perform a tree rotation in the specified direction and return the new root */
static CheckasmFunc *rotate_tree(CheckasmFunc *f, int dir)
{
    CheckasmFunc *r = f->child[dir^1];
    f->child[dir^1] = r->child[dir];
    r->child[dir] = f;
    r->color = f->color;
    f->color = 0;
    return r;
}

#define is_red(f) ((f) && !(f)->color)

/* Balance a left-leaning red-black tree at the specified node */
static void balance_tree(CheckasmFunc **root)
{
    CheckasmFunc *f = *root;

    if (is_red(f->child[0]) && is_red(f->child[1])) {
        f->color ^= 1;
        f->child[0]->color = f->child[1]->color = 1;
    }

    if (!is_red(f->child[0]) && is_red(f->child[1]))
        *root = rotate_tree(f, 0); /* Rotate left */
    else if (is_red(f->child[0]) && is_red(f->child[0]->child[0]))
        *root = rotate_tree(f, 1); /* Rotate right */
}

/* Get a node with the specified name, creating it if it doesn't exist */
static CheckasmFunc *get_func(CheckasmFunc **root, const char *name)
{
    CheckasmFunc *f = *root;

    if (f) {
        /* Search the tree for a matching node */
        int cmp = cmp_func_names(name, f->name);
        if (cmp) {
            f = get_func(&f->child[cmp > 0], name);

            /* Rebalance the tree on the way up if a new node was inserted */
            if (!f->versions.func)
                balance_tree(root);
        }
    } else {
        /* Allocate and insert a new node into the tree */
        int name_length = strlen(name);
        f = *root = checkasm_malloc(sizeof(CheckasmFunc) + name_length);
        memcpy(f->name, name, name_length + 1);
    }

    return f;
}

/* Perform tests and benchmarks for the specified cpu flag if supported by the host */
static void check_cpu_flag(const char *name, int flag)
{
    int old_cpu_flag = state.cpu_flag;

    flag |= old_cpu_flag;
    av_force_cpu_flags(-1);
    state.cpu_flag = flag & av_get_cpu_flags();
    av_force_cpu_flags(state.cpu_flag);

    if (!flag || state.cpu_flag != old_cpu_flag) {
        int i;

        state.cpu_flag_name = name;
        for (i = 0; tests[i].func; i++) {
            state.current_test_name = tests[i].name;
            tests[i].func();
        }
    }
}

/* Print the name of the current CPU flag, but only do it once */
static void print_cpu_name(void)
{
    if (state.cpu_flag_name) {
        color_printf(COLOR_YELLOW, "%s:\n", state.cpu_flag_name);
        state.cpu_flag_name = NULL;
    }
}

int main(int argc, char *argv[])
{
    unsigned int seed;
    int i, ret = 0;

#if ARCH_ARM && HAVE_ARMV5TE_EXTERNAL
    if (have_vfp(av_get_cpu_flags()) || have_neon(av_get_cpu_flags()))
        checkasm_checked_call = checkasm_checked_call_vfp;
#endif

    if (!tests[0].func || !cpus[0].flag) {
        fprintf(stderr, "checkasm: no tests to perform\n");
        return 0;
    }

    if (argc > 1 && !strncmp(argv[1], "--bench", 7)) {
#ifndef AV_READ_TIME
        fprintf(stderr, "checkasm: --bench is not supported on your system\n");
        return 1;
#endif
        if (argv[1][7] == '=') {
            state.bench_pattern = argv[1] + 8;
            state.bench_pattern_len = strlen(state.bench_pattern);
        } else
            state.bench_pattern = "";

        argc--;
        argv++;
    }

    seed = (argc > 1) ? strtoul(argv[1], NULL, 10) : av_get_random_seed();
    fprintf(stderr, "checkasm: using random seed %u\n", seed);
    av_lfg_init(&checkasm_lfg, seed);

    check_cpu_flag(NULL, 0);
    for (i = 0; cpus[i].flag; i++)
        check_cpu_flag(cpus[i].name, cpus[i].flag);

    if (state.num_failed) {
        fprintf(stderr, "checkasm: %d of %d tests have failed\n", state.num_failed, state.num_checked);
        ret = 1;
    } else {
        fprintf(stderr, "checkasm: all %d tests passed\n", state.num_checked);
#ifdef AV_READ_TIME
        if (state.bench_pattern) {
            state.nop_time = measure_nop_time();
            printf("nop: %d.%d\n", state.nop_time/10, state.nop_time%10);
            print_benchs(state.funcs);
        }
#endif
    }

    destroy_func_tree(state.funcs);
    return ret;
}

/* Decide whether or not the specified function needs to be tested and
 * allocate/initialize data structures if needed. Returns a pointer to a
 * reference function if the function should be tested, otherwise NULL */
void *checkasm_check_func(void *func, const char *name, ...)
{
    char name_buf[256];
    void *ref = func;
    CheckasmFuncVersion *v;
    int name_length;
    va_list arg;

    va_start(arg, name);
    name_length = vsnprintf(name_buf, sizeof(name_buf), name, arg);
    va_end(arg);

    if (!func || name_length <= 0 || name_length >= sizeof(name_buf))
        return NULL;

    state.current_func = get_func(&state.funcs, name_buf);
    state.funcs->color = 1;
    v = &state.current_func->versions;

    if (v->func) {
        CheckasmFuncVersion *prev;
        do {
            /* Only test functions that haven't already been tested */
            if (v->func == func)
                return NULL;

            if (v->ok)
                ref = v->func;

            prev = v;
        } while ((v = v->next));

        v = prev->next = checkasm_malloc(sizeof(CheckasmFuncVersion));
    }

    v->func = func;
    v->ok = 1;
    v->cpu = state.cpu_flag;
    state.current_func_ver = v;

    if (state.cpu_flag)
        state.num_checked++;

    return ref;
}

/* Decide whether or not the current function needs to be benchmarked */
int checkasm_bench_func(void)
{
    return !state.num_failed && state.bench_pattern &&
           !strncmp(state.current_func->name, state.bench_pattern, state.bench_pattern_len);
}

/* Indicate that the current test has failed */
void checkasm_fail_func(const char *msg, ...)
{
    if (state.current_func_ver->cpu && state.current_func_ver->ok) {
        va_list arg;

        print_cpu_name();
        fprintf(stderr, "   %s_%s (", state.current_func->name, cpu_suffix(state.current_func_ver->cpu));
        va_start(arg, msg);
        vfprintf(stderr, msg, arg);
        va_end(arg);
        fprintf(stderr, ")\n");

        state.current_func_ver->ok = 0;
        state.num_failed++;
    }
}

/* Update benchmark results of the current function */
void checkasm_update_bench(int iterations, uint64_t cycles)
{
    state.current_func_ver->iterations += iterations;
    state.current_func_ver->cycles += cycles;
}

/* Print the outcome of all tests performed since the last time this function was called */
void checkasm_report(const char *name, ...)
{
    static int prev_checked, prev_failed, max_length;

    if (state.num_checked > prev_checked) {
        int pad_length = max_length + 4;
        va_list arg;

        print_cpu_name();
        pad_length -= fprintf(stderr, " - %s.", state.current_test_name);
        va_start(arg, name);
        pad_length -= vfprintf(stderr, name, arg);
        va_end(arg);
        fprintf(stderr, "%*c", FFMAX(pad_length, 0) + 2, '[');

        if (state.num_failed == prev_failed)
            color_printf(COLOR_GREEN, "OK");
        else
            color_printf(COLOR_RED, "FAILED");
        fprintf(stderr, "]\n");

        prev_checked = state.num_checked;
        prev_failed  = state.num_failed;
    } else if (!state.cpu_flag) {
        /* Calculate the amount of padding required to make the output vertically aligned */
        int length = strlen(state.current_test_name);
        va_list arg;

        va_start(arg, name);
        length += vsnprintf(NULL, 0, name, arg);
        va_end(arg);

        if (length > max_length)
            max_length = length;
    }
}<|MERGE_RESOLUTION|>--- conflicted
+++ resolved
@@ -64,11 +64,13 @@
     const char *name;
     void (*func)(void);
 } tests[] = {
-<<<<<<< HEAD
 #if CONFIG_AVCODEC
     #if CONFIG_ALAC_DECODER
         { "alacdsp", checkasm_check_alacdsp },
     #endif
+    #if CONFIG_BLOCKDSP
+        { "blockdsp", checkasm_check_blockdsp },
+    #endif
     #if CONFIG_BSWAPDSP
         { "bswapdsp", checkasm_check_bswapdsp },
     #endif
@@ -111,13 +113,6 @@
     #if CONFIG_VIDEODSP
         { "videodsp", checkasm_check_videodsp },
     #endif
-=======
-#if CONFIG_BLOCKDSP
-    { "blockdsp", checkasm_check_blockdsp },
-#endif
-#if CONFIG_BSWAPDSP
-    { "bswapdsp", checkasm_check_bswapdsp },
->>>>>>> 2eb97af6
 #endif
 #if CONFIG_AVFILTER
     #if CONFIG_BLEND_FILTER
