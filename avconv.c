--- conflicted
+++ resolved
@@ -1685,12 +1685,7 @@
                         av_freep(&decoded_frame);
                         goto discard_packet;
                     }
-<<<<<<< HEAD
-                    ist->next_pts = ist->pts = picture.best_effort_timestamp;
-=======
-                    ist->next_pts = ist->pts = guess_correct_pts(&ist->pts_ctx, decoded_frame->pkt_pts,
-                                                                 decoded_frame->pkt_dts);
->>>>>>> d3c1d37a
+                    ist->next_pts = ist->pts = decoded_frame->best_effort_timestamp;
                     if (ist->st->codec->time_base.num != 0) {
                         int ticks= ist->st->parser ? ist->st->parser->repeat_pict+1 : ist->st->codec->ticks_per_frame;
                         ist->next_pts += ((int64_t)AV_TIME_BASE *
@@ -1775,47 +1770,30 @@
 #if CONFIG_AVFILTER
             if (ist->st->codec->codec_type == AVMEDIA_TYPE_VIDEO &&
                 ost->input_video_filter) {
-<<<<<<< HEAD
-                if (!picture.sample_aspect_ratio.num)
-                    picture.sample_aspect_ratio = ist->st->sample_aspect_ratio;
-                picture.pts = ist->pts;
-
-                av_vsrc_buffer_add_frame(ost->input_video_filter, &picture, AV_VSRC_BUF_FLAG_OVERWRITE);
-=======
-                AVRational sar;
-                if (ist->st->sample_aspect_ratio.num)
-                    sar = ist->st->sample_aspect_ratio;
-                else
-                    sar = ist->st->codec->sample_aspect_ratio;
-                av_vsrc_buffer_add_frame(ost->input_video_filter, decoded_frame, ist->pts, sar);
+                if (!decoded_frame->sample_aspect_ratio.num)
+                    decoded_frame->sample_aspect_ratio = ist->st->sample_aspect_ratio;
+                decoded_frame->pts = ist->pts;
+
+                av_vsrc_buffer_add_frame(ost->input_video_filter, decoded_frame, AV_VSRC_BUF_FLAG_OVERWRITE);
                 if (!(filtered_frame = avcodec_alloc_frame())) {
                     ret = AVERROR(ENOMEM);
                     goto fail;
                 }
->>>>>>> d3c1d37a
             }
             frame_available = ist->st->codec->codec_type != AVMEDIA_TYPE_VIDEO ||
                 !ost->output_video_filter || avfilter_poll_frame(ost->output_video_filter->inputs[0]);
             while (frame_available) {
-<<<<<<< HEAD
                 if (ist->st->codec->codec_type == AVMEDIA_TYPE_VIDEO && ost->output_video_filter) {
                     AVRational ist_pts_tb = ost->output_video_filter->inputs[0]->time_base;
                     if (av_buffersink_get_buffer_ref(ost->output_video_filter, &ost->picref, 0) < 0)
                         goto cont;
                     if (ost->picref) {
-                        avfilter_fill_frame_from_video_buffer_ref(&picture, ost->picref);
+                        avfilter_fill_frame_from_video_buffer_ref(filtered_frame, ost->picref);
                         ist->pts = av_rescale_q(ost->picref->pts, ist_pts_tb, AV_TIME_BASE_Q);
                     }
                 }
-=======
-                AVRational ist_pts_tb;
-                if (ist->st->codec->codec_type == AVMEDIA_TYPE_VIDEO && ost->output_video_filter)
-                    get_filtered_video_frame(ost->output_video_filter, filtered_frame, &ost->picref, &ist_pts_tb);
-                if (ost->picref)
-                    ist->pts = av_rescale_q(ost->picref->pts, ist_pts_tb, AV_TIME_BASE_Q);
 #else
                 filtered_frame = decoded_frame;
->>>>>>> d3c1d37a
 #endif
                 os = output_files[ost->file_index].ctx;
 
@@ -1833,13 +1811,8 @@
                         if (ost->picref->video && !ost->frame_aspect_ratio)
                             ost->st->codec->sample_aspect_ratio = ost->picref->video->sample_aspect_ratio;
 #endif
-<<<<<<< HEAD
-                        do_video_out(os, ost, ist, &picture, &frame_size,
-                                        same_quant ? quality : ost->st->codec->global_quality);
-=======
                         do_video_out(os, ost, ist, filtered_frame, &frame_size,
                                      same_quant ? quality : ost->st->codec->global_quality);
->>>>>>> d3c1d37a
                         if (vstats_filename && frame_size)
                             do_video_stats(os, ost, frame_size);
                         break;
