--- conflicted
+++ resolved
@@ -1854,30 +1854,17 @@
 
 #if CONFIG_AVFILTER
         if (ost->input_video_filter) {
-<<<<<<< HEAD
             if (!decoded_frame->sample_aspect_ratio.num)
                 decoded_frame->sample_aspect_ratio = ist->st->sample_aspect_ratio;
             decoded_frame->pts = ist->pts;
 
             av_vsrc_buffer_add_frame(ost->input_video_filter, decoded_frame, AV_VSRC_BUF_FLAG_OVERWRITE);
-            if (!(filtered_frame = avcodec_alloc_frame())) {
-                ret = AVERROR(ENOMEM);
-                goto fail;
-            }
-=======
-            AVRational sar;
-            if (ist->st->sample_aspect_ratio.num)
-                sar = ist->st->sample_aspect_ratio;
-            else
-                sar = ist->st->codec->sample_aspect_ratio;
-            av_vsrc_buffer_add_frame(ost->input_video_filter, decoded_frame, ist->pts, sar);
             if (!ist->filtered_frame && !(ist->filtered_frame = avcodec_alloc_frame())) {
                 av_free(buffer_to_free);
                 return AVERROR(ENOMEM);
             } else
                 avcodec_get_frame_defaults(ist->filtered_frame);
             filtered_frame = ist->filtered_frame;
->>>>>>> 52401b82
             frame_available = avfilter_poll_frame(ost->output_video_filter->inputs[0]);
         }
         while (frame_available) {
