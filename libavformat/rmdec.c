/*
 * "Real" compatible demuxer.
 * Copyright (c) 2000, 2001 Fabrice Bellard
 *
 * This file is part of FFmpeg.
 *
 * FFmpeg is free software; you can redistribute it and/or
 * modify it under the terms of the GNU Lesser General Public
 * License as published by the Free Software Foundation; either
 * version 2.1 of the License, or (at your option) any later version.
 *
 * FFmpeg is distributed in the hope that it will be useful,
 * but WITHOUT ANY WARRANTY; without even the implied warranty of
 * MERCHANTABILITY or FITNESS FOR A PARTICULAR PURPOSE.  See the GNU
 * Lesser General Public License for more details.
 *
 * You should have received a copy of the GNU Lesser General Public
 * License along with FFmpeg; if not, write to the Free Software
 * Foundation, Inc., 51 Franklin Street, Fifth Floor, Boston, MA 02110-1301 USA
 */

#include <inttypes.h>

#include "libavutil/avassert.h"
#include "libavutil/avstring.h"
#include "libavutil/channel_layout.h"
#include "libavutil/internal.h"
#include "libavutil/intreadwrite.h"
#include "libavutil/dict.h"
#include "avformat.h"
#include "avio_internal.h"
#include "internal.h"
#include "rmsipr.h"
#include "rm.h"

#define DEINT_ID_GENR MKTAG('g', 'e', 'n', 'r') ///< interleaving for Cooker/ATRAC
#define DEINT_ID_INT0 MKTAG('I', 'n', 't', '0') ///< no interleaving needed
#define DEINT_ID_INT4 MKTAG('I', 'n', 't', '4') ///< interleaving for 28.8
#define DEINT_ID_SIPR MKTAG('s', 'i', 'p', 'r') ///< interleaving for Sipro
#define DEINT_ID_VBRF MKTAG('v', 'b', 'r', 'f') ///< VBR case for AAC
#define DEINT_ID_VBRS MKTAG('v', 'b', 'r', 's') ///< VBR case for AAC

struct RMStream {
    AVPacket pkt;      ///< place to store merged video frame / reordered audio data
    int videobufsize;  ///< current assembled frame size
    int videobufpos;   ///< position for the next slice in the video buffer
    int curpic_num;    ///< picture number of current frame
    int cur_slice, slices;
    int64_t pktpos;    ///< first slice position in file
    /// Audio descrambling matrix parameters
    int64_t audiotimestamp; ///< Audio packet timestamp
    int sub_packet_cnt; // Subpacket counter, used while reading
    int sub_packet_size, sub_packet_h, coded_framesize; ///< Descrambling parameters from container
    int audio_framesize; /// Audio frame size from container
    int sub_packet_lengths[16]; /// Length of each subpacket
    int32_t deint_id;  ///< deinterleaver used in audio stream
};

typedef struct {
    int nb_packets;
    int old_format;
    int current_stream;
    int remaining_len;
    int audio_stream_num; ///< Stream number for audio packets
    int audio_pkt_cnt; ///< Output packet counter
} RMDemuxContext;

static inline void get_strl(AVIOContext *pb, char *buf, int buf_size, int len)
{
    int i;
    char *q, r;

    q = buf;
    for(i=0;i<len;i++) {
        r = avio_r8(pb);
        if (i < buf_size - 1)
            *q++ = r;
    }
    if (buf_size > 0) *q = '\0';
}

static void get_str8(AVIOContext *pb, char *buf, int buf_size)
{
    get_strl(pb, buf, buf_size, avio_r8(pb));
}

static int rm_read_extradata(AVIOContext *pb, AVCodecContext *avctx, unsigned size)
{
    if (size >= 1<<24)
        return -1;
    if (ff_get_extradata(avctx, pb, size) < 0)
        return AVERROR(ENOMEM);
    return 0;
}

static void rm_read_metadata(AVFormatContext *s, AVIOContext *pb, int wide)
{
    char buf[1024];
    int i;

    for (i=0; i<FF_ARRAY_ELEMS(ff_rm_metadata); i++) {
        int len = wide ? avio_rb16(pb) : avio_r8(pb);
        get_strl(pb, buf, sizeof(buf), len);
        av_dict_set(&s->metadata, ff_rm_metadata[i], buf, 0);
    }
}

RMStream *ff_rm_alloc_rmstream (void)
{
    RMStream *rms = av_mallocz(sizeof(RMStream));
    rms->curpic_num = -1;
    return rms;
}

void ff_rm_free_rmstream (RMStream *rms)
{
    av_free_packet(&rms->pkt);
}

static int rm_read_audio_stream_info(AVFormatContext *s, AVIOContext *pb,
                                     AVStream *st, RMStream *ast, int read_all)
{
    char buf[256];
    uint32_t version;
    int ret;

    /* ra type header */
    version = avio_rb16(pb); /* version */
    if (version == 3) {
        unsigned bytes_per_minute;
        int header_size = avio_rb16(pb);
        int64_t startpos = avio_tell(pb);
        avio_skip(pb, 8);
        bytes_per_minute = avio_rb16(pb);
        avio_skip(pb, 4);
        rm_read_metadata(s, pb, 0);
        if ((startpos + header_size) >= avio_tell(pb) + 2) {
            // fourcc (should always be "lpcJ")
            avio_r8(pb);
            get_str8(pb, buf, sizeof(buf));
        }
        // Skip extra header crap (this should never happen)
        if ((startpos + header_size) > avio_tell(pb))
            avio_skip(pb, header_size + startpos - avio_tell(pb));
        if (bytes_per_minute)
            st->codec->bit_rate = 8LL * bytes_per_minute / 60;
        st->codec->sample_rate = 8000;
        st->codec->channels = 1;
        st->codec->channel_layout = AV_CH_LAYOUT_MONO;
        st->codec->codec_type = AVMEDIA_TYPE_AUDIO;
        st->codec->codec_id = AV_CODEC_ID_RA_144;
        ast->deint_id = DEINT_ID_INT0;
    } else {
        int flavor, sub_packet_h, coded_framesize, sub_packet_size;
        int codecdata_length;
        unsigned bytes_per_minute;
        /* old version (4) */
        avio_skip(pb, 2); /* unused */
        avio_rb32(pb); /* .ra4 */
        avio_rb32(pb); /* data size */
        avio_rb16(pb); /* version2 */
        avio_rb32(pb); /* header size */
        flavor= avio_rb16(pb); /* add codec info / flavor */
        ast->coded_framesize = coded_framesize = avio_rb32(pb); /* coded frame size */
        avio_rb32(pb); /* ??? */
        bytes_per_minute = avio_rb32(pb);
        if (version == 4) {
            if (bytes_per_minute)
                st->codec->bit_rate = 8LL * bytes_per_minute / 60;
        }
        avio_rb32(pb); /* ??? */
        ast->sub_packet_h = sub_packet_h = avio_rb16(pb); /* 1 */
        st->codec->block_align= avio_rb16(pb); /* frame size */
        ast->sub_packet_size = sub_packet_size = avio_rb16(pb); /* sub packet size */
        avio_rb16(pb); /* ??? */
        if (version == 5) {
            avio_rb16(pb); avio_rb16(pb); avio_rb16(pb);
        }
        st->codec->sample_rate = avio_rb16(pb);
        avio_rb32(pb);
        st->codec->channels = avio_rb16(pb);
        if (version == 5) {
            ast->deint_id = avio_rl32(pb);
            avio_read(pb, buf, 4);
            buf[4] = 0;
        } else {
            AV_WL32(buf, 0);
            get_str8(pb, buf, sizeof(buf)); /* desc */
            ast->deint_id = AV_RL32(buf);
            get_str8(pb, buf, sizeof(buf)); /* desc */
        }
        st->codec->codec_type = AVMEDIA_TYPE_AUDIO;
        st->codec->codec_tag  = AV_RL32(buf);
        st->codec->codec_id   = ff_codec_get_id(ff_rm_codec_tags,
                                                st->codec->codec_tag);

        switch (st->codec->codec_id) {
        case AV_CODEC_ID_AC3:
            st->need_parsing = AVSTREAM_PARSE_FULL;
            break;
        case AV_CODEC_ID_RA_288:
            st->codec->extradata_size= 0;
            ast->audio_framesize = st->codec->block_align;
            st->codec->block_align = coded_framesize;
            break;
        case AV_CODEC_ID_COOK:
            st->need_parsing = AVSTREAM_PARSE_HEADERS;
        case AV_CODEC_ID_ATRAC3:
        case AV_CODEC_ID_SIPR:
            if (read_all) {
                codecdata_length = 0;
            } else {
                avio_rb16(pb); avio_r8(pb);
                if (version == 5)
                    avio_r8(pb);
                codecdata_length = avio_rb32(pb);
                if(codecdata_length + FF_INPUT_BUFFER_PADDING_SIZE <= (unsigned)codecdata_length){
                    av_log(s, AV_LOG_ERROR, "codecdata_length too large\n");
                    return -1;
                }
            }

            ast->audio_framesize = st->codec->block_align;
            if (st->codec->codec_id == AV_CODEC_ID_SIPR) {
                if (flavor > 3) {
                    av_log(s, AV_LOG_ERROR, "bad SIPR file flavor %d\n",
                           flavor);
                    return -1;
                }
                st->codec->block_align = ff_sipr_subpk_size[flavor];
            } else {
                if(sub_packet_size <= 0){
                    av_log(s, AV_LOG_ERROR, "sub_packet_size is invalid\n");
                    return -1;
                }
                st->codec->block_align = ast->sub_packet_size;
            }
            if ((ret = rm_read_extradata(pb, st->codec, codecdata_length)) < 0)
                return ret;

            break;
        case AV_CODEC_ID_AAC:
            avio_rb16(pb); avio_r8(pb);
            if (version == 5)
                avio_r8(pb);
            codecdata_length = avio_rb32(pb);
            if(codecdata_length + FF_INPUT_BUFFER_PADDING_SIZE <= (unsigned)codecdata_length){
                av_log(s, AV_LOG_ERROR, "codecdata_length too large\n");
                return -1;
            }
            if (codecdata_length >= 1) {
                avio_r8(pb);
                if ((ret = rm_read_extradata(pb, st->codec, codecdata_length - 1)) < 0)
                    return ret;
            }
            break;
        }
        switch (ast->deint_id) {
        case DEINT_ID_INT4:
            if (ast->coded_framesize > ast->audio_framesize ||
                sub_packet_h <= 1 ||
                ast->coded_framesize * sub_packet_h > (2 + (sub_packet_h & 1)) * ast->audio_framesize)
                return AVERROR_INVALIDDATA;
            if (ast->coded_framesize * sub_packet_h != 2*ast->audio_framesize) {
                avpriv_request_sample(s, "mismatching interleaver parameters");
                return AVERROR_INVALIDDATA;
            }
            break;
        case DEINT_ID_GENR:
            if (ast->sub_packet_size <= 0 ||
                ast->sub_packet_size > ast->audio_framesize)
                return AVERROR_INVALIDDATA;
            if (ast->audio_framesize % ast->sub_packet_size)
                return AVERROR_INVALIDDATA;
            break;
        case DEINT_ID_SIPR:
        case DEINT_ID_INT0:
        case DEINT_ID_VBRS:
        case DEINT_ID_VBRF:
            break;
        default:
            av_log(s, AV_LOG_ERROR ,"Unknown interleaver %"PRIX32"\n", ast->deint_id);
            return AVERROR_INVALIDDATA;
        }
        if (ast->deint_id == DEINT_ID_INT4 ||
            ast->deint_id == DEINT_ID_GENR ||
            ast->deint_id == DEINT_ID_SIPR) {
            if (st->codec->block_align <= 0 ||
                ast->audio_framesize * sub_packet_h > (unsigned)INT_MAX ||
                ast->audio_framesize * sub_packet_h < st->codec->block_align)
                return AVERROR_INVALIDDATA;
            if (av_new_packet(&ast->pkt, ast->audio_framesize * sub_packet_h) < 0)
                return AVERROR(ENOMEM);
        }

        if (read_all) {
            avio_r8(pb);
            avio_r8(pb);
            avio_r8(pb);
            rm_read_metadata(s, pb, 0);
        }
    }
    return 0;
}

int
ff_rm_read_mdpr_codecdata (AVFormatContext *s, AVIOContext *pb,
                           AVStream *st, RMStream *rst, int codec_data_size, const uint8_t *mime)
{
    unsigned int v;
    int size;
    int64_t codec_pos;
    int ret;

    avpriv_set_pts_info(st, 64, 1, 1000);
    codec_pos = avio_tell(pb);
    v = avio_rb32(pb);

    if (v == MKBETAG('M', 'L', 'T', 'I')) {
        int number_of_streams = avio_rb16(pb);
        int number_of_mdpr;
        int i;
        for (i = 0; i<number_of_streams; i++)
            avio_rb16(pb);
        number_of_mdpr = avio_rb16(pb);
        if (number_of_mdpr != 1) {
            avpriv_request_sample(s, "MLTI with multiple MDPR");
        }
        avio_rb32(pb);
        v = avio_rb32(pb);
    }

    if (v == MKTAG(0xfd, 'a', 'r', '.')) {
        /* ra type header */
        if (rm_read_audio_stream_info(s, pb, st, rst, 0))
            return -1;
    } else if (v == MKBETAG('L', 'S', 'D', ':')) {
        avio_seek(pb, -4, SEEK_CUR);
        if ((ret = rm_read_extradata(pb, st->codec, codec_data_size)) < 0)
            return ret;

        st->codec->codec_type = AVMEDIA_TYPE_AUDIO;
        st->codec->codec_tag  = AV_RL32(st->codec->extradata);
        st->codec->codec_id   = ff_codec_get_id(ff_rm_codec_tags,
                                                st->codec->codec_tag);
    } else if(mime && !strcmp(mime, "logical-fileinfo")){
        int stream_count, rule_count, property_count, i;
        ff_free_stream(s, st);
        if (avio_rb16(pb) != 0) {
            av_log(s, AV_LOG_WARNING, "Unsupported version\n");
            goto skip;
        }
        stream_count = avio_rb16(pb);
        avio_skip(pb, 6*stream_count);
        rule_count = avio_rb16(pb);
        avio_skip(pb, 2*rule_count);
        property_count = avio_rb16(pb);
        for(i=0; i<property_count; i++){
            uint8_t name[128], val[128];
            avio_rb32(pb);
            if (avio_rb16(pb) != 0) {
                av_log(s, AV_LOG_WARNING, "Unsupported Name value property version\n");
                goto skip; //FIXME skip just this one
            }
            get_str8(pb, name, sizeof(name));
            switch(avio_rb32(pb)) {
            case 2: get_strl(pb, val, sizeof(val), avio_rb16(pb));
                av_dict_set(&s->metadata, name, val, 0);
                break;
            default: avio_skip(pb, avio_rb16(pb));
            }
        }
    } else {
        int fps;
        if (avio_rl32(pb) != MKTAG('V', 'I', 'D', 'O')) {
        fail1:
            av_log(s, AV_LOG_WARNING, "Unsupported stream type %08x\n", v);
            goto skip;
        }
        st->codec->codec_tag = avio_rl32(pb);
        st->codec->codec_id  = ff_codec_get_id(ff_rm_codec_tags,
                                               st->codec->codec_tag);
        av_dlog(s, "%X %X\n", st->codec->codec_tag, MKTAG('R', 'V', '2', '0'));
        if (st->codec->codec_id == AV_CODEC_ID_NONE)
            goto fail1;
        st->codec->width  = avio_rb16(pb);
        st->codec->height = avio_rb16(pb);
        avio_skip(pb, 2); // looks like bits per sample
        avio_skip(pb, 4); // always zero?
        st->codec->codec_type = AVMEDIA_TYPE_VIDEO;
        st->need_parsing = AVSTREAM_PARSE_TIMESTAMPS;
        fps = avio_rb32(pb);

        if ((ret = rm_read_extradata(pb, st->codec, codec_data_size - (avio_tell(pb) - codec_pos))) < 0)
            return ret;

        if (fps > 0) {
            av_reduce(&st->avg_frame_rate.den, &st->avg_frame_rate.num,
                      0x10000, fps, (1 << 30) - 1);
#if FF_API_R_FRAME_RATE
            st->r_frame_rate = st->avg_frame_rate;
#endif
        } else if (s->error_recognition & AV_EF_EXPLODE) {
            av_log(s, AV_LOG_ERROR, "Invalid framerate\n");
            return AVERROR_INVALIDDATA;
        }
    }

skip:
    /* skip codec info */
    size = avio_tell(pb) - codec_pos;
    avio_skip(pb, codec_data_size - size);

    return 0;
}

/** this function assumes that the demuxer has already seeked to the start
 * of the INDX chunk, and will bail out if not. */
static int rm_read_index(AVFormatContext *s)
{
    AVIOContext *pb = s->pb;
    unsigned int size, n_pkts, str_id, next_off, n, pos, pts;
    AVStream *st;

    do {
        if (avio_rl32(pb) != MKTAG('I','N','D','X'))
            return -1;
        size     = avio_rb32(pb);
        if (size < 20)
            return -1;
        avio_skip(pb, 2);
        n_pkts   = avio_rb32(pb);
        str_id   = avio_rb16(pb);
        next_off = avio_rb32(pb);
        for (n = 0; n < s->nb_streams; n++)
            if (s->streams[n]->id == str_id) {
                st = s->streams[n];
                break;
            }
        if (n == s->nb_streams) {
            av_log(s, AV_LOG_ERROR,
                   "Invalid stream index %d for index at pos %"PRId64"\n",
                   str_id, avio_tell(pb));
            goto skip;
        } else if ((avio_size(pb) - avio_tell(pb)) / 14 < n_pkts) {
            av_log(s, AV_LOG_ERROR,
                   "Nr. of packets in packet index for stream index %d "
                   "exceeds filesize (%"PRId64" at %"PRId64" = %"PRId64")\n",
                   str_id, avio_size(pb), avio_tell(pb),
                   (avio_size(pb) - avio_tell(pb)) / 14);
            goto skip;
        }

        for (n = 0; n < n_pkts; n++) {
            avio_skip(pb, 2);
            pts = avio_rb32(pb);
            pos = avio_rb32(pb);
            avio_skip(pb, 4); /* packet no. */

            av_add_index_entry(st, pos, pts, 0, 0, AVINDEX_KEYFRAME);
        }

skip:
        if (next_off && avio_tell(pb) < next_off &&
            avio_seek(pb, next_off, SEEK_SET) < 0) {
            av_log(s, AV_LOG_ERROR,
                   "Non-linear index detected, not supported\n");
            return -1;
        }
    } while (next_off);

    return 0;
}

static int rm_read_header_old(AVFormatContext *s)
{
    RMDemuxContext *rm = s->priv_data;
    AVStream *st;

    rm->old_format = 1;
    st = avformat_new_stream(s, NULL);
    if (!st)
        return -1;
    st->priv_data = ff_rm_alloc_rmstream();
    return rm_read_audio_stream_info(s, s->pb, st, st->priv_data, 1);
}

static int rm_read_header(AVFormatContext *s)
{
    RMDemuxContext *rm = s->priv_data;
    AVStream *st;
    AVIOContext *pb = s->pb;
    unsigned int tag;
    int tag_size;
    unsigned int start_time, duration;
    unsigned int data_off = 0, indx_off = 0;
    char buf[128], mime[128];
    int flags = 0;

    tag = avio_rl32(pb);
    if (tag == MKTAG('.', 'r', 'a', 0xfd)) {
        /* very old .ra format */
        return rm_read_header_old(s);
    } else if (tag != MKTAG('.', 'R', 'M', 'F')) {
        return AVERROR(EIO);
    }

    tag_size = avio_rb32(pb);
    avio_skip(pb, tag_size - 8);

    for(;;) {
        if (avio_feof(pb))
            return -1;
        tag = avio_rl32(pb);
        tag_size = avio_rb32(pb);
        avio_rb16(pb);
        av_dlog(s, "tag=%c%c%c%c (%08x) size=%d\n",
                (tag      ) & 0xff,
                (tag >>  8) & 0xff,
                (tag >> 16) & 0xff,
                (tag >> 24) & 0xff,
                tag,
                tag_size);
        if (tag_size < 10 && tag != MKTAG('D', 'A', 'T', 'A'))
            return -1;
        switch(tag) {
        case MKTAG('P', 'R', 'O', 'P'):
            /* file header */
            avio_rb32(pb); /* max bit rate */
            avio_rb32(pb); /* avg bit rate */
            avio_rb32(pb); /* max packet size */
            avio_rb32(pb); /* avg packet size */
            avio_rb32(pb); /* nb packets */
            duration = avio_rb32(pb); /* duration */
            s->duration = av_rescale(duration, AV_TIME_BASE, 1000);
            avio_rb32(pb); /* preroll */
            indx_off = avio_rb32(pb); /* index offset */
            data_off = avio_rb32(pb); /* data offset */
            avio_rb16(pb); /* nb streams */
            flags = avio_rb16(pb); /* flags */
            break;
        case MKTAG('C', 'O', 'N', 'T'):
            rm_read_metadata(s, pb, 1);
            break;
        case MKTAG('M', 'D', 'P', 'R'):
            st = avformat_new_stream(s, NULL);
            if (!st)
                return AVERROR(ENOMEM);
            st->id = avio_rb16(pb);
            avio_rb32(pb); /* max bit rate */
            st->codec->bit_rate = avio_rb32(pb); /* bit rate */
            avio_rb32(pb); /* max packet size */
            avio_rb32(pb); /* avg packet size */
            start_time = avio_rb32(pb); /* start time */
            avio_rb32(pb); /* preroll */
            duration = avio_rb32(pb); /* duration */
            st->start_time = start_time;
            st->duration = duration;
            if(duration>0)
                s->duration = AV_NOPTS_VALUE;
            get_str8(pb, buf, sizeof(buf)); /* desc */
            get_str8(pb, mime, sizeof(mime)); /* mimetype */
            st->codec->codec_type = AVMEDIA_TYPE_DATA;
            st->priv_data = ff_rm_alloc_rmstream();
            if (ff_rm_read_mdpr_codecdata(s, s->pb, st, st->priv_data,
                                          avio_rb32(pb), mime) < 0)
                return -1;
            break;
        case MKTAG('D', 'A', 'T', 'A'):
            goto header_end;
        default:
            /* unknown tag: skip it */
            avio_skip(pb, tag_size - 10);
            break;
        }
    }
 header_end:
    rm->nb_packets = avio_rb32(pb); /* number of packets */
    if (!rm->nb_packets && (flags & 4))
        rm->nb_packets = 3600 * 25;
    avio_rb32(pb); /* next data header */

    if (!data_off)
        data_off = avio_tell(pb) - 18;
    if (indx_off && pb->seekable && !(s->flags & AVFMT_FLAG_IGNIDX) &&
        avio_seek(pb, indx_off, SEEK_SET) >= 0) {
        rm_read_index(s);
        avio_seek(pb, data_off + 18, SEEK_SET);
    }

    return 0;
}

static int get_num(AVIOContext *pb, int *len)
{
    int n, n1;

    n = avio_rb16(pb);
    (*len)-=2;
    n &= 0x7FFF;
    if (n >= 0x4000) {
        return n - 0x4000;
    } else {
        n1 = avio_rb16(pb);
        (*len)-=2;
        return (n << 16) | n1;
    }
}

/* multiple of 20 bytes for ra144 (ugly) */
#define RAW_PACKET_SIZE 1000

static int sync(AVFormatContext *s, int64_t *timestamp, int *flags, int *stream_index, int64_t *pos){
    RMDemuxContext *rm = s->priv_data;
    AVIOContext *pb = s->pb;
    AVStream *st;
    uint32_t state=0xFFFFFFFF;

    while(!avio_feof(pb)){
        int len, num, i;
        *pos= avio_tell(pb) - 3;
        if(rm->remaining_len > 0){
            num= rm->current_stream;
            len= rm->remaining_len;
            *timestamp = AV_NOPTS_VALUE;
            *flags= 0;
        }else{
            state= (state<<8) + avio_r8(pb);

            if(state == MKBETAG('I', 'N', 'D', 'X')){
                int n_pkts, expected_len;
                len = avio_rb32(pb);
                avio_skip(pb, 2);
                n_pkts = avio_rb32(pb);
                expected_len = 20 + n_pkts * 14;
                if (len == 20)
                    /* some files don't add index entries to chunk size... */
                    len = expected_len;
                else if (len != expected_len)
                    av_log(s, AV_LOG_WARNING,
                           "Index size %d (%d pkts) is wrong, should be %d.\n",
                           len, n_pkts, expected_len);
                len -= 14; // we already read part of the index header
                if(len<0)
                    continue;
                goto skip;
            } else if (state == MKBETAG('D','A','T','A')) {
                av_log(s, AV_LOG_WARNING,
                       "DATA tag in middle of chunk, file may be broken.\n");
            }

            if(state > (unsigned)0xFFFF || state <= 12)
                continue;
            len=state - 12;
            state= 0xFFFFFFFF;

            num = avio_rb16(pb);
            *timestamp = avio_rb32(pb);
            avio_r8(pb); /* reserved */
            *flags = avio_r8(pb); /* flags */
        }
        for(i=0;i<s->nb_streams;i++) {
            st = s->streams[i];
            if (num == st->id)
                break;
        }
        if (i == s->nb_streams) {
skip:
            /* skip packet if unknown number */
            avio_skip(pb, len);
            rm->remaining_len = 0;
            continue;
        }
        *stream_index= i;

        return len;
    }
    return -1;
}

static int rm_assemble_video_frame(AVFormatContext *s, AVIOContext *pb,
                                   RMDemuxContext *rm, RMStream *vst,
                                   AVPacket *pkt, int len, int *pseq,
                                   int64_t *timestamp)
{
    int hdr;
    int seq = 0, pic_num = 0, len2 = 0, pos = 0; //init to silcense compiler warning
    int type;
    int ret;

    hdr = avio_r8(pb); len--;
    type = hdr >> 6;

    if(type != 3){  // not frame as a part of packet
        seq = avio_r8(pb); len--;
    }
    if(type != 1){  // not whole frame
        len2 = get_num(pb, &len);
        pos  = get_num(pb, &len);
        pic_num = avio_r8(pb); len--;
    }
    if(len<0) {
        av_log(s, AV_LOG_ERROR, "Insufficient data\n");
        return -1;
    }
    rm->remaining_len = len;
    if(type&1){     // frame, not slice
        if(type == 3){  // frame as a part of packet
            len= len2;
            *timestamp = pos;
        }
        if(rm->remaining_len < len) {
            av_log(s, AV_LOG_ERROR, "Insufficient remaining len\n");
            return -1;
        }
        rm->remaining_len -= len;
        if(av_new_packet(pkt, len + 9) < 0)
            return AVERROR(EIO);
        pkt->data[0] = 0;
        AV_WL32(pkt->data + 1, 1);
        AV_WL32(pkt->data + 5, 0);
        if ((ret = avio_read(pb, pkt->data + 9, len)) != len) {
            av_free_packet(pkt);
            av_log(s, AV_LOG_ERROR, "Failed to read %d bytes\n", len);
            return ret < 0 ? ret : AVERROR(EIO);
        }
        return 0;
    }
    //now we have to deal with single slice

    *pseq = seq;
    if((seq & 0x7F) == 1 || vst->curpic_num != pic_num){
        if (len2 > ffio_limit(pb, len2)) {
            av_log(s, AV_LOG_ERROR, "Impossibly sized packet\n");
            return AVERROR_INVALIDDATA;
        }
        vst->slices = ((hdr & 0x3F) << 1) + 1;
        vst->videobufsize = len2 + 8*vst->slices + 1;
        av_free_packet(&vst->pkt); //FIXME this should be output.
        if(av_new_packet(&vst->pkt, vst->videobufsize) < 0)
            return AVERROR(ENOMEM);
        memset(vst->pkt.data, 0, vst->pkt.size);
        vst->videobufpos = 8*vst->slices + 1;
        vst->cur_slice = 0;
        vst->curpic_num = pic_num;
        vst->pktpos = avio_tell(pb);
    }
    if(type == 2)
        len = FFMIN(len, pos);

    if(++vst->cur_slice > vst->slices) {
        av_log(s, AV_LOG_ERROR, "cur slice %d, too large\n", vst->cur_slice);
        return 1;
    }
    if(!vst->pkt.data)
        return AVERROR(ENOMEM);
    AV_WL32(vst->pkt.data - 7 + 8*vst->cur_slice, 1);
    AV_WL32(vst->pkt.data - 3 + 8*vst->cur_slice, vst->videobufpos - 8*vst->slices - 1);
    if(vst->videobufpos + len > vst->videobufsize) {
        av_log(s, AV_LOG_ERROR, "outside videobufsize\n");
        return 1;
    }
    if (avio_read(pb, vst->pkt.data + vst->videobufpos, len) != len)
        return AVERROR(EIO);
    vst->videobufpos += len;
    rm->remaining_len-= len;

    if (type == 2 || vst->videobufpos == vst->videobufsize) {
        vst->pkt.data[0] = vst->cur_slice-1;
        *pkt= vst->pkt;
        vst->pkt.data= NULL;
        vst->pkt.size= 0;
        vst->pkt.buf = NULL;
#if FF_API_DESTRUCT_PACKET
FF_DISABLE_DEPRECATION_WARNINGS
        vst->pkt.destruct = NULL;
FF_ENABLE_DEPRECATION_WARNINGS
#endif
        if(vst->slices != vst->cur_slice) //FIXME find out how to set slices correct from the begin
            memmove(pkt->data + 1 + 8*vst->cur_slice, pkt->data + 1 + 8*vst->slices,
                vst->videobufpos - 1 - 8*vst->slices);
        pkt->size = vst->videobufpos + 8*(vst->cur_slice - vst->slices);
        pkt->pts = AV_NOPTS_VALUE;
        pkt->pos = vst->pktpos;
        vst->slices = 0;
        return 0;
    }

    return 1;
}

static inline void
rm_ac3_swap_bytes (AVStream *st, AVPacket *pkt)
{
    uint8_t *ptr;
    int j;

    if (st->codec->codec_id == AV_CODEC_ID_AC3) {
        ptr = pkt->data;
        for (j=0;j<pkt->size;j+=2) {
            FFSWAP(int, ptr[0], ptr[1]);
            ptr += 2;
        }
    }
}

static int readfull(AVFormatContext *s, AVIOContext *pb, uint8_t *dst, int n) {
    int ret = avio_read(pb, dst, n);
    if (ret != n) {
        if (ret >= 0) memset(dst + ret, 0, n - ret);
        else          memset(dst      , 0, n);
        av_log(s, AV_LOG_ERROR, "Failed to fully read block\n");
    }
    return ret;
}

int
ff_rm_parse_packet (AVFormatContext *s, AVIOContext *pb,
                    AVStream *st, RMStream *ast, int len, AVPacket *pkt,
                    int *seq, int flags, int64_t timestamp)
{
    RMDemuxContext *rm = s->priv_data;
    int ret;

    if (st->codec->codec_type == AVMEDIA_TYPE_VIDEO) {
        rm->current_stream= st->id;
        ret = rm_assemble_video_frame(s, pb, rm, ast, pkt, len, seq, &timestamp);
        if(ret)
            return ret < 0 ? ret : -1; //got partial frame or error
    } else if (st->codec->codec_type == AVMEDIA_TYPE_AUDIO) {
        if ((ast->deint_id == DEINT_ID_GENR) ||
            (ast->deint_id == DEINT_ID_INT4) ||
            (ast->deint_id == DEINT_ID_SIPR)) {
            int x;
            int sps = ast->sub_packet_size;
            int cfs = ast->coded_framesize;
            int h = ast->sub_packet_h;
            int y = ast->sub_packet_cnt;
            int w = ast->audio_framesize;

            if (flags & 2)
                y = ast->sub_packet_cnt = 0;
            if (!y)
                ast->audiotimestamp = timestamp;

            switch (ast->deint_id) {
                case DEINT_ID_INT4:
                    for (x = 0; x < h/2; x++)
                        readfull(s, pb, ast->pkt.data+x*2*w+y*cfs, cfs);
                    break;
                case DEINT_ID_GENR:
                    for (x = 0; x < w/sps; x++)
                        readfull(s, pb, ast->pkt.data+sps*(h*x+((h+1)/2)*(y&1)+(y>>1)), sps);
                    break;
                case DEINT_ID_SIPR:
                    readfull(s, pb, ast->pkt.data + y * w, w);
                    break;
            }

            if (++(ast->sub_packet_cnt) < h)
                return -1;
            if (ast->deint_id == DEINT_ID_SIPR)
                ff_rm_reorder_sipr_data(ast->pkt.data, h, w);

             ast->sub_packet_cnt = 0;
             rm->audio_stream_num = st->index;
             rm->audio_pkt_cnt = h * w / st->codec->block_align;
        } else if ((ast->deint_id == DEINT_ID_VBRF) ||
                   (ast->deint_id == DEINT_ID_VBRS)) {
            int x;
            rm->audio_stream_num = st->index;
            ast->sub_packet_cnt = (avio_rb16(pb) & 0xf0) >> 4;
            if (ast->sub_packet_cnt) {
                for (x = 0; x < ast->sub_packet_cnt; x++)
                    ast->sub_packet_lengths[x] = avio_rb16(pb);
                rm->audio_pkt_cnt = ast->sub_packet_cnt;
                ast->audiotimestamp = timestamp;
            } else
                return -1;
        } else {
            av_get_packet(pb, pkt, len);
            rm_ac3_swap_bytes(st, pkt);
        }
    } else
        av_get_packet(pb, pkt, len);

    pkt->stream_index = st->index;

#if 0
    if (st->codec->codec_type == AVMEDIA_TYPE_VIDEO) {
        if(st->codec->codec_id == AV_CODEC_ID_RV20){
            int seq= 128*(pkt->data[2]&0x7F) + (pkt->data[3]>>1);
            av_log(s, AV_LOG_DEBUG, "%d %"PRId64" %d\n", *timestamp, *timestamp*512LL/25, seq);

            seq |= (timestamp&~0x3FFF);
            if(seq - timestamp >  0x2000) seq -= 0x4000;
            if(seq - timestamp < -0x2000) seq += 0x4000;
        }
    }
#endif

    pkt->pts = timestamp;
    if (flags & 2)
        pkt->flags |= AV_PKT_FLAG_KEY;

    return st->codec->codec_type == AVMEDIA_TYPE_AUDIO ? rm->audio_pkt_cnt : 0;
}

int
ff_rm_retrieve_cache (AVFormatContext *s, AVIOContext *pb,
                      AVStream *st, RMStream *ast, AVPacket *pkt)
{
    RMDemuxContext *rm = s->priv_data;

    av_assert0 (rm->audio_pkt_cnt > 0);

    if (ast->deint_id == DEINT_ID_VBRF ||
        ast->deint_id == DEINT_ID_VBRS)
        av_get_packet(pb, pkt, ast->sub_packet_lengths[ast->sub_packet_cnt - rm->audio_pkt_cnt]);
    else {
        int ret = av_new_packet(pkt, st->codec->block_align);
        if (ret < 0)
            return ret;
        memcpy(pkt->data, ast->pkt.data + st->codec->block_align * //FIXME avoid this
               (ast->sub_packet_h * ast->audio_framesize / st->codec->block_align - rm->audio_pkt_cnt),
               st->codec->block_align);
    }
    rm->audio_pkt_cnt--;
    if ((pkt->pts = ast->audiotimestamp) != AV_NOPTS_VALUE) {
        ast->audiotimestamp = AV_NOPTS_VALUE;
        pkt->flags = AV_PKT_FLAG_KEY;
    } else
        pkt->flags = 0;
    pkt->stream_index = st->index;

    return rm->audio_pkt_cnt;
}

static int rm_read_packet(AVFormatContext *s, AVPacket *pkt)
{
    RMDemuxContext *rm = s->priv_data;
    AVStream *st = NULL; // init to silence compiler warning
    int i, len, res, seq = 1;
    int64_t timestamp, pos;
    int flags;

    for (;;) {
        if (rm->audio_pkt_cnt) {
            // If there are queued audio packet return them first
            st = s->streams[rm->audio_stream_num];
            res = ff_rm_retrieve_cache(s, s->pb, st, st->priv_data, pkt);
            if(res < 0)
                return res;
            flags = 0;
        } else {
            if (rm->old_format) {
                RMStream *ast;

                st = s->streams[0];
                ast = st->priv_data;
                timestamp = AV_NOPTS_VALUE;
                len = !ast->audio_framesize ? RAW_PACKET_SIZE :
                    ast->coded_framesize * ast->sub_packet_h / 2;
                flags = (seq++ == 1) ? 2 : 0;
                pos = avio_tell(s->pb);
            } else {
                len=sync(s, &timestamp, &flags, &i, &pos);
                if (len > 0)
                    st = s->streams[i];
            }

<<<<<<< HEAD
            if(len<0 || avio_feof(s->pb))
=======
            if (len <= 0 || s->pb->eof_reached)
>>>>>>> be42c0b8
                return AVERROR(EIO);

            res = ff_rm_parse_packet (s, s->pb, st, st->priv_data, len, pkt,
                                      &seq, flags, timestamp);
            if (res < -1)
                return res;
            if((flags&2) && (seq&0x7F) == 1)
                av_add_index_entry(st, pos, timestamp, 0, 0, AVINDEX_KEYFRAME);
            if (res)
                continue;
        }

        if(  (st->discard >= AVDISCARD_NONKEY && !(flags&2))
           || st->discard >= AVDISCARD_ALL){
            av_free_packet(pkt);
        } else
            break;
    }

    return 0;
}

static int rm_read_close(AVFormatContext *s)
{
    int i;

    for (i=0;i<s->nb_streams;i++)
        ff_rm_free_rmstream(s->streams[i]->priv_data);

    return 0;
}

static int rm_probe(AVProbeData *p)
{
    /* check file header */
    if ((p->buf[0] == '.' && p->buf[1] == 'R' &&
         p->buf[2] == 'M' && p->buf[3] == 'F' &&
         p->buf[4] == 0 && p->buf[5] == 0) ||
        (p->buf[0] == '.' && p->buf[1] == 'r' &&
         p->buf[2] == 'a' && p->buf[3] == 0xfd))
        return AVPROBE_SCORE_MAX;
    else
        return 0;
}

static int64_t rm_read_dts(AVFormatContext *s, int stream_index,
                               int64_t *ppos, int64_t pos_limit)
{
    RMDemuxContext *rm = s->priv_data;
    int64_t pos, dts;
    int stream_index2, flags, len, h;

    pos = *ppos;

    if(rm->old_format)
        return AV_NOPTS_VALUE;

    if (avio_seek(s->pb, pos, SEEK_SET) < 0)
        return AV_NOPTS_VALUE;

    rm->remaining_len=0;
    for(;;){
        int seq=1;
        AVStream *st;

        len=sync(s, &dts, &flags, &stream_index2, &pos);
        if(len<0)
            return AV_NOPTS_VALUE;

        st = s->streams[stream_index2];
        if (st->codec->codec_type == AVMEDIA_TYPE_VIDEO) {
            h= avio_r8(s->pb); len--;
            if(!(h & 0x40)){
                seq = avio_r8(s->pb); len--;
            }
        }

        if((flags&2) && (seq&0x7F) == 1){
            av_dlog(s, "%d %d-%d %"PRId64" %d\n",
                    flags, stream_index2, stream_index, dts, seq);
            av_add_index_entry(st, pos, dts, 0, 0, AVINDEX_KEYFRAME);
            if(stream_index2 == stream_index)
                break;
        }

        avio_skip(s->pb, len);
    }
    *ppos = pos;
    return dts;
}

static int rm_read_seek(AVFormatContext *s, int stream_index,
                        int64_t pts, int flags)
{
    RMDemuxContext *rm = s->priv_data;

    if (ff_seek_frame_binary(s, stream_index, pts, flags) < 0)
        return -1;
    rm->audio_pkt_cnt = 0;
    return 0;
}


AVInputFormat ff_rm_demuxer = {
    .name           = "rm",
    .long_name      = NULL_IF_CONFIG_SMALL("RealMedia"),
    .priv_data_size = sizeof(RMDemuxContext),
    .read_probe     = rm_probe,
    .read_header    = rm_read_header,
    .read_packet    = rm_read_packet,
    .read_close     = rm_read_close,
    .read_timestamp = rm_read_dts,
    .read_seek      = rm_read_seek,
};

AVInputFormat ff_rdt_demuxer = {
    .name           = "rdt",
    .long_name      = NULL_IF_CONFIG_SMALL("RDT demuxer"),
    .priv_data_size = sizeof(RMDemuxContext),
    .read_close     = rm_read_close,
    .flags          = AVFMT_NOFILE,
};<|MERGE_RESOLUTION|>--- conflicted
+++ resolved
@@ -969,11 +969,7 @@
                     st = s->streams[i];
             }
 
-<<<<<<< HEAD
-            if(len<0 || avio_feof(s->pb))
-=======
-            if (len <= 0 || s->pb->eof_reached)
->>>>>>> be42c0b8
+            if (len <= 0 || avio_feof(s->pb))
                 return AVERROR(EIO);
 
             res = ff_rm_parse_packet (s, s->pb, st, st->priv_data, len, pkt,
