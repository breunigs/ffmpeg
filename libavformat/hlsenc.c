--- conflicted
+++ resolved
@@ -310,17 +310,10 @@
 #define OFFSET(x) offsetof(HLSContext, x)
 #define E AV_OPT_FLAG_ENCODING_PARAM
 static const AVOption options[] = {
-<<<<<<< HEAD
-    { "start_number", "set first number in the sequence",        OFFSET(number),  AV_OPT_TYPE_INT,    {.i64 = 0},     0, INT_MAX, E},
-    { "hls_time",     "set segment length in seconds",           OFFSET(time),    AV_OPT_TYPE_FLOAT,  {.dbl = 2},     0, FLT_MAX, E},
-    { "hls_list_size","set maximum number of playlist entries",  OFFSET(size),    AV_OPT_TYPE_INT,    {.i64 = 5},     0, INT_MAX, E},
-    { "hls_wrap",     "set number after which the index wraps",  OFFSET(wrap),    AV_OPT_TYPE_INT,    {.i64 = 0},     0, INT_MAX, E},
-=======
-    {"start_number",  "first number in the sequence",            OFFSET(sequence),AV_OPT_TYPE_INT64,  {.i64 = 0},     0, INT64_MAX, E},
-    {"hls_time",      "segment length in seconds",               OFFSET(time),    AV_OPT_TYPE_FLOAT,  {.dbl = 2},     0, FLT_MAX, E},
-    {"hls_list_size", "maximum number of playlist entries",      OFFSET(size),    AV_OPT_TYPE_INT,    {.i64 = 5},     0, INT_MAX, E},
-    {"hls_wrap",      "number after which the index wraps",      OFFSET(wrap),    AV_OPT_TYPE_INT,    {.i64 = 0},     0, INT_MAX, E},
->>>>>>> 92e354b6
+    {"start_number",  "set first number in the sequence",        OFFSET(sequence),AV_OPT_TYPE_INT64,  {.i64 = 0},     0, INT64_MAX, E},
+    {"hls_time",      "set segment length in seconds",           OFFSET(time),    AV_OPT_TYPE_FLOAT,  {.dbl = 2},     0, FLT_MAX, E},
+    {"hls_list_size", "set maximum number of playlist entries",  OFFSET(size),    AV_OPT_TYPE_INT,    {.i64 = 5},     0, INT_MAX, E},
+    {"hls_wrap",      "set number after which the index wraps",  OFFSET(wrap),    AV_OPT_TYPE_INT,    {.i64 = 0},     0, INT_MAX, E},
     { NULL },
 };
 
