/*
 * Copyright (c) 2000, 2001, 2002 Fabrice Bellard
 *
 * This file is part of FFmpeg.
 *
 * FFmpeg is free software; you can redistribute it and/or
 * modify it under the terms of the GNU Lesser General Public
 * License as published by the Free Software Foundation; either
 * version 2.1 of the License, or (at your option) any later version.
 *
 * FFmpeg is distributed in the hope that it will be useful,
 * but WITHOUT ANY WARRANTY; without even the implied warranty of
 * MERCHANTABILITY or FITNESS FOR A PARTICULAR PURPOSE.  See the GNU
 * Lesser General Public License for more details.
 *
 * You should have received a copy of the GNU Lesser General Public
 * License along with FFmpeg; if not, write to the Free Software
 * Foundation, Inc., 51 Franklin Street, Fifth Floor, Boston, MA 02110-1301 USA
 */

#ifndef AVFORMAT_OPTIONS_TABLE_H
#define AVFORMAT_OPTIONS_TABLE_H

#include <limits.h>

#include "libavutil/opt.h"
#include "avformat.h"

#define OFFSET(x) offsetof(AVFormatContext,x)
#define DEFAULT 0 //should be NAN but it does not work as it is not a constant in glibc as required by ANSI/ISO C
//these names are too long to be readable
#define E AV_OPT_FLAG_ENCODING_PARAM
#define D AV_OPT_FLAG_DECODING_PARAM

static const AVOption avformat_options[] = {
{"avioflags", NULL, OFFSET(avio_flags), AV_OPT_TYPE_FLAGS, {.i64 = DEFAULT }, INT_MIN, INT_MAX, D|E, "avioflags"},
{"direct", "reduce buffering", 0, AV_OPT_TYPE_CONST, {.i64 = AVIO_FLAG_DIRECT }, INT_MIN, INT_MAX, D|E, "avioflags"},
{"probesize", "set probing size", OFFSET(probesize), AV_OPT_TYPE_INT, {.i64 = 5000000 }, 32, INT_MAX, D},
{"packetsize", "set packet size", OFFSET(packet_size), AV_OPT_TYPE_INT, {.i64 = DEFAULT }, 0, INT_MAX, E},
{"fflags", NULL, OFFSET(flags), AV_OPT_TYPE_FLAGS, {.i64 = AVFMT_FLAG_FLUSH_PACKETS }, INT_MIN, INT_MAX, D|E, "fflags"},
{"flush_packets", "reduce the latency by flushing out packets immediately", 0, AV_OPT_TYPE_CONST, {.i64 = AVFMT_FLAG_FLUSH_PACKETS }, INT_MIN, INT_MAX, D, "fflags"},
{"ignidx", "ignore index", 0, AV_OPT_TYPE_CONST, {.i64 = AVFMT_FLAG_IGNIDX }, INT_MIN, INT_MAX, D, "fflags"},
{"genpts", "generate pts", 0, AV_OPT_TYPE_CONST, {.i64 = AVFMT_FLAG_GENPTS }, INT_MIN, INT_MAX, D, "fflags"},
{"nofillin", "do not fill in missing values that can be exactly calculated", 0, AV_OPT_TYPE_CONST, {.i64 = AVFMT_FLAG_NOFILLIN }, INT_MIN, INT_MAX, D, "fflags"},
{"noparse", "disable AVParsers, this needs nofillin too", 0, AV_OPT_TYPE_CONST, {.i64 = AVFMT_FLAG_NOPARSE }, INT_MIN, INT_MAX, D, "fflags"},
{"igndts", "ignore dts", 0, AV_OPT_TYPE_CONST, {.i64 = AVFMT_FLAG_IGNDTS }, INT_MIN, INT_MAX, D, "fflags"},
{"discardcorrupt", "discard corrupted frames", 0, AV_OPT_TYPE_CONST, {.i64 = AVFMT_FLAG_DISCARD_CORRUPT }, INT_MIN, INT_MAX, D, "fflags"},
{"sortdts", "try to interleave outputted packets by dts", 0, AV_OPT_TYPE_CONST, {.i64 = AVFMT_FLAG_SORT_DTS }, INT_MIN, INT_MAX, D, "fflags"},
{"keepside", "don't merge side data", 0, AV_OPT_TYPE_CONST, {.i64 = AVFMT_FLAG_KEEP_SIDE_DATA }, INT_MIN, INT_MAX, D, "fflags"},
{"latm", "enable RTP MP4A-LATM payload", 0, AV_OPT_TYPE_CONST, {.i64 = AVFMT_FLAG_MP4A_LATM }, INT_MIN, INT_MAX, E, "fflags"},
{"nobuffer", "reduce the latency introduced by optional buffering", 0, AV_OPT_TYPE_CONST, {.i64 = AVFMT_FLAG_NOBUFFER }, 0, INT_MAX, D, "fflags"},
<<<<<<< HEAD
{"seek2any", "allow seeking to non-keyframes on demuxer level when supported", OFFSET(seek2any), AV_OPT_TYPE_INT, {.i64 = 0 }, 0, 1, D},
{"analyzeduration", "specify how many microseconds are analyzed to probe the input", OFFSET(max_analyze_duration), AV_OPT_TYPE_INT, {.i64 = 5*AV_TIME_BASE }, 0, INT_MAX, D},
=======
{"bitexact", "do not write random/volatile data", 0, AV_OPT_TYPE_CONST, { .i64 = AVFMT_FLAG_BITEXACT }, 0, 0, E, "fflags" },
{"analyzeduration", "how many microseconds are analyzed to estimate duration", OFFSET(max_analyze_duration), AV_OPT_TYPE_INT, {.i64 = 5*AV_TIME_BASE }, 0, INT_MAX, D},
>>>>>>> 0c1959b0
{"cryptokey", "decryption key", OFFSET(key), AV_OPT_TYPE_BINARY, {.dbl = 0}, 0, 0, D},
{"indexmem", "max memory used for timestamp index (per stream)", OFFSET(max_index_size), AV_OPT_TYPE_INT, {.i64 = 1<<20 }, 0, INT_MAX, D},
{"rtbufsize", "max memory used for buffering real-time frames", OFFSET(max_picture_buffer), AV_OPT_TYPE_INT, {.i64 = 3041280 }, 0, INT_MAX, D}, /* defaults to 1s of 15fps 352x288 YUYV422 video */
{"fdebug", "print specific debug info", OFFSET(debug), AV_OPT_TYPE_FLAGS, {.i64 = DEFAULT }, 0, INT_MAX, E|D, "fdebug"},
{"ts", NULL, 0, AV_OPT_TYPE_CONST, {.i64 = FF_FDEBUG_TS }, INT_MIN, INT_MAX, E|D, "fdebug"},
{"max_delay", "maximum muxing or demuxing delay in microseconds", OFFSET(max_delay), AV_OPT_TYPE_INT, {.i64 = -1 }, -1, INT_MAX, E|D},
{"start_time_realtime", "wall-clock time when stream begins (PTS==0)", OFFSET(start_time_realtime), AV_OPT_TYPE_INT64, {.i64 = AV_NOPTS_VALUE}, INT64_MIN, INT64_MAX, E},
{"fpsprobesize", "number of frames used to probe fps", OFFSET(fps_probe_size), AV_OPT_TYPE_INT, {.i64 = -1}, -1, INT_MAX-1, D},
{"audio_preload", "microseconds by which audio packets should be interleaved earlier", OFFSET(audio_preload), AV_OPT_TYPE_INT, {.i64 = 0}, 0, INT_MAX-1, E},
{"chunk_duration", "microseconds for each chunk", OFFSET(max_chunk_duration), AV_OPT_TYPE_INT, {.i64 = 0}, 0, INT_MAX-1, E},
{"chunk_size", "size in bytes for each chunk", OFFSET(max_chunk_size), AV_OPT_TYPE_INT, {.i64 = 0}, 0, INT_MAX-1, E},
/* this is a crutch for avconv, since it cannot deal with identically named options in different contexts.
 * to be removed when avconv is fixed */
{"f_err_detect", "set error detection flags (deprecated; use err_detect, save via avconv)", OFFSET(error_recognition), AV_OPT_TYPE_FLAGS, {.i64 = AV_EF_CRCCHECK }, INT_MIN, INT_MAX, D, "err_detect"},
{"err_detect", "set error detection flags", OFFSET(error_recognition), AV_OPT_TYPE_FLAGS, {.i64 = AV_EF_CRCCHECK }, INT_MIN, INT_MAX, D, "err_detect"},
{"crccheck", "verify embedded CRCs", 0, AV_OPT_TYPE_CONST, {.i64 = AV_EF_CRCCHECK }, INT_MIN, INT_MAX, D, "err_detect"},
{"bitstream", "detect bitstream specification deviations", 0, AV_OPT_TYPE_CONST, {.i64 = AV_EF_BITSTREAM }, INT_MIN, INT_MAX, D, "err_detect"},
{"buffer", "detect improper bitstream length", 0, AV_OPT_TYPE_CONST, {.i64 = AV_EF_BUFFER }, INT_MIN, INT_MAX, D, "err_detect"},
{"explode", "abort decoding on minor error detection", 0, AV_OPT_TYPE_CONST, {.i64 = AV_EF_EXPLODE }, INT_MIN, INT_MAX, D, "err_detect"},
{"ignore_err", "ignore errors", 0, AV_OPT_TYPE_CONST, {.i64 = AV_EF_IGNORE_ERR }, INT_MIN, INT_MAX, D, "err_detect"},
{"careful",    "consider things that violate the spec, are fast to check and have not been seen in the wild as errors", 0, AV_OPT_TYPE_CONST, {.i64 = AV_EF_CAREFUL }, INT_MIN, INT_MAX, D, "err_detect"},
{"compliant",  "consider all spec non compliancies as errors", 0, AV_OPT_TYPE_CONST, {.i64 = AV_EF_COMPLIANT }, INT_MIN, INT_MAX, D, "err_detect"},
{"aggressive", "consider things that a sane encoder shouldn't do as an error", 0, AV_OPT_TYPE_CONST, {.i64 = AV_EF_AGGRESSIVE }, INT_MIN, INT_MAX, D, "err_detect"},
{"use_wallclock_as_timestamps", "use wallclock as timestamps", OFFSET(use_wallclock_as_timestamps), AV_OPT_TYPE_INT, {.i64 = 0}, 0, INT_MAX-1, D},
{"avoid_negative_ts", "shift timestamps so they start at 0", OFFSET(avoid_negative_ts), AV_OPT_TYPE_INT, {.i64 = -1}, -1, 2, E, "avoid_negative_ts"},
{"auto",                "enabled when required by target format",    0, AV_OPT_TYPE_CONST, {.i64 = -1 }, INT_MIN, INT_MAX, E, "avoid_negative_ts"},
{"disabled",            "do not change timestamps",                  0, AV_OPT_TYPE_CONST, {.i64 =  0 }, INT_MIN, INT_MAX, E, "avoid_negative_ts"},
{"make_zero",           "shift timestamps so they start at 0",       0, AV_OPT_TYPE_CONST, {.i64 =  2 }, INT_MIN, INT_MAX, E, "avoid_negative_ts"},
{"make_non_negative",   "shift timestamps so they are non negative", 0, AV_OPT_TYPE_CONST, {.i64 =  1 }, INT_MIN, INT_MAX, E, "avoid_negative_ts"},
{"skip_initial_bytes", "set number of bytes to skip before reading header and frames", OFFSET(skip_initial_bytes), AV_OPT_TYPE_INT, {.i64 = 0}, 0, INT_MAX-1, D},
{"correct_ts_overflow", "correct single timestamp overflows", OFFSET(correct_ts_overflow), AV_OPT_TYPE_INT, {.i64 = 1}, 0, 1, D},
{"flush_packets", "enable flushing of the I/O context after each packet", OFFSET(flush_packets), AV_OPT_TYPE_INT, {.i64 = 1}, 0, 1, E},
{"metadata_header_padding", "set number of bytes to be written as padding in a metadata header", OFFSET(metadata_header_padding), AV_OPT_TYPE_INT, {.i64 = -1}, -1, INT_MAX, E},
{"output_ts_offset", "set output timestamp offset", OFFSET(output_ts_offset), AV_OPT_TYPE_DURATION, {.i64 = 0}, -INT64_MAX, INT64_MAX, E},
{"max_interleave_delta", "maximum buffering duration for interleaving", OFFSET(max_interleave_delta), AV_OPT_TYPE_INT64, { .i64 = 10000000 }, 0, INT64_MAX, E },
{NULL},
};

#undef E
#undef D
#undef DEFAULT
#undef OFFSET

#endif /* AVFORMAT_OPTIONS_TABLE_H */<|MERGE_RESOLUTION|>--- conflicted
+++ resolved
@@ -49,13 +49,9 @@
 {"keepside", "don't merge side data", 0, AV_OPT_TYPE_CONST, {.i64 = AVFMT_FLAG_KEEP_SIDE_DATA }, INT_MIN, INT_MAX, D, "fflags"},
 {"latm", "enable RTP MP4A-LATM payload", 0, AV_OPT_TYPE_CONST, {.i64 = AVFMT_FLAG_MP4A_LATM }, INT_MIN, INT_MAX, E, "fflags"},
 {"nobuffer", "reduce the latency introduced by optional buffering", 0, AV_OPT_TYPE_CONST, {.i64 = AVFMT_FLAG_NOBUFFER }, 0, INT_MAX, D, "fflags"},
-<<<<<<< HEAD
 {"seek2any", "allow seeking to non-keyframes on demuxer level when supported", OFFSET(seek2any), AV_OPT_TYPE_INT, {.i64 = 0 }, 0, 1, D},
+{"bitexact", "do not write random/volatile data", 0, AV_OPT_TYPE_CONST, { .i64 = AVFMT_FLAG_BITEXACT }, 0, 0, E, "fflags" },
 {"analyzeduration", "specify how many microseconds are analyzed to probe the input", OFFSET(max_analyze_duration), AV_OPT_TYPE_INT, {.i64 = 5*AV_TIME_BASE }, 0, INT_MAX, D},
-=======
-{"bitexact", "do not write random/volatile data", 0, AV_OPT_TYPE_CONST, { .i64 = AVFMT_FLAG_BITEXACT }, 0, 0, E, "fflags" },
-{"analyzeduration", "how many microseconds are analyzed to estimate duration", OFFSET(max_analyze_duration), AV_OPT_TYPE_INT, {.i64 = 5*AV_TIME_BASE }, 0, INT_MAX, D},
->>>>>>> 0c1959b0
 {"cryptokey", "decryption key", OFFSET(key), AV_OPT_TYPE_BINARY, {.dbl = 0}, 0, 0, D},
 {"indexmem", "max memory used for timestamp index (per stream)", OFFSET(max_index_size), AV_OPT_TYPE_INT, {.i64 = 1<<20 }, 0, INT_MAX, D},
 {"rtbufsize", "max memory used for buffering real-time frames", OFFSET(max_picture_buffer), AV_OPT_TYPE_INT, {.i64 = 3041280 }, 0, INT_MAX, D}, /* defaults to 1s of 15fps 352x288 YUYV422 video */
