--- conflicted
+++ resolved
@@ -321,16 +321,14 @@
      */
     enum AVIODataMarkerType current_type;
     int64_t last_time;
-<<<<<<< HEAD
 
     /**
      * A callback that is used instead of short_seek_threshold.
      * This is current internal only, do not use from outside.
      */
     int (*short_seek_get)(void *opaque);
-=======
+
     int64_t written;
->>>>>>> 3f75e511
 } AVIOContext;
 
 /**
