/*
 * generic decoding-related code
 *
 * This file is part of FFmpeg.
 *
 * FFmpeg is free software; you can redistribute it and/or
 * modify it under the terms of the GNU Lesser General Public
 * License as published by the Free Software Foundation; either
 * version 2.1 of the License, or (at your option) any later version.
 *
 * FFmpeg is distributed in the hope that it will be useful,
 * but WITHOUT ANY WARRANTY; without even the implied warranty of
 * MERCHANTABILITY or FITNESS FOR A PARTICULAR PURPOSE.  See the GNU
 * Lesser General Public License for more details.
 *
 * You should have received a copy of the GNU Lesser General Public
 * License along with FFmpeg; if not, write to the Free Software
 * Foundation, Inc., 51 Franklin Street, Fifth Floor, Boston, MA 02110-1301 USA
 */

#include <stdint.h>
#include <string.h>

#include "config.h"

#if CONFIG_ICONV
# include <iconv.h>
#endif

#include "libavutil/avassert.h"
#include "libavutil/avstring.h"
#include "libavutil/bprint.h"
#include "libavutil/common.h"
#include "libavutil/frame.h"
#include "libavutil/hwcontext.h"
#include "libavutil/imgutils.h"
#include "libavutil/internal.h"

#include "avcodec.h"
#include "bytestream.h"
#include "decode.h"
#include "internal.h"
#include "thread.h"

static int apply_param_change(AVCodecContext *avctx, const AVPacket *avpkt)
{
    int size = 0, ret;
    const uint8_t *data;
    uint32_t flags;
    int64_t val;

    data = av_packet_get_side_data(avpkt, AV_PKT_DATA_PARAM_CHANGE, &size);
    if (!data)
        return 0;

    if (!(avctx->codec->capabilities & AV_CODEC_CAP_PARAM_CHANGE)) {
        av_log(avctx, AV_LOG_ERROR, "This decoder does not support parameter "
               "changes, but PARAM_CHANGE side data was sent to it.\n");
        ret = AVERROR(EINVAL);
        goto fail2;
    }

    if (size < 4)
        goto fail;

    flags = bytestream_get_le32(&data);
    size -= 4;

    if (flags & AV_SIDE_DATA_PARAM_CHANGE_CHANNEL_COUNT) {
        if (size < 4)
            goto fail;
        val = bytestream_get_le32(&data);
        if (val <= 0 || val > INT_MAX) {
            av_log(avctx, AV_LOG_ERROR, "Invalid channel count");
            ret = AVERROR_INVALIDDATA;
            goto fail2;
        }
        avctx->channels = val;
        size -= 4;
    }
    if (flags & AV_SIDE_DATA_PARAM_CHANGE_CHANNEL_LAYOUT) {
        if (size < 8)
            goto fail;
        avctx->channel_layout = bytestream_get_le64(&data);
        size -= 8;
    }
    if (flags & AV_SIDE_DATA_PARAM_CHANGE_SAMPLE_RATE) {
        if (size < 4)
            goto fail;
        val = bytestream_get_le32(&data);
        if (val <= 0 || val > INT_MAX) {
            av_log(avctx, AV_LOG_ERROR, "Invalid sample rate");
            ret = AVERROR_INVALIDDATA;
            goto fail2;
        }
        avctx->sample_rate = val;
        size -= 4;
    }
    if (flags & AV_SIDE_DATA_PARAM_CHANGE_DIMENSIONS) {
        if (size < 8)
            goto fail;
        avctx->width  = bytestream_get_le32(&data);
        avctx->height = bytestream_get_le32(&data);
        size -= 8;
        ret = ff_set_dimensions(avctx, avctx->width, avctx->height);
        if (ret < 0)
            goto fail2;
    }

    return 0;
fail:
    av_log(avctx, AV_LOG_ERROR, "PARAM_CHANGE side data too small.\n");
    ret = AVERROR_INVALIDDATA;
fail2:
    if (ret < 0) {
        av_log(avctx, AV_LOG_ERROR, "Error applying parameter changes.\n");
        if (avctx->err_recognition & AV_EF_EXPLODE)
            return ret;
    }
    return 0;
}

static int extract_packet_props(AVCodecInternal *avci, const AVPacket *pkt)
{
    int ret = 0;

    av_packet_unref(avci->last_pkt_props);
    if (pkt) {
        ret = av_packet_copy_props(avci->last_pkt_props, pkt);
        if (!ret)
            avci->last_pkt_props->size = pkt->size; // HACK: Needed for ff_init_buffer_info().
    }
    return ret;
}

static int unrefcount_frame(AVCodecInternal *avci, AVFrame *frame)
{
    int ret;

    /* move the original frame to our backup */
    av_frame_unref(avci->to_free);
    av_frame_move_ref(avci->to_free, frame);

    /* now copy everything except the AVBufferRefs back
     * note that we make a COPY of the side data, so calling av_frame_free() on
     * the caller's frame will work properly */
    ret = av_frame_copy_props(frame, avci->to_free);
    if (ret < 0)
        return ret;

    memcpy(frame->data,     avci->to_free->data,     sizeof(frame->data));
    memcpy(frame->linesize, avci->to_free->linesize, sizeof(frame->linesize));
    if (avci->to_free->extended_data != avci->to_free->data) {
        int planes = av_frame_get_channels(avci->to_free);
        int size   = planes * sizeof(*frame->extended_data);

        if (!size) {
            av_frame_unref(frame);
            return AVERROR_BUG;
        }

        frame->extended_data = av_malloc(size);
        if (!frame->extended_data) {
            av_frame_unref(frame);
            return AVERROR(ENOMEM);
        }
        memcpy(frame->extended_data, avci->to_free->extended_data,
               size);
    } else
        frame->extended_data = frame->data;

    frame->format         = avci->to_free->format;
    frame->width          = avci->to_free->width;
    frame->height         = avci->to_free->height;
    frame->channel_layout = avci->to_free->channel_layout;
    frame->nb_samples     = avci->to_free->nb_samples;
    av_frame_set_channels(frame, av_frame_get_channels(avci->to_free));

    return 0;
}

static int bsfs_init(AVCodecContext *avctx)
{
    AVCodecInternal *avci = avctx->internal;
    DecodeFilterContext *s = &avci->filter;
    const char *bsfs_str;
    int ret;

    if (s->nb_bsfs)
        return 0;

    bsfs_str = avctx->codec->bsfs ? avctx->codec->bsfs : "null";
    while (bsfs_str && *bsfs_str) {
        AVBSFContext **tmp;
        const AVBitStreamFilter *filter;
        char *bsf;

        bsf = av_get_token(&bsfs_str, ",");
        if (!bsf) {
            ret = AVERROR(ENOMEM);
            goto fail;
        }

        filter = av_bsf_get_by_name(bsf);
        if (!filter) {
            av_log(avctx, AV_LOG_ERROR, "A non-existing bitstream filter %s "
                   "requested by a decoder. This is a bug, please report it.\n",
                   bsf);
            ret = AVERROR_BUG;
            av_freep(&bsf);
            goto fail;
        }
        av_freep(&bsf);

        tmp = av_realloc_array(s->bsfs, s->nb_bsfs + 1, sizeof(*s->bsfs));
        if (!tmp) {
            ret = AVERROR(ENOMEM);
            goto fail;
        }
        s->bsfs = tmp;
        s->nb_bsfs++;

        ret = av_bsf_alloc(filter, &s->bsfs[s->nb_bsfs - 1]);
        if (ret < 0)
            goto fail;

        if (s->nb_bsfs == 1) {
            /* We do not currently have an API for passing the input timebase into decoders,
             * but no filters used here should actually need it.
             * So we make up some plausible-looking number (the MPEG 90kHz timebase) */
            s->bsfs[s->nb_bsfs - 1]->time_base_in = (AVRational){ 1, 90000 };
            ret = avcodec_parameters_from_context(s->bsfs[s->nb_bsfs - 1]->par_in,
                                                  avctx);
        } else {
            s->bsfs[s->nb_bsfs - 1]->time_base_in = s->bsfs[s->nb_bsfs - 2]->time_base_out;
            ret = avcodec_parameters_copy(s->bsfs[s->nb_bsfs - 1]->par_in,
                                          s->bsfs[s->nb_bsfs - 2]->par_out);
        }
        if (ret < 0)
            goto fail;

        ret = av_bsf_init(s->bsfs[s->nb_bsfs - 1]);
        if (ret < 0)
            goto fail;
    }

    return 0;
fail:
    ff_decode_bsfs_uninit(avctx);
    return ret;
}

/* try to get one output packet from the filter chain */
static int bsfs_poll(AVCodecContext *avctx, AVPacket *pkt)
{
    DecodeFilterContext *s = &avctx->internal->filter;
    int idx, ret;

    /* start with the last filter in the chain */
    idx = s->nb_bsfs - 1;
    while (idx >= 0) {
        /* request a packet from the currently selected filter */
        ret = av_bsf_receive_packet(s->bsfs[idx], pkt);
        if (ret == AVERROR(EAGAIN)) {
            /* no packets available, try the next filter up the chain */
            ret = 0;
            idx--;
            continue;
        } else if (ret < 0 && ret != AVERROR_EOF) {
            return ret;
        }

        /* got a packet or EOF -- pass it to the caller or to the next filter
         * down the chain */
        if (idx == s->nb_bsfs - 1) {
            return ret;
        } else {
            idx++;
            ret = av_bsf_send_packet(s->bsfs[idx], ret < 0 ? NULL : pkt);
            if (ret < 0) {
                av_log(avctx, AV_LOG_ERROR,
                       "Error pre-processing a packet before decoding\n");
                av_packet_unref(pkt);
                return ret;
            }
        }
    }

    return AVERROR(EAGAIN);
}

int ff_decode_get_packet(AVCodecContext *avctx, AVPacket *pkt)
{
    AVCodecInternal *avci = avctx->internal;
    int ret;

    if (avci->draining)
        return AVERROR_EOF;

    ret = bsfs_poll(avctx, pkt);
    if (ret == AVERROR_EOF)
        avci->draining = 1;
    if (ret < 0)
        return ret;

    ret = extract_packet_props(avctx->internal, pkt);
    if (ret < 0)
        goto finish;

    ret = apply_param_change(avctx, pkt);
    if (ret < 0)
        goto finish;

    if (avctx->codec->receive_frame)
        avci->compat_decode_consumed += pkt->size;

    return 0;
finish:
    av_packet_unref(pkt);
    return ret;
}

/**
 * Attempt to guess proper monotonic timestamps for decoded video frames
 * which might have incorrect times. Input timestamps may wrap around, in
 * which case the output will as well.
 *
 * @param pts the pts field of the decoded AVPacket, as passed through
 * AVFrame.pts
 * @param dts the dts field of the decoded AVPacket
 * @return one of the input values, may be AV_NOPTS_VALUE
 */
static int64_t guess_correct_pts(AVCodecContext *ctx,
                                 int64_t reordered_pts, int64_t dts)
{
    int64_t pts = AV_NOPTS_VALUE;

    if (dts != AV_NOPTS_VALUE) {
        ctx->pts_correction_num_faulty_dts += dts <= ctx->pts_correction_last_dts;
        ctx->pts_correction_last_dts = dts;
    } else if (reordered_pts != AV_NOPTS_VALUE)
        ctx->pts_correction_last_dts = reordered_pts;

    if (reordered_pts != AV_NOPTS_VALUE) {
        ctx->pts_correction_num_faulty_pts += reordered_pts <= ctx->pts_correction_last_pts;
        ctx->pts_correction_last_pts = reordered_pts;
    } else if(dts != AV_NOPTS_VALUE)
        ctx->pts_correction_last_pts = dts;

    if ((ctx->pts_correction_num_faulty_pts<=ctx->pts_correction_num_faulty_dts || dts == AV_NOPTS_VALUE)
       && reordered_pts != AV_NOPTS_VALUE)
        pts = reordered_pts;
    else
        pts = dts;

    return pts;
}

/*
 * The core of the receive_frame_wrapper for the decoders implementing
 * the simple API. Certain decoders might consume partial packets without
 * returning any output, so this function needs to be called in a loop until it
 * returns EAGAIN.
 **/
static int decode_simple_internal(AVCodecContext *avctx, AVFrame *frame)
{
    AVCodecInternal   *avci = avctx->internal;
    DecodeSimpleContext *ds = &avci->ds;
    AVPacket           *pkt = ds->in_pkt;
    // copy to ensure we do not change pkt
    AVPacket tmp;
    int got_frame, did_split;
    int ret;

    if (!pkt->data && !avci->draining) {
        av_packet_unref(pkt);
        ret = ff_decode_get_packet(avctx, pkt);
        if (ret < 0 && ret != AVERROR_EOF)
            return ret;
    }

    // Some codecs (at least wma lossless) will crash when feeding drain packets
    // after EOF was signaled.
    if (avci->draining_done)
        return AVERROR_EOF;

    if (!pkt->data &&
        !(avctx->codec->capabilities & AV_CODEC_CAP_DELAY ||
          avctx->active_thread_type & FF_THREAD_FRAME))
        return AVERROR_EOF;

    tmp = *pkt;
#if FF_API_MERGE_SD
FF_DISABLE_DEPRECATION_WARNINGS
    did_split = av_packet_split_side_data(&tmp);

    if (did_split) {
        ret = extract_packet_props(avctx->internal, &tmp);
        if (ret < 0)
            return ret;

        ret = apply_param_change(avctx, &tmp);
        if (ret < 0)
            return ret;
    }
FF_ENABLE_DEPRECATION_WARNINGS
#endif

    got_frame = 0;

    if (HAVE_THREADS && avctx->active_thread_type & FF_THREAD_FRAME) {
        ret = ff_thread_decode_frame(avctx, frame, &got_frame, &tmp);
    } else {
        ret = avctx->codec->decode(avctx, frame, &got_frame, &tmp);

        if (avctx->codec->type == AVMEDIA_TYPE_VIDEO) {
            if (!(avctx->codec->caps_internal & FF_CODEC_CAP_SETS_PKT_DTS))
                frame->pkt_dts = pkt->dts;
            if(!avctx->has_b_frames)
                av_frame_set_pkt_pos(frame, pkt->pos);
            //FIXME these should be under if(!avctx->has_b_frames)
            /* get_buffer is supposed to set frame parameters */
            if (!(avctx->codec->capabilities & AV_CODEC_CAP_DR1)) {
                if (!frame->sample_aspect_ratio.num)  frame->sample_aspect_ratio = avctx->sample_aspect_ratio;
                if (!frame->width)                    frame->width               = avctx->width;
                if (!frame->height)                   frame->height              = avctx->height;
                if (frame->format == AV_PIX_FMT_NONE) frame->format              = avctx->pix_fmt;
            }
        } else if (avctx->codec->type == AVMEDIA_TYPE_AUDIO) {
            frame->pkt_dts = pkt->dts;
        }
    }
    emms_c();

    if (avctx->codec->type == AVMEDIA_TYPE_VIDEO) {
        if (frame->flags & AV_FRAME_FLAG_DISCARD)
            got_frame = 0;
        if (got_frame)
            av_frame_set_best_effort_timestamp(frame,
                                               guess_correct_pts(avctx,
                                                                 frame->pts,
                                                                 frame->pkt_dts));
    } else if (avctx->codec->type == AVMEDIA_TYPE_AUDIO) {
        uint8_t *side;
        int side_size;
        uint32_t discard_padding = 0;
        uint8_t skip_reason = 0;
        uint8_t discard_reason = 0;

        if (ret >= 0 && got_frame) {
            av_frame_set_best_effort_timestamp(frame,
                                               guess_correct_pts(avctx,
                                                                 frame->pts,
                                                                 frame->pkt_dts));
            if (frame->format == AV_SAMPLE_FMT_NONE)
                frame->format = avctx->sample_fmt;
            if (!frame->channel_layout)
                frame->channel_layout = avctx->channel_layout;
            if (!av_frame_get_channels(frame))
                av_frame_set_channels(frame, avctx->channels);
            if (!frame->sample_rate)
                frame->sample_rate = avctx->sample_rate;
        }

        side= av_packet_get_side_data(pkt, AV_PKT_DATA_SKIP_SAMPLES, &side_size);
        if(side && side_size>=10) {
            avctx->internal->skip_samples = AV_RL32(side) * avctx->internal->skip_samples_multiplier;
            discard_padding = AV_RL32(side + 4);
            av_log(avctx, AV_LOG_DEBUG, "skip %d / discard %d samples due to side data\n",
                   avctx->internal->skip_samples, (int)discard_padding);
            skip_reason = AV_RL8(side + 8);
            discard_reason = AV_RL8(side + 9);
        }

        if ((frame->flags & AV_FRAME_FLAG_DISCARD) && got_frame &&
            !(avctx->flags2 & AV_CODEC_FLAG2_SKIP_MANUAL)) {
            avctx->internal->skip_samples = FFMAX(0, avctx->internal->skip_samples - frame->nb_samples);
            got_frame = 0;
        }

        if (avctx->internal->skip_samples > 0 && got_frame &&
            !(avctx->flags2 & AV_CODEC_FLAG2_SKIP_MANUAL)) {
            if(frame->nb_samples <= avctx->internal->skip_samples){
                got_frame = 0;
                avctx->internal->skip_samples -= frame->nb_samples;
                av_log(avctx, AV_LOG_DEBUG, "skip whole frame, skip left: %d\n",
                       avctx->internal->skip_samples);
            } else {
                av_samples_copy(frame->extended_data, frame->extended_data, 0, avctx->internal->skip_samples,
                                frame->nb_samples - avctx->internal->skip_samples, avctx->channels, frame->format);
                if(avctx->pkt_timebase.num && avctx->sample_rate) {
                    int64_t diff_ts = av_rescale_q(avctx->internal->skip_samples,
                                                   (AVRational){1, avctx->sample_rate},
                                                   avctx->pkt_timebase);
                    if(frame->pts!=AV_NOPTS_VALUE)
                        frame->pts += diff_ts;
#if FF_API_PKT_PTS
FF_DISABLE_DEPRECATION_WARNINGS
                    if(frame->pkt_pts!=AV_NOPTS_VALUE)
                        frame->pkt_pts += diff_ts;
FF_ENABLE_DEPRECATION_WARNINGS
#endif
                    if(frame->pkt_dts!=AV_NOPTS_VALUE)
                        frame->pkt_dts += diff_ts;
                    if (av_frame_get_pkt_duration(frame) >= diff_ts)
                        av_frame_set_pkt_duration(frame, av_frame_get_pkt_duration(frame) - diff_ts);
                } else {
                    av_log(avctx, AV_LOG_WARNING, "Could not update timestamps for skipped samples.\n");
                }
                av_log(avctx, AV_LOG_DEBUG, "skip %d/%d samples\n",
                       avctx->internal->skip_samples, frame->nb_samples);
                frame->nb_samples -= avctx->internal->skip_samples;
                avctx->internal->skip_samples = 0;
            }
        }

        if (discard_padding > 0 && discard_padding <= frame->nb_samples && got_frame &&
            !(avctx->flags2 & AV_CODEC_FLAG2_SKIP_MANUAL)) {
            if (discard_padding == frame->nb_samples) {
                got_frame = 0;
            } else {
                if(avctx->pkt_timebase.num && avctx->sample_rate) {
                    int64_t diff_ts = av_rescale_q(frame->nb_samples - discard_padding,
                                                   (AVRational){1, avctx->sample_rate},
                                                   avctx->pkt_timebase);
                    av_frame_set_pkt_duration(frame, diff_ts);
                } else {
                    av_log(avctx, AV_LOG_WARNING, "Could not update timestamps for discarded samples.\n");
                }
                av_log(avctx, AV_LOG_DEBUG, "discard %d/%d samples\n",
                       (int)discard_padding, frame->nb_samples);
                frame->nb_samples -= discard_padding;
            }
        }

        if ((avctx->flags2 & AV_CODEC_FLAG2_SKIP_MANUAL) && got_frame) {
            AVFrameSideData *fside = av_frame_new_side_data(frame, AV_FRAME_DATA_SKIP_SAMPLES, 10);
            if (fside) {
                AV_WL32(fside->data, avctx->internal->skip_samples);
                AV_WL32(fside->data + 4, discard_padding);
                AV_WL8(fside->data + 8, skip_reason);
                AV_WL8(fside->data + 9, discard_reason);
                avctx->internal->skip_samples = 0;
            }
        }
    }
#if FF_API_MERGE_SD
    if (did_split) {
        av_packet_free_side_data(&tmp);
        if(ret == tmp.size)
            ret = pkt->size;
    }
#endif

    if (avctx->codec->type == AVMEDIA_TYPE_AUDIO &&
        !avci->showed_multi_packet_warning &&
        ret >= 0 && ret != pkt->size && !(avctx->codec->capabilities & AV_CODEC_CAP_SUBFRAMES)) {
        av_log(avctx, AV_LOG_WARNING, "Multiple frames in a packet.\n");
        avci->showed_multi_packet_warning = 1;
    }

    if (!got_frame)
        av_frame_unref(frame);

    if (ret >= 0 && avctx->codec->type == AVMEDIA_TYPE_VIDEO && !(avctx->flags & AV_CODEC_FLAG_TRUNCATED))
        ret = pkt->size;

#if FF_API_AVCTX_TIMEBASE
    if (avctx->framerate.num > 0 && avctx->framerate.den > 0)
        avctx->time_base = av_inv_q(av_mul_q(avctx->framerate, (AVRational){avctx->ticks_per_frame, 1}));
#endif

    if (avctx->internal->draining && !got_frame)
        avci->draining_done = 1;

    avci->compat_decode_consumed += ret;

    if (ret >= pkt->size || ret < 0) {
        av_packet_unref(pkt);
    } else {
        int consumed = ret;

        pkt->data                += consumed;
        pkt->size                -= consumed;
        pkt->pts                  = AV_NOPTS_VALUE;
        pkt->dts                  = AV_NOPTS_VALUE;
        avci->last_pkt_props->pts = AV_NOPTS_VALUE;
        avci->last_pkt_props->dts = AV_NOPTS_VALUE;
    }

    if (got_frame)
        av_assert0(frame->buf[0]);

    return ret < 0 ? ret : 0;
}

static int decode_simple_receive_frame(AVCodecContext *avctx, AVFrame *frame)
{
    int ret;

    while (!frame->buf[0]) {
        ret = decode_simple_internal(avctx, frame);
        if (ret < 0)
            return ret;
    }

    return 0;
}

static int decode_receive_frame_internal(AVCodecContext *avctx, AVFrame *frame)
{
    AVCodecInternal *avci = avctx->internal;
    int ret;

    av_assert0(!frame->buf[0]);

    if (avctx->codec->receive_frame)
        ret = avctx->codec->receive_frame(avctx, frame);
    else
        ret = decode_simple_receive_frame(avctx, frame);

    if (ret == AVERROR_EOF)
        avci->draining_done = 1;

    return ret;
}

int attribute_align_arg avcodec_send_packet(AVCodecContext *avctx, const AVPacket *avpkt)
{
    AVCodecInternal *avci = avctx->internal;
    int ret;

    if (!avcodec_is_open(avctx) || !av_codec_is_decoder(avctx->codec))
        return AVERROR(EINVAL);

    if (avctx->internal->draining)
        return AVERROR_EOF;

    ret = bsfs_init(avctx);
    if (ret < 0)
        return ret;

<<<<<<< HEAD
    if (avpkt && !avpkt->size && avpkt->data)
        return AVERROR(EINVAL);

    if (!avpkt || !avpkt->size) {
        avctx->internal->draining = 1;
    } else {
=======
    av_packet_unref(avci->buffer_pkt);
    if (avpkt && (avpkt->data || avpkt->side_data_elems)) {
>>>>>>> 972c71e9
        ret = av_packet_ref(avci->buffer_pkt, avpkt);
        if (ret < 0)
            return ret;
    }

    ret = av_bsf_send_packet(avci->filter.bsfs[0], avci->buffer_pkt);
    if (ret < 0) {
        av_packet_unref(avci->buffer_pkt);
        return ret;
    }

    if (!avci->buffer_frame->buf[0]) {
        ret = decode_receive_frame_internal(avctx, avci->buffer_frame);
        if (ret < 0 && ret != AVERROR(EAGAIN) && ret != AVERROR_EOF)
            return ret;
    }

    return 0;
}

int attribute_align_arg avcodec_receive_frame(AVCodecContext *avctx, AVFrame *frame)
{
    AVCodecInternal *avci = avctx->internal;
    int ret;

    av_frame_unref(frame);

    if (!avcodec_is_open(avctx) || !av_codec_is_decoder(avctx->codec))
        return AVERROR(EINVAL);

    ret = bsfs_init(avctx);
    if (ret < 0)
        return ret;

    if (avci->buffer_frame->buf[0]) {
        av_frame_move_ref(frame, avci->buffer_frame);
    } else {
        ret = decode_receive_frame_internal(avctx, frame);
        if (ret < 0)
            return ret;
    }

    avctx->frame_number++;

    return 0;
}

static int compat_decode(AVCodecContext *avctx, AVFrame *frame,
                         int *got_frame, const AVPacket *pkt)
{
    AVCodecInternal *avci = avctx->internal;
    int ret;

    av_assert0(avci->compat_decode_consumed == 0);

    *got_frame = 0;
    avci->compat_decode = 1;

    if (avci->compat_decode_partial_size > 0 &&
        avci->compat_decode_partial_size != pkt->size) {
        av_log(avctx, AV_LOG_ERROR,
               "Got unexpected packet size after a partial decode\n");
        ret = AVERROR(EINVAL);
        goto finish;
    }

    if (!avci->compat_decode_partial_size) {
        ret = avcodec_send_packet(avctx, pkt);
        if (ret == AVERROR_EOF)
            ret = 0;
        else if (ret == AVERROR(EAGAIN)) {
            /* we fully drain all the output in each decode call, so this should not
             * ever happen */
            ret = AVERROR_BUG;
            goto finish;
        } else if (ret < 0)
            goto finish;
    }

    while (ret >= 0) {
        ret = avcodec_receive_frame(avctx, frame);
        if (ret < 0) {
            if (ret == AVERROR(EAGAIN) || ret == AVERROR_EOF)
                ret = 0;
            goto finish;
        }

        if (frame != avci->compat_decode_frame) {
            if (!avctx->refcounted_frames) {
                ret = unrefcount_frame(avci, frame);
                if (ret < 0)
                    goto finish;
            }

            *got_frame = 1;
            frame = avci->compat_decode_frame;
        } else {
            if (!avci->compat_decode_warned) {
                av_log(avctx, AV_LOG_WARNING, "The deprecated avcodec_decode_* "
                       "API cannot return all the frames for this decoder. "
                       "Some frames will be dropped. Update your code to the "
                       "new decoding API to fix this.\n");
                avci->compat_decode_warned = 1;
            }
        }

        if (avci->draining || (!avctx->codec->bsfs && avci->compat_decode_consumed < pkt->size))
            break;
    }

finish:
    if (ret == 0) {
        /* if there are any bsfs then assume full packet is always consumed */
        if (avctx->codec->bsfs)
            ret = pkt->size;
        else
            ret = FFMIN(avci->compat_decode_consumed, pkt->size);
    }
    avci->compat_decode_consumed = 0;
    avci->compat_decode_partial_size = (ret >= 0) ? pkt->size - ret : 0;

    return ret;
}

int attribute_align_arg avcodec_decode_video2(AVCodecContext *avctx, AVFrame *picture,
                                              int *got_picture_ptr,
                                              const AVPacket *avpkt)
{
    return compat_decode(avctx, picture, got_picture_ptr, avpkt);
}

int attribute_align_arg avcodec_decode_audio4(AVCodecContext *avctx,
                                              AVFrame *frame,
                                              int *got_frame_ptr,
                                              const AVPacket *avpkt)
{
    return compat_decode(avctx, frame, got_frame_ptr, avpkt);
}

static void get_subtitle_defaults(AVSubtitle *sub)
{
    memset(sub, 0, sizeof(*sub));
    sub->pts = AV_NOPTS_VALUE;
}

#define UTF8_MAX_BYTES 4 /* 5 and 6 bytes sequences should not be used */
static int recode_subtitle(AVCodecContext *avctx,
                           AVPacket *outpkt, const AVPacket *inpkt)
{
#if CONFIG_ICONV
    iconv_t cd = (iconv_t)-1;
    int ret = 0;
    char *inb, *outb;
    size_t inl, outl;
    AVPacket tmp;
#endif

    if (avctx->sub_charenc_mode != FF_SUB_CHARENC_MODE_PRE_DECODER || inpkt->size == 0)
        return 0;

#if CONFIG_ICONV
    cd = iconv_open("UTF-8", avctx->sub_charenc);
    av_assert0(cd != (iconv_t)-1);

    inb = inpkt->data;
    inl = inpkt->size;

    if (inl >= INT_MAX / UTF8_MAX_BYTES - AV_INPUT_BUFFER_PADDING_SIZE) {
        av_log(avctx, AV_LOG_ERROR, "Subtitles packet is too big for recoding\n");
        ret = AVERROR(ENOMEM);
        goto end;
    }

    ret = av_new_packet(&tmp, inl * UTF8_MAX_BYTES);
    if (ret < 0)
        goto end;
    outpkt->buf  = tmp.buf;
    outpkt->data = tmp.data;
    outpkt->size = tmp.size;
    outb = outpkt->data;
    outl = outpkt->size;

    if (iconv(cd, &inb, &inl, &outb, &outl) == (size_t)-1 ||
        iconv(cd, NULL, NULL, &outb, &outl) == (size_t)-1 ||
        outl >= outpkt->size || inl != 0) {
        ret = FFMIN(AVERROR(errno), -1);
        av_log(avctx, AV_LOG_ERROR, "Unable to recode subtitle event \"%s\" "
               "from %s to UTF-8\n", inpkt->data, avctx->sub_charenc);
        av_packet_unref(&tmp);
        goto end;
    }
    outpkt->size -= outl;
    memset(outpkt->data + outpkt->size, 0, outl);

end:
    if (cd != (iconv_t)-1)
        iconv_close(cd);
    return ret;
#else
    av_log(avctx, AV_LOG_ERROR, "requesting subtitles recoding without iconv");
    return AVERROR(EINVAL);
#endif
}

static int utf8_check(const uint8_t *str)
{
    const uint8_t *byte;
    uint32_t codepoint, min;

    while (*str) {
        byte = str;
        GET_UTF8(codepoint, *(byte++), return 0;);
        min = byte - str == 1 ? 0 : byte - str == 2 ? 0x80 :
              1 << (5 * (byte - str) - 4);
        if (codepoint < min || codepoint >= 0x110000 ||
            codepoint == 0xFFFE /* BOM */ ||
            codepoint >= 0xD800 && codepoint <= 0xDFFF /* surrogates */)
            return 0;
        str = byte;
    }
    return 1;
}

#if FF_API_ASS_TIMING
static void insert_ts(AVBPrint *buf, int ts)
{
    if (ts == -1) {
        av_bprintf(buf, "9:59:59.99,");
    } else {
        int h, m, s;

        h = ts/360000;  ts -= 360000*h;
        m = ts/  6000;  ts -=   6000*m;
        s = ts/   100;  ts -=    100*s;
        av_bprintf(buf, "%d:%02d:%02d.%02d,", h, m, s, ts);
    }
}

static int convert_sub_to_old_ass_form(AVSubtitle *sub, const AVPacket *pkt, AVRational tb)
{
    int i;
    AVBPrint buf;

    av_bprint_init(&buf, 0, AV_BPRINT_SIZE_UNLIMITED);

    for (i = 0; i < sub->num_rects; i++) {
        char *final_dialog;
        const char *dialog;
        AVSubtitleRect *rect = sub->rects[i];
        int ts_start, ts_duration = -1;
        long int layer;

        if (rect->type != SUBTITLE_ASS || !strncmp(rect->ass, "Dialogue: ", 10))
            continue;

        av_bprint_clear(&buf);

        /* skip ReadOrder */
        dialog = strchr(rect->ass, ',');
        if (!dialog)
            continue;
        dialog++;

        /* extract Layer or Marked */
        layer = strtol(dialog, (char**)&dialog, 10);
        if (*dialog != ',')
            continue;
        dialog++;

        /* rescale timing to ASS time base (ms) */
        ts_start = av_rescale_q(pkt->pts, tb, av_make_q(1, 100));
        if (pkt->duration != -1)
            ts_duration = av_rescale_q(pkt->duration, tb, av_make_q(1, 100));
        sub->end_display_time = FFMAX(sub->end_display_time, 10 * ts_duration);

        /* construct ASS (standalone file form with timestamps) string */
        av_bprintf(&buf, "Dialogue: %ld,", layer);
        insert_ts(&buf, ts_start);
        insert_ts(&buf, ts_duration == -1 ? -1 : ts_start + ts_duration);
        av_bprintf(&buf, "%s\r\n", dialog);

        final_dialog = av_strdup(buf.str);
        if (!av_bprint_is_complete(&buf) || !final_dialog) {
            av_freep(&final_dialog);
            av_bprint_finalize(&buf, NULL);
            return AVERROR(ENOMEM);
        }
        av_freep(&rect->ass);
        rect->ass = final_dialog;
    }

    av_bprint_finalize(&buf, NULL);
    return 0;
}
#endif

int avcodec_decode_subtitle2(AVCodecContext *avctx, AVSubtitle *sub,
                             int *got_sub_ptr,
                             AVPacket *avpkt)
{
    int i, ret = 0;

    if (!avpkt->data && avpkt->size) {
        av_log(avctx, AV_LOG_ERROR, "invalid packet: NULL data, size != 0\n");
        return AVERROR(EINVAL);
    }
    if (!avctx->codec)
        return AVERROR(EINVAL);
    if (avctx->codec->type != AVMEDIA_TYPE_SUBTITLE) {
        av_log(avctx, AV_LOG_ERROR, "Invalid media type for subtitles\n");
        return AVERROR(EINVAL);
    }

    *got_sub_ptr = 0;
    get_subtitle_defaults(sub);

    if ((avctx->codec->capabilities & AV_CODEC_CAP_DELAY) || avpkt->size) {
        AVPacket pkt_recoded;
        AVPacket tmp = *avpkt;
#if FF_API_MERGE_SD
FF_DISABLE_DEPRECATION_WARNINGS
        int did_split = av_packet_split_side_data(&tmp);
        //apply_param_change(avctx, &tmp);

        if (did_split) {
            /* FFMIN() prevents overflow in case the packet wasn't allocated with
             * proper padding.
             * If the side data is smaller than the buffer padding size, the
             * remaining bytes should have already been filled with zeros by the
             * original packet allocation anyway. */
            memset(tmp.data + tmp.size, 0,
                   FFMIN(avpkt->size - tmp.size, AV_INPUT_BUFFER_PADDING_SIZE));
        }
FF_ENABLE_DEPRECATION_WARNINGS
#endif

        pkt_recoded = tmp;
        ret = recode_subtitle(avctx, &pkt_recoded, &tmp);
        if (ret < 0) {
            *got_sub_ptr = 0;
        } else {
             ret = extract_packet_props(avctx->internal, &pkt_recoded);
             if (ret < 0)
                return ret;

            if (avctx->pkt_timebase.num && avpkt->pts != AV_NOPTS_VALUE)
                sub->pts = av_rescale_q(avpkt->pts,
                                        avctx->pkt_timebase, AV_TIME_BASE_Q);
            ret = avctx->codec->decode(avctx, sub, got_sub_ptr, &pkt_recoded);
            av_assert1((ret >= 0) >= !!*got_sub_ptr &&
                       !!*got_sub_ptr >= !!sub->num_rects);

#if FF_API_ASS_TIMING
            if (avctx->sub_text_format == FF_SUB_TEXT_FMT_ASS_WITH_TIMINGS
                && *got_sub_ptr && sub->num_rects) {
                const AVRational tb = avctx->pkt_timebase.num ? avctx->pkt_timebase
                                                              : avctx->time_base;
                int err = convert_sub_to_old_ass_form(sub, avpkt, tb);
                if (err < 0)
                    ret = err;
            }
#endif

            if (sub->num_rects && !sub->end_display_time && avpkt->duration &&
                avctx->pkt_timebase.num) {
                AVRational ms = { 1, 1000 };
                sub->end_display_time = av_rescale_q(avpkt->duration,
                                                     avctx->pkt_timebase, ms);
            }

            if (avctx->codec_descriptor->props & AV_CODEC_PROP_BITMAP_SUB)
                sub->format = 0;
            else if (avctx->codec_descriptor->props & AV_CODEC_PROP_TEXT_SUB)
                sub->format = 1;

            for (i = 0; i < sub->num_rects; i++) {
                if (sub->rects[i]->ass && !utf8_check(sub->rects[i]->ass)) {
                    av_log(avctx, AV_LOG_ERROR,
                           "Invalid UTF-8 in decoded subtitles text; "
                           "maybe missing -sub_charenc option\n");
                    avsubtitle_free(sub);
                    ret = AVERROR_INVALIDDATA;
                    break;
                }
            }

            if (tmp.data != pkt_recoded.data) { // did we recode?
                /* prevent from destroying side data from original packet */
                pkt_recoded.side_data = NULL;
                pkt_recoded.side_data_elems = 0;

                av_packet_unref(&pkt_recoded);
            }
        }

#if FF_API_MERGE_SD
        if (did_split) {
            av_packet_free_side_data(&tmp);
            if(ret == tmp.size)
                ret = avpkt->size;
        }
#endif

        if (*got_sub_ptr)
            avctx->frame_number++;
    }

    return ret;
}

static int is_hwaccel_pix_fmt(enum AVPixelFormat pix_fmt)
{
    const AVPixFmtDescriptor *desc = av_pix_fmt_desc_get(pix_fmt);
    return desc->flags & AV_PIX_FMT_FLAG_HWACCEL;
}

enum AVPixelFormat avcodec_default_get_format(struct AVCodecContext *s, const enum AVPixelFormat *fmt)
{
    while (*fmt != AV_PIX_FMT_NONE && is_hwaccel_pix_fmt(*fmt))
        ++fmt;
    return fmt[0];
}

static AVHWAccel *find_hwaccel(enum AVCodecID codec_id,
                               enum AVPixelFormat pix_fmt)
{
    AVHWAccel *hwaccel = NULL;

    while ((hwaccel = av_hwaccel_next(hwaccel)))
        if (hwaccel->id == codec_id
            && hwaccel->pix_fmt == pix_fmt)
            return hwaccel;
    return NULL;
}

static int setup_hwaccel(AVCodecContext *avctx,
                         const enum AVPixelFormat fmt,
                         const char *name)
{
    AVHWAccel *hwa = find_hwaccel(avctx->codec_id, fmt);
    int ret        = 0;

    if (!hwa) {
        av_log(avctx, AV_LOG_ERROR,
               "Could not find an AVHWAccel for the pixel format: %s",
               name);
        return AVERROR(ENOENT);
    }

    if (hwa->capabilities & HWACCEL_CODEC_CAP_EXPERIMENTAL &&
        avctx->strict_std_compliance > FF_COMPLIANCE_EXPERIMENTAL) {
        av_log(avctx, AV_LOG_WARNING, "Ignoring experimental hwaccel: %s\n",
               hwa->name);
        return AVERROR_PATCHWELCOME;
    }

    if (hwa->priv_data_size) {
        avctx->internal->hwaccel_priv_data = av_mallocz(hwa->priv_data_size);
        if (!avctx->internal->hwaccel_priv_data)
            return AVERROR(ENOMEM);
    }

    if (hwa->init) {
        ret = hwa->init(avctx);
        if (ret < 0) {
            av_freep(&avctx->internal->hwaccel_priv_data);
            return ret;
        }
    }

    avctx->hwaccel = hwa;

    return 0;
}

int ff_get_format(AVCodecContext *avctx, const enum AVPixelFormat *fmt)
{
    const AVPixFmtDescriptor *desc;
    enum AVPixelFormat *choices;
    enum AVPixelFormat ret;
    unsigned n = 0;

    while (fmt[n] != AV_PIX_FMT_NONE)
        ++n;

    av_assert0(n >= 1);
    avctx->sw_pix_fmt = fmt[n - 1];
    av_assert2(!is_hwaccel_pix_fmt(avctx->sw_pix_fmt));

    choices = av_malloc_array(n + 1, sizeof(*choices));
    if (!choices)
        return AV_PIX_FMT_NONE;

    memcpy(choices, fmt, (n + 1) * sizeof(*choices));

    for (;;) {
        if (avctx->hwaccel && avctx->hwaccel->uninit)
            avctx->hwaccel->uninit(avctx);
        av_freep(&avctx->internal->hwaccel_priv_data);
        avctx->hwaccel = NULL;

        av_buffer_unref(&avctx->hw_frames_ctx);

        ret = avctx->get_format(avctx, choices);

        desc = av_pix_fmt_desc_get(ret);
        if (!desc) {
            ret = AV_PIX_FMT_NONE;
            break;
        }

        if (!(desc->flags & AV_PIX_FMT_FLAG_HWACCEL))
            break;
#if FF_API_CAP_VDPAU
        if (avctx->codec->capabilities&AV_CODEC_CAP_HWACCEL_VDPAU)
            break;
#endif

        if (avctx->hw_frames_ctx) {
            AVHWFramesContext *hw_frames_ctx = (AVHWFramesContext*)avctx->hw_frames_ctx->data;
            if (hw_frames_ctx->format != ret) {
                av_log(avctx, AV_LOG_ERROR, "Format returned from get_buffer() "
                       "does not match the format of provided AVHWFramesContext\n");
                ret = AV_PIX_FMT_NONE;
                break;
            }
        }

        if (!setup_hwaccel(avctx, ret, desc->name))
            break;

        /* Remove failed hwaccel from choices */
        for (n = 0; choices[n] != ret; n++)
            av_assert0(choices[n] != AV_PIX_FMT_NONE);

        do
            choices[n] = choices[n + 1];
        while (choices[n++] != AV_PIX_FMT_NONE);
    }

    av_freep(&choices);
    return ret;
}

static int update_frame_pool(AVCodecContext *avctx, AVFrame *frame)
{
    FramePool *pool = avctx->internal->pool;
    int i, ret;

    switch (avctx->codec_type) {
    case AVMEDIA_TYPE_VIDEO: {
        uint8_t *data[4];
        int linesize[4];
        int size[4] = { 0 };
        int w = frame->width;
        int h = frame->height;
        int tmpsize, unaligned;

        if (pool->format == frame->format &&
            pool->width == frame->width && pool->height == frame->height)
            return 0;

        avcodec_align_dimensions2(avctx, &w, &h, pool->stride_align);

        do {
            // NOTE: do not align linesizes individually, this breaks e.g. assumptions
            // that linesize[0] == 2*linesize[1] in the MPEG-encoder for 4:2:2
            ret = av_image_fill_linesizes(linesize, avctx->pix_fmt, w);
            if (ret < 0)
                return ret;
            // increase alignment of w for next try (rhs gives the lowest bit set in w)
            w += w & ~(w - 1);

            unaligned = 0;
            for (i = 0; i < 4; i++)
                unaligned |= linesize[i] % pool->stride_align[i];
        } while (unaligned);

        tmpsize = av_image_fill_pointers(data, avctx->pix_fmt, h,
                                         NULL, linesize);
        if (tmpsize < 0)
            return -1;

        for (i = 0; i < 3 && data[i + 1]; i++)
            size[i] = data[i + 1] - data[i];
        size[i] = tmpsize - (data[i] - data[0]);

        for (i = 0; i < 4; i++) {
            av_buffer_pool_uninit(&pool->pools[i]);
            pool->linesize[i] = linesize[i];
            if (size[i]) {
                pool->pools[i] = av_buffer_pool_init(size[i] + 16 + STRIDE_ALIGN - 1,
                                                     CONFIG_MEMORY_POISONING ?
                                                        NULL :
                                                        av_buffer_allocz);
                if (!pool->pools[i]) {
                    ret = AVERROR(ENOMEM);
                    goto fail;
                }
            }
        }
        pool->format = frame->format;
        pool->width  = frame->width;
        pool->height = frame->height;

        break;
        }
    case AVMEDIA_TYPE_AUDIO: {
        int ch     = av_frame_get_channels(frame); //av_get_channel_layout_nb_channels(frame->channel_layout);
        int planar = av_sample_fmt_is_planar(frame->format);
        int planes = planar ? ch : 1;

        if (pool->format == frame->format && pool->planes == planes &&
            pool->channels == ch && frame->nb_samples == pool->samples)
            return 0;

        av_buffer_pool_uninit(&pool->pools[0]);
        ret = av_samples_get_buffer_size(&pool->linesize[0], ch,
                                         frame->nb_samples, frame->format, 0);
        if (ret < 0)
            goto fail;

        pool->pools[0] = av_buffer_pool_init(pool->linesize[0], NULL);
        if (!pool->pools[0]) {
            ret = AVERROR(ENOMEM);
            goto fail;
        }

        pool->format     = frame->format;
        pool->planes     = planes;
        pool->channels   = ch;
        pool->samples = frame->nb_samples;
        break;
        }
    default: av_assert0(0);
    }
    return 0;
fail:
    for (i = 0; i < 4; i++)
        av_buffer_pool_uninit(&pool->pools[i]);
    pool->format = -1;
    pool->planes = pool->channels = pool->samples = 0;
    pool->width  = pool->height = 0;
    return ret;
}

static int audio_get_buffer(AVCodecContext *avctx, AVFrame *frame)
{
    FramePool *pool = avctx->internal->pool;
    int planes = pool->planes;
    int i;

    frame->linesize[0] = pool->linesize[0];

    if (planes > AV_NUM_DATA_POINTERS) {
        frame->extended_data = av_mallocz_array(planes, sizeof(*frame->extended_data));
        frame->nb_extended_buf = planes - AV_NUM_DATA_POINTERS;
        frame->extended_buf  = av_mallocz_array(frame->nb_extended_buf,
                                          sizeof(*frame->extended_buf));
        if (!frame->extended_data || !frame->extended_buf) {
            av_freep(&frame->extended_data);
            av_freep(&frame->extended_buf);
            return AVERROR(ENOMEM);
        }
    } else {
        frame->extended_data = frame->data;
        av_assert0(frame->nb_extended_buf == 0);
    }

    for (i = 0; i < FFMIN(planes, AV_NUM_DATA_POINTERS); i++) {
        frame->buf[i] = av_buffer_pool_get(pool->pools[0]);
        if (!frame->buf[i])
            goto fail;
        frame->extended_data[i] = frame->data[i] = frame->buf[i]->data;
    }
    for (i = 0; i < frame->nb_extended_buf; i++) {
        frame->extended_buf[i] = av_buffer_pool_get(pool->pools[0]);
        if (!frame->extended_buf[i])
            goto fail;
        frame->extended_data[i + AV_NUM_DATA_POINTERS] = frame->extended_buf[i]->data;
    }

    if (avctx->debug & FF_DEBUG_BUFFERS)
        av_log(avctx, AV_LOG_DEBUG, "default_get_buffer called on frame %p", frame);

    return 0;
fail:
    av_frame_unref(frame);
    return AVERROR(ENOMEM);
}

static int video_get_buffer(AVCodecContext *s, AVFrame *pic)
{
    FramePool *pool = s->internal->pool;
    const AVPixFmtDescriptor *desc = av_pix_fmt_desc_get(pic->format);
    int i;

    if (pic->data[0] || pic->data[1] || pic->data[2] || pic->data[3]) {
        av_log(s, AV_LOG_ERROR, "pic->data[*]!=NULL in avcodec_default_get_buffer\n");
        return -1;
    }

    if (!desc) {
        av_log(s, AV_LOG_ERROR,
            "Unable to get pixel format descriptor for format %s\n",
            av_get_pix_fmt_name(pic->format));
        return AVERROR(EINVAL);
    }

    memset(pic->data, 0, sizeof(pic->data));
    pic->extended_data = pic->data;

    for (i = 0; i < 4 && pool->pools[i]; i++) {
        pic->linesize[i] = pool->linesize[i];

        pic->buf[i] = av_buffer_pool_get(pool->pools[i]);
        if (!pic->buf[i])
            goto fail;

        pic->data[i] = pic->buf[i]->data;
    }
    for (; i < AV_NUM_DATA_POINTERS; i++) {
        pic->data[i] = NULL;
        pic->linesize[i] = 0;
    }
    if (desc->flags & AV_PIX_FMT_FLAG_PAL ||
        desc->flags & AV_PIX_FMT_FLAG_PSEUDOPAL)
        avpriv_set_systematic_pal2((uint32_t *)pic->data[1], pic->format);

    if (s->debug & FF_DEBUG_BUFFERS)
        av_log(s, AV_LOG_DEBUG, "default_get_buffer called on pic %p\n", pic);

    return 0;
fail:
    av_frame_unref(pic);
    return AVERROR(ENOMEM);
}

int avcodec_default_get_buffer2(AVCodecContext *avctx, AVFrame *frame, int flags)
{
    int ret;

    if (avctx->hw_frames_ctx)
        return av_hwframe_get_buffer(avctx->hw_frames_ctx, frame, 0);

    if ((ret = update_frame_pool(avctx, frame)) < 0)
        return ret;

    switch (avctx->codec_type) {
    case AVMEDIA_TYPE_VIDEO:
        return video_get_buffer(avctx, frame);
    case AVMEDIA_TYPE_AUDIO:
        return audio_get_buffer(avctx, frame);
    default:
        return -1;
    }
}

static int add_metadata_from_side_data(const AVPacket *avpkt, AVFrame *frame)
{
    int size;
    const uint8_t *side_metadata;

    AVDictionary **frame_md = avpriv_frame_get_metadatap(frame);

    side_metadata = av_packet_get_side_data(avpkt,
                                            AV_PKT_DATA_STRINGS_METADATA, &size);
    return av_packet_unpack_dictionary(side_metadata, size, frame_md);
}

int ff_init_buffer_info(AVCodecContext *avctx, AVFrame *frame)
{
    const AVPacket *pkt = avctx->internal->last_pkt_props;
    int i;
    static const struct {
        enum AVPacketSideDataType packet;
        enum AVFrameSideDataType frame;
    } sd[] = {
        { AV_PKT_DATA_REPLAYGAIN ,                AV_FRAME_DATA_REPLAYGAIN },
        { AV_PKT_DATA_DISPLAYMATRIX,              AV_FRAME_DATA_DISPLAYMATRIX },
        { AV_PKT_DATA_SPHERICAL,                  AV_FRAME_DATA_SPHERICAL },
        { AV_PKT_DATA_STEREO3D,                   AV_FRAME_DATA_STEREO3D },
        { AV_PKT_DATA_AUDIO_SERVICE_TYPE,         AV_FRAME_DATA_AUDIO_SERVICE_TYPE },
        { AV_PKT_DATA_MASTERING_DISPLAY_METADATA, AV_FRAME_DATA_MASTERING_DISPLAY_METADATA },
        { AV_PKT_DATA_CONTENT_LIGHT_LEVEL,        AV_FRAME_DATA_CONTENT_LIGHT_LEVEL },
    };

    if (pkt) {
        frame->pts = pkt->pts;
#if FF_API_PKT_PTS
FF_DISABLE_DEPRECATION_WARNINGS
        frame->pkt_pts = pkt->pts;
FF_ENABLE_DEPRECATION_WARNINGS
#endif
        av_frame_set_pkt_pos     (frame, pkt->pos);
        av_frame_set_pkt_duration(frame, pkt->duration);
        av_frame_set_pkt_size    (frame, pkt->size);

        for (i = 0; i < FF_ARRAY_ELEMS(sd); i++) {
            int size;
            uint8_t *packet_sd = av_packet_get_side_data(pkt, sd[i].packet, &size);
            if (packet_sd) {
                AVFrameSideData *frame_sd = av_frame_new_side_data(frame,
                                                                   sd[i].frame,
                                                                   size);
                if (!frame_sd)
                    return AVERROR(ENOMEM);

                memcpy(frame_sd->data, packet_sd, size);
            }
        }
        add_metadata_from_side_data(pkt, frame);

        if (pkt->flags & AV_PKT_FLAG_DISCARD) {
            frame->flags |= AV_FRAME_FLAG_DISCARD;
        } else {
            frame->flags = (frame->flags & ~AV_FRAME_FLAG_DISCARD);
        }
    }
    frame->reordered_opaque = avctx->reordered_opaque;

    if (frame->color_primaries == AVCOL_PRI_UNSPECIFIED)
        frame->color_primaries = avctx->color_primaries;
    if (frame->color_trc == AVCOL_TRC_UNSPECIFIED)
        frame->color_trc = avctx->color_trc;
    if (av_frame_get_colorspace(frame) == AVCOL_SPC_UNSPECIFIED)
        av_frame_set_colorspace(frame, avctx->colorspace);
    if (av_frame_get_color_range(frame) == AVCOL_RANGE_UNSPECIFIED)
        av_frame_set_color_range(frame, avctx->color_range);
    if (frame->chroma_location == AVCHROMA_LOC_UNSPECIFIED)
        frame->chroma_location = avctx->chroma_sample_location;

    switch (avctx->codec->type) {
    case AVMEDIA_TYPE_VIDEO:
        frame->format              = avctx->pix_fmt;
        if (!frame->sample_aspect_ratio.num)
            frame->sample_aspect_ratio = avctx->sample_aspect_ratio;

        if (frame->width && frame->height &&
            av_image_check_sar(frame->width, frame->height,
                               frame->sample_aspect_ratio) < 0) {
            av_log(avctx, AV_LOG_WARNING, "ignoring invalid SAR: %u/%u\n",
                   frame->sample_aspect_ratio.num,
                   frame->sample_aspect_ratio.den);
            frame->sample_aspect_ratio = (AVRational){ 0, 1 };
        }

        break;
    case AVMEDIA_TYPE_AUDIO:
        if (!frame->sample_rate)
            frame->sample_rate    = avctx->sample_rate;
        if (frame->format < 0)
            frame->format         = avctx->sample_fmt;
        if (!frame->channel_layout) {
            if (avctx->channel_layout) {
                 if (av_get_channel_layout_nb_channels(avctx->channel_layout) !=
                     avctx->channels) {
                     av_log(avctx, AV_LOG_ERROR, "Inconsistent channel "
                            "configuration.\n");
                     return AVERROR(EINVAL);
                 }

                frame->channel_layout = avctx->channel_layout;
            } else {
                if (avctx->channels > FF_SANE_NB_CHANNELS) {
                    av_log(avctx, AV_LOG_ERROR, "Too many channels: %d.\n",
                           avctx->channels);
                    return AVERROR(ENOSYS);
                }
            }
        }
        av_frame_set_channels(frame, avctx->channels);
        break;
    }
    return 0;
}

int ff_decode_frame_props(AVCodecContext *avctx, AVFrame *frame)
{
    return ff_init_buffer_info(avctx, frame);
}

static void validate_avframe_allocation(AVCodecContext *avctx, AVFrame *frame)
{
    if (avctx->codec_type == AVMEDIA_TYPE_VIDEO) {
        int i;
        int num_planes = av_pix_fmt_count_planes(frame->format);
        const AVPixFmtDescriptor *desc = av_pix_fmt_desc_get(frame->format);
        int flags = desc ? desc->flags : 0;
        if (num_planes == 1 && (flags & AV_PIX_FMT_FLAG_PAL))
            num_planes = 2;
        for (i = 0; i < num_planes; i++) {
            av_assert0(frame->data[i]);
        }
        // For now do not enforce anything for palette of pseudopal formats
        if (num_planes == 1 && (flags & AV_PIX_FMT_FLAG_PSEUDOPAL))
            num_planes = 2;
        // For formats without data like hwaccel allow unused pointers to be non-NULL.
        for (i = num_planes; num_planes > 0 && i < FF_ARRAY_ELEMS(frame->data); i++) {
            if (frame->data[i])
                av_log(avctx, AV_LOG_ERROR, "Buffer returned by get_buffer2() did not zero unused plane pointers\n");
            frame->data[i] = NULL;
        }
    }
}

static int get_buffer_internal(AVCodecContext *avctx, AVFrame *frame, int flags)
{
    const AVHWAccel *hwaccel = avctx->hwaccel;
    int override_dimensions = 1;
    int ret;

    if (avctx->codec_type == AVMEDIA_TYPE_VIDEO) {
        if ((ret = av_image_check_size2(avctx->width, avctx->height, avctx->max_pixels, AV_PIX_FMT_NONE, 0, avctx)) < 0 || avctx->pix_fmt<0) {
            av_log(avctx, AV_LOG_ERROR, "video_get_buffer: image parameters invalid\n");
            return AVERROR(EINVAL);
        }

        if (frame->width <= 0 || frame->height <= 0) {
            frame->width  = FFMAX(avctx->width,  AV_CEIL_RSHIFT(avctx->coded_width,  avctx->lowres));
            frame->height = FFMAX(avctx->height, AV_CEIL_RSHIFT(avctx->coded_height, avctx->lowres));
            override_dimensions = 0;
        }

        if (frame->data[0] || frame->data[1] || frame->data[2] || frame->data[3]) {
            av_log(avctx, AV_LOG_ERROR, "pic->data[*]!=NULL in get_buffer_internal\n");
            return AVERROR(EINVAL);
        }
    }
    ret = ff_decode_frame_props(avctx, frame);
    if (ret < 0)
        return ret;

    if (hwaccel) {
        if (hwaccel->alloc_frame) {
            ret = hwaccel->alloc_frame(avctx, frame);
            goto end;
        }
    } else
        avctx->sw_pix_fmt = avctx->pix_fmt;

    ret = avctx->get_buffer2(avctx, frame, flags);
    if (ret >= 0)
        validate_avframe_allocation(avctx, frame);

end:
    if (avctx->codec_type == AVMEDIA_TYPE_VIDEO && !override_dimensions) {
        frame->width  = avctx->width;
        frame->height = avctx->height;
    }

    return ret;
}

int ff_get_buffer(AVCodecContext *avctx, AVFrame *frame, int flags)
{
    int ret = get_buffer_internal(avctx, frame, flags);
    if (ret < 0) {
        av_log(avctx, AV_LOG_ERROR, "get_buffer() failed\n");
        frame->width = frame->height = 0;
    }
    return ret;
}

static int reget_buffer_internal(AVCodecContext *avctx, AVFrame *frame)
{
    AVFrame *tmp;
    int ret;

    av_assert0(avctx->codec_type == AVMEDIA_TYPE_VIDEO);

    if (frame->data[0] && (frame->width != avctx->width || frame->height != avctx->height || frame->format != avctx->pix_fmt)) {
        av_log(avctx, AV_LOG_WARNING, "Picture changed from size:%dx%d fmt:%s to size:%dx%d fmt:%s in reget buffer()\n",
               frame->width, frame->height, av_get_pix_fmt_name(frame->format), avctx->width, avctx->height, av_get_pix_fmt_name(avctx->pix_fmt));
        av_frame_unref(frame);
    }

    ff_init_buffer_info(avctx, frame);

    if (!frame->data[0])
        return ff_get_buffer(avctx, frame, AV_GET_BUFFER_FLAG_REF);

    if (av_frame_is_writable(frame))
        return ff_decode_frame_props(avctx, frame);

    tmp = av_frame_alloc();
    if (!tmp)
        return AVERROR(ENOMEM);

    av_frame_move_ref(tmp, frame);

    ret = ff_get_buffer(avctx, frame, AV_GET_BUFFER_FLAG_REF);
    if (ret < 0) {
        av_frame_free(&tmp);
        return ret;
    }

    av_frame_copy(frame, tmp);
    av_frame_free(&tmp);

    return 0;
}

int ff_reget_buffer(AVCodecContext *avctx, AVFrame *frame)
{
    int ret = reget_buffer_internal(avctx, frame);
    if (ret < 0)
        av_log(avctx, AV_LOG_ERROR, "reget_buffer() failed\n");
    return ret;
}

void avcodec_flush_buffers(AVCodecContext *avctx)
{
    avctx->internal->draining      = 0;
    avctx->internal->draining_done = 0;
    av_frame_unref(avctx->internal->buffer_frame);
    av_frame_unref(avctx->internal->compat_decode_frame);
    av_packet_unref(avctx->internal->buffer_pkt);
    avctx->internal->buffer_pkt_valid = 0;

    av_packet_unref(avctx->internal->ds.in_pkt);

    if (HAVE_THREADS && avctx->active_thread_type & FF_THREAD_FRAME)
        ff_thread_flush(avctx);
    else if (avctx->codec->flush)
        avctx->codec->flush(avctx);

<<<<<<< HEAD
    avctx->pts_correction_last_pts =
    avctx->pts_correction_last_dts = INT64_MIN;
=======
    ff_decode_bsfs_uninit(avctx);
>>>>>>> 972c71e9

    if (!avctx->refcounted_frames)
        av_frame_unref(avctx->internal->to_free);
}

void ff_decode_bsfs_uninit(AVCodecContext *avctx)
{
    DecodeFilterContext *s = &avctx->internal->filter;
    int i;

    for (i = 0; i < s->nb_bsfs; i++)
        av_bsf_free(&s->bsfs[i]);
    av_freep(&s->bsfs);
    s->nb_bsfs = 0;
}<|MERGE_RESOLUTION|>--- conflicted
+++ resolved
@@ -636,21 +636,15 @@
     if (avctx->internal->draining)
         return AVERROR_EOF;
 
+    if (avpkt && !avpkt->size && avpkt->data)
+        return AVERROR(EINVAL);
+
     ret = bsfs_init(avctx);
     if (ret < 0)
         return ret;
 
-<<<<<<< HEAD
-    if (avpkt && !avpkt->size && avpkt->data)
-        return AVERROR(EINVAL);
-
-    if (!avpkt || !avpkt->size) {
-        avctx->internal->draining = 1;
-    } else {
-=======
     av_packet_unref(avci->buffer_pkt);
     if (avpkt && (avpkt->data || avpkt->side_data_elems)) {
->>>>>>> 972c71e9
         ret = av_packet_ref(avci->buffer_pkt, avpkt);
         if (ret < 0)
             return ret;
@@ -1678,12 +1672,10 @@
     else if (avctx->codec->flush)
         avctx->codec->flush(avctx);
 
-<<<<<<< HEAD
     avctx->pts_correction_last_pts =
     avctx->pts_correction_last_dts = INT64_MIN;
-=======
+
     ff_decode_bsfs_uninit(avctx);
->>>>>>> 972c71e9
 
     if (!avctx->refcounted_frames)
         av_frame_unref(avctx->internal->to_free);
