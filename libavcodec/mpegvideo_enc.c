/*
 * The simplest mpeg encoder (well, it was the simplest!)
 * Copyright (c) 2000,2001 Fabrice Bellard
 * Copyright (c) 2002-2004 Michael Niedermayer <michaelni@gmx.at>
 *
 * 4MV & hq & B-frame encoding stuff by Michael Niedermayer <michaelni@gmx.at>
 *
 * This file is part of FFmpeg.
 *
 * FFmpeg is free software; you can redistribute it and/or
 * modify it under the terms of the GNU Lesser General Public
 * License as published by the Free Software Foundation; either
 * version 2.1 of the License, or (at your option) any later version.
 *
 * FFmpeg is distributed in the hope that it will be useful,
 * but WITHOUT ANY WARRANTY; without even the implied warranty of
 * MERCHANTABILITY or FITNESS FOR A PARTICULAR PURPOSE.  See the GNU
 * Lesser General Public License for more details.
 *
 * You should have received a copy of the GNU Lesser General Public
 * License along with FFmpeg; if not, write to the Free Software
 * Foundation, Inc., 51 Franklin Street, Fifth Floor, Boston, MA 02110-1301 USA
 */

/**
 * @file
 * The simplest mpeg encoder (well, it was the simplest!).
 */

#include <stdint.h>

#include "libavutil/internal.h"
#include "libavutil/intmath.h"
#include "libavutil/mathematics.h"
#include "libavutil/pixdesc.h"
#include "libavutil/opt.h"
#include "libavutil/timer.h"
#include "avcodec.h"
#include "dct.h"
#include "idctdsp.h"
#include "mpeg12.h"
#include "mpegvideo.h"
#include "mpegvideodata.h"
#include "h261.h"
#include "h263.h"
#include "h263data.h"
#include "mjpegenc_common.h"
#include "mathops.h"
#include "mpegutils.h"
#include "mjpegenc.h"
#include "msmpeg4.h"
#include "pixblockdsp.h"
#include "qpeldsp.h"
#include "faandct.h"
#include "thread.h"
#include "aandcttab.h"
#include "flv.h"
#include "mpeg4video.h"
#include "internal.h"
#include "bytestream.h"
#include "wmv2.h"
#include "rv10.h"
#include <limits.h>
#include "sp5x.h"

#define QUANT_BIAS_SHIFT 8

#define QMAT_SHIFT_MMX 16
#define QMAT_SHIFT 21

static int encode_picture(MpegEncContext *s, int picture_number);
static int dct_quantize_refine(MpegEncContext *s, int16_t *block, int16_t *weight, int16_t *orig, int n, int qscale);
static int sse_mb(MpegEncContext *s);
static void denoise_dct_c(MpegEncContext *s, int16_t *block);
static int dct_quantize_trellis_c(MpegEncContext *s, int16_t *block, int n, int qscale, int *overflow);

static uint8_t default_mv_penalty[MAX_FCODE + 1][MAX_MV * 2 + 1];
static uint8_t default_fcode_tab[MAX_MV * 2 + 1];

const AVOption ff_mpv_generic_options[] = {
    FF_MPV_COMMON_OPTS
    { NULL },
};

void ff_convert_matrix(MpegEncContext *s, int (*qmat)[64],
                       uint16_t (*qmat16)[2][64],
                       const uint16_t *quant_matrix,
                       int bias, int qmin, int qmax, int intra)
{
    FDCTDSPContext *fdsp = &s->fdsp;
    int qscale;
    int shift = 0;

    for (qscale = qmin; qscale <= qmax; qscale++) {
        int i;
        if (fdsp->fdct == ff_jpeg_fdct_islow_8  ||
#if CONFIG_FAANDCT
            fdsp->fdct == ff_faandct            ||
#endif /* CONFIG_FAANDCT */
            fdsp->fdct == ff_jpeg_fdct_islow_10) {
            for (i = 0; i < 64; i++) {
                const int j = s->idsp.idct_permutation[i];
                int64_t den = (int64_t) qscale * quant_matrix[j];
                /* 16 <= qscale * quant_matrix[i] <= 7905
                 * Assume x = ff_aanscales[i] * qscale * quant_matrix[i]
                 *             19952 <=              x  <= 249205026
                 * (1 << 36) / 19952 >= (1 << 36) / (x) >= (1 << 36) / 249205026
                 *           3444240 >= (1 << 36) / (x) >= 275 */

                qmat[qscale][i] = (int)((UINT64_C(1) << QMAT_SHIFT) / den);
            }
        } else if (fdsp->fdct == ff_fdct_ifast) {
            for (i = 0; i < 64; i++) {
                const int j = s->idsp.idct_permutation[i];
                int64_t den = ff_aanscales[i] * (int64_t) qscale * quant_matrix[j];
                /* 16 <= qscale * quant_matrix[i] <= 7905
                 * Assume x = ff_aanscales[i] * qscale * quant_matrix[i]
                 *             19952 <=              x  <= 249205026
                 * (1 << 36) / 19952 >= (1 << 36) / (x) >= (1 << 36) / 249205026
                 *           3444240 >= (1 << 36) / (x) >= 275 */

                qmat[qscale][i] = (int)((UINT64_C(1) << (QMAT_SHIFT + 14)) / den);
            }
        } else {
            for (i = 0; i < 64; i++) {
                const int j = s->idsp.idct_permutation[i];
                int64_t den = (int64_t) qscale * quant_matrix[j];
                /* We can safely suppose that 16 <= quant_matrix[i] <= 255
                 * Assume x = qscale * quant_matrix[i]
                 * So             16 <=              x  <= 7905
                 * so (1 << 19) / 16 >= (1 << 19) / (x) >= (1 << 19) / 7905
                 * so          32768 >= (1 << 19) / (x) >= 67 */
                qmat[qscale][i] = (int)((UINT64_C(1) << QMAT_SHIFT) / den);
                //qmat  [qscale][i] = (1 << QMAT_SHIFT_MMX) /
                //                    (qscale * quant_matrix[i]);
                qmat16[qscale][0][i] = (1 << QMAT_SHIFT_MMX) / den;

                if (qmat16[qscale][0][i] == 0 ||
                    qmat16[qscale][0][i] == 128 * 256)
                    qmat16[qscale][0][i] = 128 * 256 - 1;
                qmat16[qscale][1][i] =
                    ROUNDED_DIV(bias << (16 - QUANT_BIAS_SHIFT),
                                qmat16[qscale][0][i]);
            }
        }

        for (i = intra; i < 64; i++) {
            int64_t max = 8191;
            if (fdsp->fdct == ff_fdct_ifast) {
                max = (8191LL * ff_aanscales[i]) >> 14;
            }
            while (((max * qmat[qscale][i]) >> shift) > INT_MAX) {
                shift++;
            }
        }
    }
    if (shift) {
        av_log(NULL, AV_LOG_INFO,
               "Warning, QMAT_SHIFT is larger than %d, overflows possible\n",
               QMAT_SHIFT - shift);
    }
}

static inline void update_qscale(MpegEncContext *s)
{
    s->qscale = (s->lambda * 139 + FF_LAMBDA_SCALE * 64) >>
                (FF_LAMBDA_SHIFT + 7);
    s->qscale = av_clip(s->qscale, s->avctx->qmin, s->avctx->qmax);

    s->lambda2 = (s->lambda * s->lambda + FF_LAMBDA_SCALE / 2) >>
                 FF_LAMBDA_SHIFT;
}

void ff_write_quant_matrix(PutBitContext *pb, uint16_t *matrix)
{
    int i;

    if (matrix) {
        put_bits(pb, 1, 1);
        for (i = 0; i < 64; i++) {
            put_bits(pb, 8, matrix[ff_zigzag_direct[i]]);
        }
    } else
        put_bits(pb, 1, 0);
}

/**
 * init s->current_picture.qscale_table from s->lambda_table
 */
void ff_init_qscale_tab(MpegEncContext *s)
{
    int8_t * const qscale_table = s->current_picture.qscale_table;
    int i;

    for (i = 0; i < s->mb_num; i++) {
        unsigned int lam = s->lambda_table[s->mb_index2xy[i]];
        int qp = (lam * 139 + FF_LAMBDA_SCALE * 64) >> (FF_LAMBDA_SHIFT + 7);
        qscale_table[s->mb_index2xy[i]] = av_clip(qp, s->avctx->qmin,
                                                  s->avctx->qmax);
    }
}

static void update_duplicate_context_after_me(MpegEncContext *dst,
                                              MpegEncContext *src)
{
#define COPY(a) dst->a= src->a
    COPY(pict_type);
    COPY(current_picture);
    COPY(f_code);
    COPY(b_code);
    COPY(qscale);
    COPY(lambda);
    COPY(lambda2);
    COPY(picture_in_gop_number);
    COPY(gop_picture_number);
    COPY(frame_pred_frame_dct); // FIXME don't set in encode_header
    COPY(progressive_frame);    // FIXME don't set in encode_header
    COPY(partitioned_frame);    // FIXME don't set in encode_header
#undef COPY
}

/**
 * Set the given MpegEncContext to defaults for encoding.
 * the changed fields will not depend upon the prior state of the MpegEncContext.
 */
static void mpv_encode_defaults(MpegEncContext *s)
{
    int i;
    ff_mpv_common_defaults(s);

    for (i = -16; i < 16; i++) {
        default_fcode_tab[i + MAX_MV] = 1;
    }
    s->me.mv_penalty = default_mv_penalty;
    s->fcode_tab     = default_fcode_tab;

    s->input_picture_number  = 0;
    s->picture_in_gop_number = 0;
}

av_cold int ff_dct_encode_init(MpegEncContext *s) {
    if (ARCH_X86)
        ff_dct_encode_init_x86(s);

    if (CONFIG_H263_ENCODER)
        ff_h263dsp_init(&s->h263dsp);
    if (!s->dct_quantize)
        s->dct_quantize = ff_dct_quantize_c;
    if (!s->denoise_dct)
        s->denoise_dct  = denoise_dct_c;
    s->fast_dct_quantize = s->dct_quantize;
    if (s->avctx->trellis)
        s->dct_quantize  = dct_quantize_trellis_c;

    return 0;
}

/* init video encoder */
av_cold int ff_mpv_encode_init(AVCodecContext *avctx)
{
    MpegEncContext *s = avctx->priv_data;
    int i, ret, format_supported;

    mpv_encode_defaults(s);

    switch (avctx->codec_id) {
    case AV_CODEC_ID_MPEG2VIDEO:
        if (avctx->pix_fmt != AV_PIX_FMT_YUV420P &&
            avctx->pix_fmt != AV_PIX_FMT_YUV422P) {
            av_log(avctx, AV_LOG_ERROR,
                   "only YUV420 and YUV422 are supported\n");
            return -1;
        }
        break;
    case AV_CODEC_ID_MJPEG:
    case AV_CODEC_ID_AMV:
        format_supported = 0;
        /* JPEG color space */
        if (avctx->pix_fmt == AV_PIX_FMT_YUVJ420P ||
            avctx->pix_fmt == AV_PIX_FMT_YUVJ422P ||
            avctx->pix_fmt == AV_PIX_FMT_YUVJ444P ||
            (avctx->color_range == AVCOL_RANGE_JPEG &&
             (avctx->pix_fmt == AV_PIX_FMT_YUV420P ||
              avctx->pix_fmt == AV_PIX_FMT_YUV422P ||
              avctx->pix_fmt == AV_PIX_FMT_YUV444P)))
            format_supported = 1;
        /* MPEG color space */
        else if (avctx->strict_std_compliance <= FF_COMPLIANCE_UNOFFICIAL &&
                 (avctx->pix_fmt == AV_PIX_FMT_YUV420P ||
                  avctx->pix_fmt == AV_PIX_FMT_YUV422P ||
                  avctx->pix_fmt == AV_PIX_FMT_YUV444P))
            format_supported = 1;

        if (!format_supported) {
            av_log(avctx, AV_LOG_ERROR, "colorspace not supported in jpeg\n");
            return -1;
        }
        break;
    default:
        if (avctx->pix_fmt != AV_PIX_FMT_YUV420P) {
            av_log(avctx, AV_LOG_ERROR, "only YUV420 is supported\n");
            return -1;
        }
    }

    switch (avctx->pix_fmt) {
    case AV_PIX_FMT_YUVJ444P:
    case AV_PIX_FMT_YUV444P:
        s->chroma_format = CHROMA_444;
        break;
    case AV_PIX_FMT_YUVJ422P:
    case AV_PIX_FMT_YUV422P:
        s->chroma_format = CHROMA_422;
        break;
    case AV_PIX_FMT_YUVJ420P:
    case AV_PIX_FMT_YUV420P:
    default:
        s->chroma_format = CHROMA_420;
        break;
    }

    s->bit_rate = avctx->bit_rate;
    s->width    = avctx->width;
    s->height   = avctx->height;
    if (avctx->gop_size > 600 &&
        avctx->strict_std_compliance > FF_COMPLIANCE_EXPERIMENTAL) {
        av_log(avctx, AV_LOG_WARNING,
               "keyframe interval too large!, reducing it from %d to %d\n",
               avctx->gop_size, 600);
        avctx->gop_size = 600;
    }
    s->gop_size     = avctx->gop_size;
    s->avctx        = avctx;
    if (avctx->max_b_frames > MAX_B_FRAMES) {
        av_log(avctx, AV_LOG_ERROR, "Too many B-frames requested, maximum "
               "is %d.\n", MAX_B_FRAMES);
        avctx->max_b_frames = MAX_B_FRAMES;
    }
    s->max_b_frames = avctx->max_b_frames;
    s->codec_id     = avctx->codec->id;
    s->strict_std_compliance = avctx->strict_std_compliance;
    s->quarter_sample     = (avctx->flags & CODEC_FLAG_QPEL) != 0;
    s->mpeg_quant         = avctx->mpeg_quant;
    s->rtp_mode           = !!avctx->rtp_payload_size;
    s->intra_dc_precision = avctx->intra_dc_precision;

    // workaround some differences between how applications specify dc precision
    if (s->intra_dc_precision < 0) {
        s->intra_dc_precision += 8;
    } else if (s->intra_dc_precision >= 8)
        s->intra_dc_precision -= 8;

    if (s->intra_dc_precision < 0) {
        av_log(avctx, AV_LOG_ERROR,
                "intra dc precision must be positive, note some applications use"
                " 0 and some 8 as base meaning 8bit, the value must not be smaller than that\n");
        return AVERROR(EINVAL);
    }

    if (s->intra_dc_precision > (avctx->codec_id == AV_CODEC_ID_MPEG2VIDEO ? 3 : 0)) {
        av_log(avctx, AV_LOG_ERROR, "intra dc precision too large\n");
        return AVERROR(EINVAL);
    }
    s->user_specified_pts = AV_NOPTS_VALUE;

    if (s->gop_size <= 1) {
        s->intra_only = 1;
        s->gop_size   = 12;
    } else {
        s->intra_only = 0;
    }

    s->me_method = avctx->me_method;

    /* Fixed QSCALE */
    s->fixed_qscale = !!(avctx->flags & CODEC_FLAG_QSCALE);

#if FF_API_MPV_OPT
    FF_DISABLE_DEPRECATION_WARNINGS
    if (avctx->border_masking != 0.0)
        s->border_masking = avctx->border_masking;
    FF_ENABLE_DEPRECATION_WARNINGS
#endif

    s->adaptive_quant = (s->avctx->lumi_masking ||
                         s->avctx->dark_masking ||
                         s->avctx->temporal_cplx_masking ||
                         s->avctx->spatial_cplx_masking  ||
                         s->avctx->p_masking      ||
                         s->border_masking ||
                         (s->mpv_flags & FF_MPV_FLAG_QP_RD)) &&
                        !s->fixed_qscale;

    s->loop_filter = !!(s->avctx->flags & CODEC_FLAG_LOOP_FILTER);

    if (avctx->rc_max_rate && !avctx->rc_buffer_size) {
        switch(avctx->codec_id) {
        case AV_CODEC_ID_MPEG1VIDEO:
        case AV_CODEC_ID_MPEG2VIDEO:
            avctx->rc_buffer_size = FFMAX(avctx->rc_max_rate, 15000000) * 112LL / 15000000 * 16384;
            break;
        case AV_CODEC_ID_MPEG4:
        case AV_CODEC_ID_MSMPEG4V1:
        case AV_CODEC_ID_MSMPEG4V2:
        case AV_CODEC_ID_MSMPEG4V3:
            if       (avctx->rc_max_rate >= 15000000) {
                avctx->rc_buffer_size = 320 + (avctx->rc_max_rate - 15000000LL) * (760-320) / (38400000 - 15000000);
            } else if(avctx->rc_max_rate >=  2000000) {
                avctx->rc_buffer_size =  80 + (avctx->rc_max_rate -  2000000LL) * (320- 80) / (15000000 -  2000000);
            } else if(avctx->rc_max_rate >=   384000) {
                avctx->rc_buffer_size =  40 + (avctx->rc_max_rate -   384000LL) * ( 80- 40) / ( 2000000 -   384000);
            } else
                avctx->rc_buffer_size = 40;
            avctx->rc_buffer_size *= 16384;
            break;
        }
        if (avctx->rc_buffer_size) {
            av_log(avctx, AV_LOG_INFO, "Automatically choosing VBV buffer size of %d kbyte\n", avctx->rc_buffer_size/8192);
        }
    }

    if ((!avctx->rc_max_rate) != (!avctx->rc_buffer_size)) {
        av_log(avctx, AV_LOG_ERROR, "Either both buffer size and max rate or neither must be specified\n");
        return -1;
    }

    if (avctx->rc_min_rate && avctx->rc_max_rate != avctx->rc_min_rate) {
        av_log(avctx, AV_LOG_INFO,
               "Warning min_rate > 0 but min_rate != max_rate isn't recommended!\n");
    }

    if (avctx->rc_min_rate && avctx->rc_min_rate > avctx->bit_rate) {
        av_log(avctx, AV_LOG_ERROR, "bitrate below min bitrate\n");
        return -1;
    }

    if (avctx->rc_max_rate && avctx->rc_max_rate < avctx->bit_rate) {
        av_log(avctx, AV_LOG_ERROR, "bitrate above max bitrate\n");
        return -1;
    }

    if (avctx->rc_max_rate &&
        avctx->rc_max_rate == avctx->bit_rate &&
        avctx->rc_max_rate != avctx->rc_min_rate) {
        av_log(avctx, AV_LOG_INFO,
               "impossible bitrate constraints, this will fail\n");
    }

    if (avctx->rc_buffer_size &&
        avctx->bit_rate * (int64_t)avctx->time_base.num >
            avctx->rc_buffer_size * (int64_t)avctx->time_base.den) {
        av_log(avctx, AV_LOG_ERROR, "VBV buffer too small for bitrate\n");
        return -1;
    }

    if (!s->fixed_qscale &&
        avctx->bit_rate * av_q2d(avctx->time_base) >
            avctx->bit_rate_tolerance) {
        av_log(avctx, AV_LOG_WARNING,
               "bitrate tolerance %d too small for bitrate %d, overriding\n", avctx->bit_rate_tolerance, avctx->bit_rate);
        avctx->bit_rate_tolerance = 5 * avctx->bit_rate * av_q2d(avctx->time_base);
    }

    if (s->avctx->rc_max_rate &&
        s->avctx->rc_min_rate == s->avctx->rc_max_rate &&
        (s->codec_id == AV_CODEC_ID_MPEG1VIDEO ||
         s->codec_id == AV_CODEC_ID_MPEG2VIDEO) &&
        90000LL * (avctx->rc_buffer_size - 1) >
            s->avctx->rc_max_rate * 0xFFFFLL) {
        av_log(avctx, AV_LOG_INFO,
               "Warning vbv_delay will be set to 0xFFFF (=VBR) as the "
               "specified vbv buffer is too large for the given bitrate!\n");
    }

    if ((s->avctx->flags & CODEC_FLAG_4MV) && s->codec_id != AV_CODEC_ID_MPEG4 &&
        s->codec_id != AV_CODEC_ID_H263 && s->codec_id != AV_CODEC_ID_H263P &&
        s->codec_id != AV_CODEC_ID_FLV1) {
        av_log(avctx, AV_LOG_ERROR, "4MV not supported by codec\n");
        return -1;
    }

    if (s->obmc && s->avctx->mb_decision != FF_MB_DECISION_SIMPLE) {
        av_log(avctx, AV_LOG_ERROR,
               "OBMC is only supported with simple mb decision\n");
        return -1;
    }

    if (s->quarter_sample && s->codec_id != AV_CODEC_ID_MPEG4) {
        av_log(avctx, AV_LOG_ERROR, "qpel not supported by codec\n");
        return -1;
    }

    if (s->max_b_frames                    &&
        s->codec_id != AV_CODEC_ID_MPEG4      &&
        s->codec_id != AV_CODEC_ID_MPEG1VIDEO &&
        s->codec_id != AV_CODEC_ID_MPEG2VIDEO) {
        av_log(avctx, AV_LOG_ERROR, "b frames not supported by codec\n");
        return -1;
    }
    if (s->max_b_frames < 0) {
        av_log(avctx, AV_LOG_ERROR,
               "max b frames must be 0 or positive for mpegvideo based encoders\n");
        return -1;
    }

    if ((s->codec_id == AV_CODEC_ID_MPEG4 ||
         s->codec_id == AV_CODEC_ID_H263  ||
         s->codec_id == AV_CODEC_ID_H263P) &&
        (avctx->sample_aspect_ratio.num > 255 ||
         avctx->sample_aspect_ratio.den > 255)) {
        av_log(avctx, AV_LOG_WARNING,
               "Invalid pixel aspect ratio %i/%i, limit is 255/255 reducing\n",
               avctx->sample_aspect_ratio.num, avctx->sample_aspect_ratio.den);
        av_reduce(&avctx->sample_aspect_ratio.num, &avctx->sample_aspect_ratio.den,
                   avctx->sample_aspect_ratio.num,  avctx->sample_aspect_ratio.den, 255);
    }

    if ((s->codec_id == AV_CODEC_ID_H263  ||
         s->codec_id == AV_CODEC_ID_H263P) &&
        (avctx->width  > 2048 ||
         avctx->height > 1152 )) {
        av_log(avctx, AV_LOG_ERROR, "H.263 does not support resolutions above 2048x1152\n");
        return -1;
    }
    if ((s->codec_id == AV_CODEC_ID_H263  ||
         s->codec_id == AV_CODEC_ID_H263P) &&
        ((avctx->width &3) ||
         (avctx->height&3) )) {
        av_log(avctx, AV_LOG_ERROR, "w/h must be a multiple of 4\n");
        return -1;
    }

    if (s->codec_id == AV_CODEC_ID_MPEG1VIDEO &&
        (avctx->width  > 4095 ||
         avctx->height > 4095 )) {
        av_log(avctx, AV_LOG_ERROR, "MPEG-1 does not support resolutions above 4095x4095\n");
        return -1;
    }

    if (s->codec_id == AV_CODEC_ID_MPEG2VIDEO &&
        (avctx->width  > 16383 ||
         avctx->height > 16383 )) {
        av_log(avctx, AV_LOG_ERROR, "MPEG-2 does not support resolutions above 16383x16383\n");
        return -1;
    }

    if (s->codec_id == AV_CODEC_ID_RV10 &&
        (avctx->width &15 ||
         avctx->height&15 )) {
        av_log(avctx, AV_LOG_ERROR, "width and height must be a multiple of 16\n");
        return AVERROR(EINVAL);
    }

    if (s->codec_id == AV_CODEC_ID_RV20 &&
        (avctx->width &3 ||
         avctx->height&3 )) {
        av_log(avctx, AV_LOG_ERROR, "width and height must be a multiple of 4\n");
        return AVERROR(EINVAL);
    }

    if ((s->codec_id == AV_CODEC_ID_WMV1 ||
         s->codec_id == AV_CODEC_ID_WMV2) &&
         avctx->width & 1) {
         av_log(avctx, AV_LOG_ERROR, "width must be multiple of 2\n");
         return -1;
    }

    if ((s->avctx->flags & (CODEC_FLAG_INTERLACED_DCT | CODEC_FLAG_INTERLACED_ME)) &&
        s->codec_id != AV_CODEC_ID_MPEG4 && s->codec_id != AV_CODEC_ID_MPEG2VIDEO) {
        av_log(avctx, AV_LOG_ERROR, "interlacing not supported by codec\n");
        return -1;
    }

    // FIXME mpeg2 uses that too
    if (s->mpeg_quant && (   s->codec_id != AV_CODEC_ID_MPEG4
                          && s->codec_id != AV_CODEC_ID_MPEG2VIDEO)) {
        av_log(avctx, AV_LOG_ERROR,
               "mpeg2 style quantization not supported by codec\n");
        return -1;
    }

    if ((s->mpv_flags & FF_MPV_FLAG_CBP_RD) && !avctx->trellis) {
        av_log(avctx, AV_LOG_ERROR, "CBP RD needs trellis quant\n");
        return -1;
    }

    if ((s->mpv_flags & FF_MPV_FLAG_QP_RD) &&
        s->avctx->mb_decision != FF_MB_DECISION_RD) {
        av_log(avctx, AV_LOG_ERROR, "QP RD needs mbd=2\n");
        return -1;
    }

    if (s->avctx->scenechange_threshold < 1000000000 &&
        (s->avctx->flags & CODEC_FLAG_CLOSED_GOP)) {
        av_log(avctx, AV_LOG_ERROR,
               "closed gop with scene change detection are not supported yet, "
               "set threshold to 1000000000\n");
        return -1;
    }

    if (s->avctx->flags & CODEC_FLAG_LOW_DELAY) {
        if (s->codec_id != AV_CODEC_ID_MPEG2VIDEO) {
            av_log(avctx, AV_LOG_ERROR,
                  "low delay forcing is only available for mpeg2\n");
            return -1;
        }
        if (s->max_b_frames != 0) {
            av_log(avctx, AV_LOG_ERROR,
                   "b frames cannot be used with low delay\n");
            return -1;
        }
    }

    if (s->q_scale_type == 1) {
        if (avctx->qmax > 12) {
            av_log(avctx, AV_LOG_ERROR,
                   "non linear quant only supports qmax <= 12 currently\n");
            return -1;
        }
    }

    if (s->avctx->thread_count > 1         &&
        s->codec_id != AV_CODEC_ID_MPEG4      &&
        s->codec_id != AV_CODEC_ID_MPEG1VIDEO &&
        s->codec_id != AV_CODEC_ID_MPEG2VIDEO &&
        s->codec_id != AV_CODEC_ID_MJPEG      &&
        (s->codec_id != AV_CODEC_ID_H263P)) {
        av_log(avctx, AV_LOG_ERROR,
               "multi threaded encoding not supported by codec\n");
        return -1;
    }

    if (s->avctx->thread_count < 1) {
        av_log(avctx, AV_LOG_ERROR,
               "automatic thread number detection not supported by codec, "
               "patch welcome\n");
        return -1;
    }

    if (s->avctx->slices > 1 || s->avctx->thread_count > 1)
        s->rtp_mode = 1;

    if (s->avctx->thread_count > 1 && s->codec_id == AV_CODEC_ID_H263P)
        s->h263_slice_structured = 1;

    if (!avctx->time_base.den || !avctx->time_base.num) {
        av_log(avctx, AV_LOG_ERROR, "framerate not set\n");
        return -1;
    }

    if (avctx->b_frame_strategy && (avctx->flags & CODEC_FLAG_PASS2)) {
        av_log(avctx, AV_LOG_INFO,
               "notice: b_frame_strategy only affects the first pass\n");
        avctx->b_frame_strategy = 0;
    }

    i = av_gcd(avctx->time_base.den, avctx->time_base.num);
    if (i > 1) {
        av_log(avctx, AV_LOG_INFO, "removing common factors from framerate\n");
        avctx->time_base.den /= i;
        avctx->time_base.num /= i;
        //return -1;
    }

    if (s->mpeg_quant || s->codec_id == AV_CODEC_ID_MPEG1VIDEO || s->codec_id == AV_CODEC_ID_MPEG2VIDEO || s->codec_id == AV_CODEC_ID_MJPEG || s->codec_id==AV_CODEC_ID_AMV) {
        // (a + x * 3 / 8) / x
        s->intra_quant_bias = 3 << (QUANT_BIAS_SHIFT - 3);
        s->inter_quant_bias = 0;
    } else {
        s->intra_quant_bias = 0;
        // (a - x / 4) / x
        s->inter_quant_bias = -(1 << (QUANT_BIAS_SHIFT - 2));
    }

<<<<<<< HEAD
    if (avctx->qmin > avctx->qmax || avctx->qmin <= 0) {
        av_log(avctx, AV_LOG_ERROR, "qmin and or qmax are invalid, they must be 0 < min <= max\n");
        return AVERROR(EINVAL);
    }

    if (avctx->intra_quant_bias != FF_DEFAULT_QUANT_BIAS)
=======
#if FF_API_QUANT_BIAS
FF_DISABLE_DEPRECATION_WARNINGS
    if (s->intra_quant_bias == FF_DEFAULT_QUANT_BIAS &&
        avctx->intra_quant_bias != FF_DEFAULT_QUANT_BIAS)
>>>>>>> 910247f1
        s->intra_quant_bias = avctx->intra_quant_bias;
    if (s->inter_quant_bias == FF_DEFAULT_QUANT_BIAS &&
        avctx->inter_quant_bias != FF_DEFAULT_QUANT_BIAS)
        s->inter_quant_bias = avctx->inter_quant_bias;
FF_ENABLE_DEPRECATION_WARNINGS
#endif

    av_log(avctx, AV_LOG_DEBUG, "intra_quant_bias = %d inter_quant_bias = %d\n",s->intra_quant_bias,s->inter_quant_bias);

    if (avctx->codec_id == AV_CODEC_ID_MPEG4 &&
        s->avctx->time_base.den > (1 << 16) - 1) {
        av_log(avctx, AV_LOG_ERROR,
               "timebase %d/%d not supported by MPEG 4 standard, "
               "the maximum admitted value for the timebase denominator "
               "is %d\n", s->avctx->time_base.num, s->avctx->time_base.den,
               (1 << 16) - 1);
        return -1;
    }
    s->time_increment_bits = av_log2(s->avctx->time_base.den - 1) + 1;

    switch (avctx->codec->id) {
    case AV_CODEC_ID_MPEG1VIDEO:
        s->out_format = FMT_MPEG1;
        s->low_delay  = !!(s->avctx->flags & CODEC_FLAG_LOW_DELAY);
        avctx->delay  = s->low_delay ? 0 : (s->max_b_frames + 1);
        break;
    case AV_CODEC_ID_MPEG2VIDEO:
        s->out_format = FMT_MPEG1;
        s->low_delay  = !!(s->avctx->flags & CODEC_FLAG_LOW_DELAY);
        avctx->delay  = s->low_delay ? 0 : (s->max_b_frames + 1);
        s->rtp_mode   = 1;
        break;
    case AV_CODEC_ID_MJPEG:
    case AV_CODEC_ID_AMV:
        s->out_format = FMT_MJPEG;
        s->intra_only = 1; /* force intra only for jpeg */
        if (!CONFIG_MJPEG_ENCODER ||
            ff_mjpeg_encode_init(s) < 0)
            return -1;
        avctx->delay = 0;
        s->low_delay = 1;
        break;
    case AV_CODEC_ID_H261:
        if (!CONFIG_H261_ENCODER)
            return -1;
        if (ff_h261_get_picture_format(s->width, s->height) < 0) {
            av_log(avctx, AV_LOG_ERROR,
                   "The specified picture size of %dx%d is not valid for the "
                   "H.261 codec.\nValid sizes are 176x144, 352x288\n",
                    s->width, s->height);
            return -1;
        }
        s->out_format = FMT_H261;
        avctx->delay  = 0;
        s->low_delay  = 1;
        s->rtp_mode   = 0; /* Sliced encoding not supported */
        break;
    case AV_CODEC_ID_H263:
        if (!CONFIG_H263_ENCODER)
            return -1;
        if (ff_match_2uint16(ff_h263_format, FF_ARRAY_ELEMS(ff_h263_format),
                             s->width, s->height) == 8) {
            av_log(avctx, AV_LOG_ERROR,
                   "The specified picture size of %dx%d is not valid for "
                   "the H.263 codec.\nValid sizes are 128x96, 176x144, "
                   "352x288, 704x576, and 1408x1152. "
                   "Try H.263+.\n", s->width, s->height);
            return -1;
        }
        s->out_format = FMT_H263;
        avctx->delay  = 0;
        s->low_delay  = 1;
        break;
    case AV_CODEC_ID_H263P:
        s->out_format = FMT_H263;
        s->h263_plus  = 1;
        /* Fx */
        s->h263_aic        = (avctx->flags & CODEC_FLAG_AC_PRED) ? 1 : 0;
        s->modified_quant  = s->h263_aic;
        s->loop_filter     = (avctx->flags & CODEC_FLAG_LOOP_FILTER) ? 1 : 0;
        s->unrestricted_mv = s->obmc || s->loop_filter || s->umvplus;

        /* /Fx */
        /* These are just to be sure */
        avctx->delay = 0;
        s->low_delay = 1;
        break;
    case AV_CODEC_ID_FLV1:
        s->out_format      = FMT_H263;
        s->h263_flv        = 2; /* format = 1; 11-bit codes */
        s->unrestricted_mv = 1;
        s->rtp_mode  = 0; /* don't allow GOB */
        avctx->delay = 0;
        s->low_delay = 1;
        break;
    case AV_CODEC_ID_RV10:
        s->out_format = FMT_H263;
        avctx->delay  = 0;
        s->low_delay  = 1;
        break;
    case AV_CODEC_ID_RV20:
        s->out_format      = FMT_H263;
        avctx->delay       = 0;
        s->low_delay       = 1;
        s->modified_quant  = 1;
        s->h263_aic        = 1;
        s->h263_plus       = 1;
        s->loop_filter     = 1;
        s->unrestricted_mv = 0;
        break;
    case AV_CODEC_ID_MPEG4:
        s->out_format      = FMT_H263;
        s->h263_pred       = 1;
        s->unrestricted_mv = 1;
        s->low_delay       = s->max_b_frames ? 0 : 1;
        avctx->delay       = s->low_delay ? 0 : (s->max_b_frames + 1);
        break;
    case AV_CODEC_ID_MSMPEG4V2:
        s->out_format      = FMT_H263;
        s->h263_pred       = 1;
        s->unrestricted_mv = 1;
        s->msmpeg4_version = 2;
        avctx->delay       = 0;
        s->low_delay       = 1;
        break;
    case AV_CODEC_ID_MSMPEG4V3:
        s->out_format        = FMT_H263;
        s->h263_pred         = 1;
        s->unrestricted_mv   = 1;
        s->msmpeg4_version   = 3;
        s->flipflop_rounding = 1;
        avctx->delay         = 0;
        s->low_delay         = 1;
        break;
    case AV_CODEC_ID_WMV1:
        s->out_format        = FMT_H263;
        s->h263_pred         = 1;
        s->unrestricted_mv   = 1;
        s->msmpeg4_version   = 4;
        s->flipflop_rounding = 1;
        avctx->delay         = 0;
        s->low_delay         = 1;
        break;
    case AV_CODEC_ID_WMV2:
        s->out_format        = FMT_H263;
        s->h263_pred         = 1;
        s->unrestricted_mv   = 1;
        s->msmpeg4_version   = 5;
        s->flipflop_rounding = 1;
        avctx->delay         = 0;
        s->low_delay         = 1;
        break;
    default:
        return -1;
    }

    avctx->has_b_frames = !s->low_delay;

    s->encoding = 1;

    s->progressive_frame    =
    s->progressive_sequence = !(avctx->flags & (CODEC_FLAG_INTERLACED_DCT |
                                                CODEC_FLAG_INTERLACED_ME) ||
                                s->alternate_scan);

    /* init */
    ff_mpv_idct_init(s);
    if (ff_mpv_common_init(s) < 0)
        return -1;

    ff_fdctdsp_init(&s->fdsp, avctx);
    ff_me_cmp_init(&s->mecc, avctx);
    ff_mpegvideoencdsp_init(&s->mpvencdsp, avctx);
    ff_pixblockdsp_init(&s->pdsp, avctx);
    ff_qpeldsp_init(&s->qdsp);

    s->avctx->coded_frame = s->current_picture.f;

    if (s->msmpeg4_version) {
        FF_ALLOCZ_OR_GOTO(s->avctx, s->ac_stats,
                          2 * 2 * (MAX_LEVEL + 1) *
                          (MAX_RUN + 1) * 2 * sizeof(int), fail);
    }
    FF_ALLOCZ_OR_GOTO(s->avctx, s->avctx->stats_out, 256, fail);

    FF_ALLOCZ_OR_GOTO(s->avctx, s->q_intra_matrix,   64 * 32 * sizeof(int), fail);
    FF_ALLOCZ_OR_GOTO(s->avctx, s->q_chroma_intra_matrix, 64 * 32 * sizeof(int), fail);
    FF_ALLOCZ_OR_GOTO(s->avctx, s->q_inter_matrix,   64 * 32 * sizeof(int), fail);
    FF_ALLOCZ_OR_GOTO(s->avctx, s->q_intra_matrix16, 64 * 32 * 2 * sizeof(uint16_t), fail);
    FF_ALLOCZ_OR_GOTO(s->avctx, s->q_chroma_intra_matrix16, 64 * 32 * 2 * sizeof(uint16_t), fail);
    FF_ALLOCZ_OR_GOTO(s->avctx, s->q_inter_matrix16, 64 * 32 * 2 * sizeof(uint16_t), fail);
    FF_ALLOCZ_OR_GOTO(s->avctx, s->input_picture,
                      MAX_PICTURE_COUNT * sizeof(Picture *), fail);
    FF_ALLOCZ_OR_GOTO(s->avctx, s->reordered_input_picture,
                      MAX_PICTURE_COUNT * sizeof(Picture *), fail);

    if (s->avctx->noise_reduction) {
        FF_ALLOCZ_OR_GOTO(s->avctx, s->dct_offset,
                          2 * 64 * sizeof(uint16_t), fail);
    }

    ff_dct_encode_init(s);

    if ((CONFIG_H263P_ENCODER || CONFIG_RV20_ENCODER) && s->modified_quant)
        s->chroma_qscale_table = ff_h263_chroma_qscale_table;

    s->quant_precision = 5;

    ff_set_cmp(&s->mecc, s->mecc.ildct_cmp,      s->avctx->ildct_cmp);
    ff_set_cmp(&s->mecc, s->mecc.frame_skip_cmp, s->avctx->frame_skip_cmp);

    if (CONFIG_H261_ENCODER && s->out_format == FMT_H261)
        ff_h261_encode_init(s);
    if (CONFIG_H263_ENCODER && s->out_format == FMT_H263)
        ff_h263_encode_init(s);
    if (CONFIG_MSMPEG4_ENCODER && s->msmpeg4_version)
        if ((ret = ff_msmpeg4_encode_init(s)) < 0)
            return ret;
    if ((CONFIG_MPEG1VIDEO_ENCODER || CONFIG_MPEG2VIDEO_ENCODER)
        && s->out_format == FMT_MPEG1)
        ff_mpeg1_encode_init(s);

    /* init q matrix */
    for (i = 0; i < 64; i++) {
        int j = s->idsp.idct_permutation[i];
        if (CONFIG_MPEG4_ENCODER && s->codec_id == AV_CODEC_ID_MPEG4 &&
            s->mpeg_quant) {
            s->intra_matrix[j] = ff_mpeg4_default_intra_matrix[i];
            s->inter_matrix[j] = ff_mpeg4_default_non_intra_matrix[i];
        } else if (s->out_format == FMT_H263 || s->out_format == FMT_H261) {
            s->intra_matrix[j] =
            s->inter_matrix[j] = ff_mpeg1_default_non_intra_matrix[i];
        } else {
            /* mpeg1/2 */
            s->chroma_intra_matrix[j] =
            s->intra_matrix[j] = ff_mpeg1_default_intra_matrix[i];
            s->inter_matrix[j] = ff_mpeg1_default_non_intra_matrix[i];
        }
        if (s->avctx->intra_matrix)
            s->intra_matrix[j] = s->avctx->intra_matrix[i];
        if (s->avctx->inter_matrix)
            s->inter_matrix[j] = s->avctx->inter_matrix[i];
    }

    /* precompute matrix */
    /* for mjpeg, we do include qscale in the matrix */
    if (s->out_format != FMT_MJPEG) {
        ff_convert_matrix(s, s->q_intra_matrix, s->q_intra_matrix16,
                          s->intra_matrix, s->intra_quant_bias, avctx->qmin,
                          31, 1);
        ff_convert_matrix(s, s->q_inter_matrix, s->q_inter_matrix16,
                          s->inter_matrix, s->inter_quant_bias, avctx->qmin,
                          31, 0);
    }

    if (ff_rate_control_init(s) < 0)
        return -1;

#if FF_API_ERROR_RATE
    FF_DISABLE_DEPRECATION_WARNINGS
    if (avctx->error_rate)
        s->error_rate = avctx->error_rate;
    FF_ENABLE_DEPRECATION_WARNINGS;
#endif

#if FF_API_NORMALIZE_AQP
    FF_DISABLE_DEPRECATION_WARNINGS
    if (avctx->flags & CODEC_FLAG_NORMALIZE_AQP)
        s->mpv_flags |= FF_MPV_FLAG_NAQ;
    FF_ENABLE_DEPRECATION_WARNINGS;
#endif

#if FF_API_MV0
    FF_DISABLE_DEPRECATION_WARNINGS
    if (avctx->flags & CODEC_FLAG_MV0)
        s->mpv_flags |= FF_MPV_FLAG_MV0;
    FF_ENABLE_DEPRECATION_WARNINGS
#endif

#if FF_API_MPV_OPT
    FF_DISABLE_DEPRECATION_WARNINGS
    if (avctx->rc_qsquish != 0.0)
        s->rc_qsquish = avctx->rc_qsquish;
    if (avctx->rc_qmod_amp != 0.0)
        s->rc_qmod_amp = avctx->rc_qmod_amp;
    if (avctx->rc_qmod_freq)
        s->rc_qmod_freq = avctx->rc_qmod_freq;
    if (avctx->rc_buffer_aggressivity != 1.0)
        s->rc_buffer_aggressivity = avctx->rc_buffer_aggressivity;
    if (avctx->rc_initial_cplx != 0.0)
        s->rc_initial_cplx = avctx->rc_initial_cplx;
    if (avctx->lmin)
        s->lmin = avctx->lmin;
    if (avctx->lmax)
        s->lmax = avctx->lmax;

    if (avctx->rc_eq) {
        av_freep(&s->rc_eq);
        s->rc_eq = av_strdup(avctx->rc_eq);
        if (!s->rc_eq)
            return AVERROR(ENOMEM);
    }
    FF_ENABLE_DEPRECATION_WARNINGS
#endif

    if (avctx->b_frame_strategy == 2) {
        for (i = 0; i < s->max_b_frames + 2; i++) {
            s->tmp_frames[i] = av_frame_alloc();
            if (!s->tmp_frames[i])
                return AVERROR(ENOMEM);

            s->tmp_frames[i]->format = AV_PIX_FMT_YUV420P;
            s->tmp_frames[i]->width  = s->width  >> avctx->brd_scale;
            s->tmp_frames[i]->height = s->height >> avctx->brd_scale;

            ret = av_frame_get_buffer(s->tmp_frames[i], 32);
            if (ret < 0)
                return ret;
        }
    }

    return 0;
fail:
    ff_mpv_encode_end(avctx);
    return AVERROR_UNKNOWN;
}

av_cold int ff_mpv_encode_end(AVCodecContext *avctx)
{
    MpegEncContext *s = avctx->priv_data;
    int i;

    ff_rate_control_uninit(s);

    ff_mpv_common_end(s);
    if (CONFIG_MJPEG_ENCODER &&
        s->out_format == FMT_MJPEG)
        ff_mjpeg_encode_close(s);

    av_freep(&avctx->extradata);

    for (i = 0; i < FF_ARRAY_ELEMS(s->tmp_frames); i++)
        av_frame_free(&s->tmp_frames[i]);

    ff_free_picture_tables(&s->new_picture);
    ff_mpeg_unref_picture(s->avctx, &s->new_picture);

    av_freep(&s->avctx->stats_out);
    av_freep(&s->ac_stats);

    if(s->q_chroma_intra_matrix   != s->q_intra_matrix  ) av_freep(&s->q_chroma_intra_matrix);
    if(s->q_chroma_intra_matrix16 != s->q_intra_matrix16) av_freep(&s->q_chroma_intra_matrix16);
    s->q_chroma_intra_matrix=   NULL;
    s->q_chroma_intra_matrix16= NULL;
    av_freep(&s->q_intra_matrix);
    av_freep(&s->q_inter_matrix);
    av_freep(&s->q_intra_matrix16);
    av_freep(&s->q_inter_matrix16);
    av_freep(&s->input_picture);
    av_freep(&s->reordered_input_picture);
    av_freep(&s->dct_offset);

    return 0;
}

static int get_sae(uint8_t *src, int ref, int stride)
{
    int x,y;
    int acc = 0;

    for (y = 0; y < 16; y++) {
        for (x = 0; x < 16; x++) {
            acc += FFABS(src[x + y * stride] - ref);
        }
    }

    return acc;
}

static int get_intra_count(MpegEncContext *s, uint8_t *src,
                           uint8_t *ref, int stride)
{
    int x, y, w, h;
    int acc = 0;

    w = s->width  & ~15;
    h = s->height & ~15;

    for (y = 0; y < h; y += 16) {
        for (x = 0; x < w; x += 16) {
            int offset = x + y * stride;
            int sad  = s->mecc.sad[0](NULL, src + offset, ref + offset,
                                      stride, 16);
            int mean = (s->mpvencdsp.pix_sum(src + offset, stride) + 128) >> 8;
            int sae  = get_sae(src + offset, mean, stride);

            acc += sae + 500 < sad;
        }
    }
    return acc;
}

static int alloc_picture(MpegEncContext *s, Picture *pic, int shared)
{
    return ff_alloc_picture(s->avctx, pic, &s->me, &s->sc, shared, 1,
                            s->chroma_x_shift, s->chroma_y_shift, s->out_format,
                            s->mb_stride, s->mb_width, s->mb_height, s->b8_stride,
                            &s->linesize, &s->uvlinesize);
}

static int load_input_picture(MpegEncContext *s, const AVFrame *pic_arg)
{
    Picture *pic = NULL;
    int64_t pts;
    int i, display_picture_number = 0, ret;
    const int encoding_delay = s->max_b_frames ? s->max_b_frames :
                                                 (s->low_delay ? 0 : 1);
    int direct = 1;

    if (pic_arg) {
        pts = pic_arg->pts;
        display_picture_number = s->input_picture_number++;

        if (pts != AV_NOPTS_VALUE) {
            if (s->user_specified_pts != AV_NOPTS_VALUE) {
                int64_t last = s->user_specified_pts;

                if (pts <= last) {
                    av_log(s->avctx, AV_LOG_ERROR,
                           "Invalid pts (%"PRId64") <= last (%"PRId64")\n",
                           pts, last);
                    return AVERROR(EINVAL);
                }

                if (!s->low_delay && display_picture_number == 1)
                    s->dts_delta = pts - last;
            }
            s->user_specified_pts = pts;
        } else {
            if (s->user_specified_pts != AV_NOPTS_VALUE) {
                s->user_specified_pts =
                pts = s->user_specified_pts + 1;
                av_log(s->avctx, AV_LOG_INFO,
                       "Warning: AVFrame.pts=? trying to guess (%"PRId64")\n",
                       pts);
            } else {
                pts = display_picture_number;
            }
        }
    }

    if (pic_arg) {
        if (!pic_arg->buf[0] ||
            pic_arg->linesize[0] != s->linesize ||
            pic_arg->linesize[1] != s->uvlinesize ||
            pic_arg->linesize[2] != s->uvlinesize)
            direct = 0;
        if ((s->width & 15) || (s->height & 15))
            direct = 0;
        if (((intptr_t)(pic_arg->data[0])) & (STRIDE_ALIGN-1))
            direct = 0;
        if (s->linesize & (STRIDE_ALIGN-1))
            direct = 0;

        ff_dlog(s->avctx, "%d %d %"PTRDIFF_SPECIFIER" %"PTRDIFF_SPECIFIER"\n", pic_arg->linesize[0],
                pic_arg->linesize[1], s->linesize, s->uvlinesize);

        i = ff_find_unused_picture(s->avctx, s->picture, direct);
        if (i < 0)
            return i;

        pic = &s->picture[i];
        pic->reference = 3;

        if (direct) {
            if ((ret = av_frame_ref(pic->f, pic_arg)) < 0)
                return ret;
        }
        ret = alloc_picture(s, pic, direct);
        if (ret < 0)
            return ret;

        if (!direct) {
            if (pic->f->data[0] + INPLACE_OFFSET == pic_arg->data[0] &&
                pic->f->data[1] + INPLACE_OFFSET == pic_arg->data[1] &&
                pic->f->data[2] + INPLACE_OFFSET == pic_arg->data[2]) {
                // empty
            } else {
                int h_chroma_shift, v_chroma_shift;
                av_pix_fmt_get_chroma_sub_sample(s->avctx->pix_fmt,
                                                 &h_chroma_shift,
                                                 &v_chroma_shift);

                for (i = 0; i < 3; i++) {
                    int src_stride = pic_arg->linesize[i];
                    int dst_stride = i ? s->uvlinesize : s->linesize;
                    int h_shift = i ? h_chroma_shift : 0;
                    int v_shift = i ? v_chroma_shift : 0;
                    int w = s->width  >> h_shift;
                    int h = s->height >> v_shift;
                    uint8_t *src = pic_arg->data[i];
                    uint8_t *dst = pic->f->data[i];
                    int vpad = 16;

                    if (   s->codec_id == AV_CODEC_ID_MPEG2VIDEO
                        && !s->progressive_sequence
                        && FFALIGN(s->height, 32) - s->height > 16)
                        vpad = 32;

                    if (!s->avctx->rc_buffer_size)
                        dst += INPLACE_OFFSET;

                    if (src_stride == dst_stride)
                        memcpy(dst, src, src_stride * h);
                    else {
                        int h2 = h;
                        uint8_t *dst2 = dst;
                        while (h2--) {
                            memcpy(dst2, src, w);
                            dst2 += dst_stride;
                            src += src_stride;
                        }
                    }
                    if ((s->width & 15) || (s->height & (vpad-1))) {
                        s->mpvencdsp.draw_edges(dst, dst_stride,
                                                w, h,
                                                16 >> h_shift,
                                                vpad >> v_shift,
                                                EDGE_BOTTOM);
                    }
                }
            }
        }
        ret = av_frame_copy_props(pic->f, pic_arg);
        if (ret < 0)
            return ret;

        pic->f->display_picture_number = display_picture_number;
        pic->f->pts = pts; // we set this here to avoid modifiying pic_arg
    }

    /* shift buffer entries */
    for (i = 1; i < MAX_PICTURE_COUNT /*s->encoding_delay + 1*/; i++)
        s->input_picture[i - 1] = s->input_picture[i];

    s->input_picture[encoding_delay] = (Picture*) pic;

    return 0;
}

static int skip_check(MpegEncContext *s, Picture *p, Picture *ref)
{
    int x, y, plane;
    int score = 0;
    int64_t score64 = 0;

    for (plane = 0; plane < 3; plane++) {
        const int stride = p->f->linesize[plane];
        const int bw = plane ? 1 : 2;
        for (y = 0; y < s->mb_height * bw; y++) {
            for (x = 0; x < s->mb_width * bw; x++) {
                int off = p->shared ? 0 : 16;
                uint8_t *dptr = p->f->data[plane] + 8 * (x + y * stride) + off;
                uint8_t *rptr = ref->f->data[plane] + 8 * (x + y * stride);
                int v = s->mecc.frame_skip_cmp[1](s, dptr, rptr, stride, 8);

                switch (FFABS(s->avctx->frame_skip_exp)) {
                case 0: score    =  FFMAX(score, v);          break;
                case 1: score   += FFABS(v);                  break;
                case 2: score64 += v * (int64_t)v;                       break;
                case 3: score64 += FFABS(v * (int64_t)v * v);            break;
                case 4: score64 += (v * (int64_t)v) * (v * (int64_t)v);  break;
                }
            }
        }
    }
    emms_c();

    if (score)
        score64 = score;
    if (s->avctx->frame_skip_exp < 0)
        score64 = pow(score64 / (double)(s->mb_width * s->mb_height),
                      -1.0/s->avctx->frame_skip_exp);

    if (score64 < s->avctx->frame_skip_threshold)
        return 1;
    if (score64 < ((s->avctx->frame_skip_factor * (int64_t)s->lambda) >> 8))
        return 1;
    return 0;
}

static int encode_frame(AVCodecContext *c, AVFrame *frame)
{
    AVPacket pkt = { 0 };
    int ret, got_output;

    av_init_packet(&pkt);
    ret = avcodec_encode_video2(c, &pkt, frame, &got_output);
    if (ret < 0)
        return ret;

    ret = pkt.size;
    av_free_packet(&pkt);
    return ret;
}

static int estimate_best_b_count(MpegEncContext *s)
{
    AVCodec *codec    = avcodec_find_encoder(s->avctx->codec_id);
    AVCodecContext *c = avcodec_alloc_context3(NULL);
    const int scale = s->avctx->brd_scale;
    int i, j, out_size, p_lambda, b_lambda, lambda2;
    int64_t best_rd  = INT64_MAX;
    int best_b_count = -1;

    if (!c)
        return AVERROR(ENOMEM);
    av_assert0(scale >= 0 && scale <= 3);

    //emms_c();
    //s->next_picture_ptr->quality;
    p_lambda = s->last_lambda_for[AV_PICTURE_TYPE_P];
    //p_lambda * FFABS(s->avctx->b_quant_factor) + s->avctx->b_quant_offset;
    b_lambda = s->last_lambda_for[AV_PICTURE_TYPE_B];
    if (!b_lambda) // FIXME we should do this somewhere else
        b_lambda = p_lambda;
    lambda2  = (b_lambda * b_lambda + (1 << FF_LAMBDA_SHIFT) / 2) >>
               FF_LAMBDA_SHIFT;

    c->width        = s->width  >> scale;
    c->height       = s->height >> scale;
    c->flags        = CODEC_FLAG_QSCALE | CODEC_FLAG_PSNR;
    c->flags       |= s->avctx->flags & CODEC_FLAG_QPEL;
    c->mb_decision  = s->avctx->mb_decision;
    c->me_cmp       = s->avctx->me_cmp;
    c->mb_cmp       = s->avctx->mb_cmp;
    c->me_sub_cmp   = s->avctx->me_sub_cmp;
    c->pix_fmt      = AV_PIX_FMT_YUV420P;
    c->time_base    = s->avctx->time_base;
    c->max_b_frames = s->max_b_frames;

    if (avcodec_open2(c, codec, NULL) < 0)
        return -1;

    for (i = 0; i < s->max_b_frames + 2; i++) {
        Picture pre_input, *pre_input_ptr = i ? s->input_picture[i - 1] :
                                                s->next_picture_ptr;
        uint8_t *data[4];

        if (pre_input_ptr && (!i || s->input_picture[i - 1])) {
            pre_input = *pre_input_ptr;
            memcpy(data, pre_input_ptr->f->data, sizeof(data));

            if (!pre_input.shared && i) {
                data[0] += INPLACE_OFFSET;
                data[1] += INPLACE_OFFSET;
                data[2] += INPLACE_OFFSET;
            }

            s->mpvencdsp.shrink[scale](s->tmp_frames[i]->data[0],
                                       s->tmp_frames[i]->linesize[0],
                                       data[0],
                                       pre_input.f->linesize[0],
                                       c->width, c->height);
            s->mpvencdsp.shrink[scale](s->tmp_frames[i]->data[1],
                                       s->tmp_frames[i]->linesize[1],
                                       data[1],
                                       pre_input.f->linesize[1],
                                       c->width >> 1, c->height >> 1);
            s->mpvencdsp.shrink[scale](s->tmp_frames[i]->data[2],
                                       s->tmp_frames[i]->linesize[2],
                                       data[2],
                                       pre_input.f->linesize[2],
                                       c->width >> 1, c->height >> 1);
        }
    }

    for (j = 0; j < s->max_b_frames + 1; j++) {
        int64_t rd = 0;

        if (!s->input_picture[j])
            break;

        c->error[0] = c->error[1] = c->error[2] = 0;

        s->tmp_frames[0]->pict_type = AV_PICTURE_TYPE_I;
        s->tmp_frames[0]->quality   = 1 * FF_QP2LAMBDA;

        out_size = encode_frame(c, s->tmp_frames[0]);

        //rd += (out_size * lambda2) >> FF_LAMBDA_SHIFT;

        for (i = 0; i < s->max_b_frames + 1; i++) {
            int is_p = i % (j + 1) == j || i == s->max_b_frames;

            s->tmp_frames[i + 1]->pict_type = is_p ?
                                     AV_PICTURE_TYPE_P : AV_PICTURE_TYPE_B;
            s->tmp_frames[i + 1]->quality   = is_p ? p_lambda : b_lambda;

            out_size = encode_frame(c, s->tmp_frames[i + 1]);

            rd += (out_size * lambda2) >> (FF_LAMBDA_SHIFT - 3);
        }

        /* get the delayed frames */
        while (out_size) {
            out_size = encode_frame(c, NULL);
            rd += (out_size * lambda2) >> (FF_LAMBDA_SHIFT - 3);
        }

        rd += c->error[0] + c->error[1] + c->error[2];

        if (rd < best_rd) {
            best_rd = rd;
            best_b_count = j;
        }
    }

    avcodec_close(c);
    av_freep(&c);

    return best_b_count;
}

static int select_input_picture(MpegEncContext *s)
{
    int i, ret;

    for (i = 1; i < MAX_PICTURE_COUNT; i++)
        s->reordered_input_picture[i - 1] = s->reordered_input_picture[i];
    s->reordered_input_picture[MAX_PICTURE_COUNT - 1] = NULL;

    /* set next picture type & ordering */
    if (!s->reordered_input_picture[0] && s->input_picture[0]) {
        if (s->avctx->frame_skip_threshold || s->avctx->frame_skip_factor) {
            if (s->picture_in_gop_number < s->gop_size &&
                s->next_picture_ptr &&
                skip_check(s, s->input_picture[0], s->next_picture_ptr)) {
                // FIXME check that te gop check above is +-1 correct
                av_frame_unref(s->input_picture[0]->f);

                ff_vbv_update(s, 0);

                goto no_output_pic;
            }
        }

        if (/*s->picture_in_gop_number >= s->gop_size ||*/
            !s->next_picture_ptr || s->intra_only) {
            s->reordered_input_picture[0] = s->input_picture[0];
            s->reordered_input_picture[0]->f->pict_type = AV_PICTURE_TYPE_I;
            s->reordered_input_picture[0]->f->coded_picture_number =
                s->coded_picture_number++;
        } else {
            int b_frames;

            if (s->avctx->flags & CODEC_FLAG_PASS2) {
                for (i = 0; i < s->max_b_frames + 1; i++) {
                    int pict_num = s->input_picture[0]->f->display_picture_number + i;

                    if (pict_num >= s->rc_context.num_entries)
                        break;
                    if (!s->input_picture[i]) {
                        s->rc_context.entry[pict_num - 1].new_pict_type = AV_PICTURE_TYPE_P;
                        break;
                    }

                    s->input_picture[i]->f->pict_type =
                        s->rc_context.entry[pict_num].new_pict_type;
                }
            }

            if (s->avctx->b_frame_strategy == 0) {
                b_frames = s->max_b_frames;
                while (b_frames && !s->input_picture[b_frames])
                    b_frames--;
            } else if (s->avctx->b_frame_strategy == 1) {
                for (i = 1; i < s->max_b_frames + 1; i++) {
                    if (s->input_picture[i] &&
                        s->input_picture[i]->b_frame_score == 0) {
                        s->input_picture[i]->b_frame_score =
                            get_intra_count(s,
                                            s->input_picture[i    ]->f->data[0],
                                            s->input_picture[i - 1]->f->data[0],
                                            s->linesize) + 1;
                    }
                }
                for (i = 0; i < s->max_b_frames + 1; i++) {
                    if (!s->input_picture[i] ||
                        s->input_picture[i]->b_frame_score - 1 >
                            s->mb_num / s->avctx->b_sensitivity)
                        break;
                }

                b_frames = FFMAX(0, i - 1);

                /* reset scores */
                for (i = 0; i < b_frames + 1; i++) {
                    s->input_picture[i]->b_frame_score = 0;
                }
            } else if (s->avctx->b_frame_strategy == 2) {
                b_frames = estimate_best_b_count(s);
            } else {
                av_log(s->avctx, AV_LOG_ERROR, "illegal b frame strategy\n");
                b_frames = 0;
            }

            emms_c();

            for (i = b_frames - 1; i >= 0; i--) {
                int type = s->input_picture[i]->f->pict_type;
                if (type && type != AV_PICTURE_TYPE_B)
                    b_frames = i;
            }
            if (s->input_picture[b_frames]->f->pict_type == AV_PICTURE_TYPE_B &&
                b_frames == s->max_b_frames) {
                av_log(s->avctx, AV_LOG_ERROR,
                       "warning, too many b frames in a row\n");
            }

            if (s->picture_in_gop_number + b_frames >= s->gop_size) {
                if ((s->mpv_flags & FF_MPV_FLAG_STRICT_GOP) &&
                    s->gop_size > s->picture_in_gop_number) {
                    b_frames = s->gop_size - s->picture_in_gop_number - 1;
                } else {
                    if (s->avctx->flags & CODEC_FLAG_CLOSED_GOP)
                        b_frames = 0;
                    s->input_picture[b_frames]->f->pict_type = AV_PICTURE_TYPE_I;
                }
            }

            if ((s->avctx->flags & CODEC_FLAG_CLOSED_GOP) && b_frames &&
                s->input_picture[b_frames]->f->pict_type == AV_PICTURE_TYPE_I)
                b_frames--;

            s->reordered_input_picture[0] = s->input_picture[b_frames];
            if (s->reordered_input_picture[0]->f->pict_type != AV_PICTURE_TYPE_I)
                s->reordered_input_picture[0]->f->pict_type = AV_PICTURE_TYPE_P;
            s->reordered_input_picture[0]->f->coded_picture_number =
                s->coded_picture_number++;
            for (i = 0; i < b_frames; i++) {
                s->reordered_input_picture[i + 1] = s->input_picture[i];
                s->reordered_input_picture[i + 1]->f->pict_type =
                    AV_PICTURE_TYPE_B;
                s->reordered_input_picture[i + 1]->f->coded_picture_number =
                    s->coded_picture_number++;
            }
        }
    }
no_output_pic:
    if (s->reordered_input_picture[0]) {
        s->reordered_input_picture[0]->reference =
           s->reordered_input_picture[0]->f->pict_type !=
               AV_PICTURE_TYPE_B ? 3 : 0;

        ff_mpeg_unref_picture(s->avctx, &s->new_picture);
        if ((ret = ff_mpeg_ref_picture(s->avctx, &s->new_picture, s->reordered_input_picture[0])))
            return ret;

        if (s->reordered_input_picture[0]->shared || s->avctx->rc_buffer_size) {
            // input is a shared pix, so we can't modifiy it -> alloc a new
            // one & ensure that the shared one is reuseable

            Picture *pic;
            int i = ff_find_unused_picture(s->avctx, s->picture, 0);
            if (i < 0)
                return i;
            pic = &s->picture[i];

            pic->reference = s->reordered_input_picture[0]->reference;
            if (alloc_picture(s, pic, 0) < 0) {
                return -1;
            }

            ret = av_frame_copy_props(pic->f, s->reordered_input_picture[0]->f);
            if (ret < 0)
                return ret;

            /* mark us unused / free shared pic */
            av_frame_unref(s->reordered_input_picture[0]->f);
            s->reordered_input_picture[0]->shared = 0;

            s->current_picture_ptr = pic;
        } else {
            // input is not a shared pix -> reuse buffer for current_pix
            s->current_picture_ptr = s->reordered_input_picture[0];
            for (i = 0; i < 4; i++) {
                s->new_picture.f->data[i] += INPLACE_OFFSET;
            }
        }
        ff_mpeg_unref_picture(s->avctx, &s->current_picture);
        if ((ret = ff_mpeg_ref_picture(s->avctx, &s->current_picture,
                                       s->current_picture_ptr)) < 0)
            return ret;

        s->picture_number = s->new_picture.f->display_picture_number;
    } else {
        ff_mpeg_unref_picture(s->avctx, &s->new_picture);
    }
    return 0;
}

static void frame_end(MpegEncContext *s)
{
    if (s->unrestricted_mv &&
        s->current_picture.reference &&
        !s->intra_only) {
        const AVPixFmtDescriptor *desc = av_pix_fmt_desc_get(s->avctx->pix_fmt);
        int hshift = desc->log2_chroma_w;
        int vshift = desc->log2_chroma_h;
        s->mpvencdsp.draw_edges(s->current_picture.f->data[0],
                                s->current_picture.f->linesize[0],
                                s->h_edge_pos, s->v_edge_pos,
                                EDGE_WIDTH, EDGE_WIDTH,
                                EDGE_TOP | EDGE_BOTTOM);
        s->mpvencdsp.draw_edges(s->current_picture.f->data[1],
                                s->current_picture.f->linesize[1],
                                s->h_edge_pos >> hshift,
                                s->v_edge_pos >> vshift,
                                EDGE_WIDTH >> hshift,
                                EDGE_WIDTH >> vshift,
                                EDGE_TOP | EDGE_BOTTOM);
        s->mpvencdsp.draw_edges(s->current_picture.f->data[2],
                                s->current_picture.f->linesize[2],
                                s->h_edge_pos >> hshift,
                                s->v_edge_pos >> vshift,
                                EDGE_WIDTH >> hshift,
                                EDGE_WIDTH >> vshift,
                                EDGE_TOP | EDGE_BOTTOM);
    }

    emms_c();

    s->last_pict_type                 = s->pict_type;
    s->last_lambda_for [s->pict_type] = s->current_picture_ptr->f->quality;
    if (s->pict_type!= AV_PICTURE_TYPE_B)
        s->last_non_b_pict_type = s->pict_type;

    s->avctx->coded_frame = s->current_picture_ptr->f;

}

static void update_noise_reduction(MpegEncContext *s)
{
    int intra, i;

    for (intra = 0; intra < 2; intra++) {
        if (s->dct_count[intra] > (1 << 16)) {
            for (i = 0; i < 64; i++) {
                s->dct_error_sum[intra][i] >>= 1;
            }
            s->dct_count[intra] >>= 1;
        }

        for (i = 0; i < 64; i++) {
            s->dct_offset[intra][i] = (s->avctx->noise_reduction *
                                       s->dct_count[intra] +
                                       s->dct_error_sum[intra][i] / 2) /
                                      (s->dct_error_sum[intra][i] + 1);
        }
    }
}

static int frame_start(MpegEncContext *s)
{
    int ret;

    /* mark & release old frames */
    if (s->pict_type != AV_PICTURE_TYPE_B && s->last_picture_ptr &&
        s->last_picture_ptr != s->next_picture_ptr &&
        s->last_picture_ptr->f->buf[0]) {
        ff_mpeg_unref_picture(s->avctx, s->last_picture_ptr);
    }

    s->current_picture_ptr->f->pict_type = s->pict_type;
    s->current_picture_ptr->f->key_frame = s->pict_type == AV_PICTURE_TYPE_I;

    ff_mpeg_unref_picture(s->avctx, &s->current_picture);
    if ((ret = ff_mpeg_ref_picture(s->avctx, &s->current_picture,
                                   s->current_picture_ptr)) < 0)
        return ret;

    if (s->pict_type != AV_PICTURE_TYPE_B) {
        s->last_picture_ptr = s->next_picture_ptr;
        if (!s->droppable)
            s->next_picture_ptr = s->current_picture_ptr;
    }

    if (s->last_picture_ptr) {
        ff_mpeg_unref_picture(s->avctx, &s->last_picture);
        if (s->last_picture_ptr->f->buf[0] &&
            (ret = ff_mpeg_ref_picture(s->avctx, &s->last_picture,
                                       s->last_picture_ptr)) < 0)
            return ret;
    }
    if (s->next_picture_ptr) {
        ff_mpeg_unref_picture(s->avctx, &s->next_picture);
        if (s->next_picture_ptr->f->buf[0] &&
            (ret = ff_mpeg_ref_picture(s->avctx, &s->next_picture,
                                       s->next_picture_ptr)) < 0)
            return ret;
    }

    if (s->picture_structure!= PICT_FRAME) {
        int i;
        for (i = 0; i < 4; i++) {
            if (s->picture_structure == PICT_BOTTOM_FIELD) {
                s->current_picture.f->data[i] +=
                    s->current_picture.f->linesize[i];
            }
            s->current_picture.f->linesize[i] *= 2;
            s->last_picture.f->linesize[i]    *= 2;
            s->next_picture.f->linesize[i]    *= 2;
        }
    }

    if (s->mpeg_quant || s->codec_id == AV_CODEC_ID_MPEG2VIDEO) {
        s->dct_unquantize_intra = s->dct_unquantize_mpeg2_intra;
        s->dct_unquantize_inter = s->dct_unquantize_mpeg2_inter;
    } else if (s->out_format == FMT_H263 || s->out_format == FMT_H261) {
        s->dct_unquantize_intra = s->dct_unquantize_h263_intra;
        s->dct_unquantize_inter = s->dct_unquantize_h263_inter;
    } else {
        s->dct_unquantize_intra = s->dct_unquantize_mpeg1_intra;
        s->dct_unquantize_inter = s->dct_unquantize_mpeg1_inter;
    }

    if (s->dct_error_sum) {
        av_assert2(s->avctx->noise_reduction && s->encoding);
        update_noise_reduction(s);
    }

    return 0;
}

int ff_mpv_encode_picture(AVCodecContext *avctx, AVPacket *pkt,
                          const AVFrame *pic_arg, int *got_packet)
{
    MpegEncContext *s = avctx->priv_data;
    int i, stuffing_count, ret;
    int context_count = s->slice_context_count;

    s->picture_in_gop_number++;

    if (load_input_picture(s, pic_arg) < 0)
        return -1;

    if (select_input_picture(s) < 0) {
        return -1;
    }

    /* output? */
    if (s->new_picture.f->data[0]) {
        int growing_buffer = context_count == 1 && !pkt->data && !s->data_partitioning;
        int pkt_size = growing_buffer ? FFMAX(s->mb_width*s->mb_height*64+10000, avctx->internal->byte_buffer_size) - FF_INPUT_BUFFER_PADDING_SIZE
                                              :
                                              s->mb_width*s->mb_height*(MAX_MB_BYTES+100)+10000;
        if ((ret = ff_alloc_packet2(avctx, pkt, pkt_size)) < 0)
            return ret;
        if (s->mb_info) {
            s->mb_info_ptr = av_packet_new_side_data(pkt,
                                 AV_PKT_DATA_H263_MB_INFO,
                                 s->mb_width*s->mb_height*12);
            s->prev_mb_info = s->last_mb_info = s->mb_info_size = 0;
        }

        for (i = 0; i < context_count; i++) {
            int start_y = s->thread_context[i]->start_mb_y;
            int   end_y = s->thread_context[i]->  end_mb_y;
            int h       = s->mb_height;
            uint8_t *start = pkt->data + (size_t)(((int64_t) pkt->size) * start_y / h);
            uint8_t *end   = pkt->data + (size_t)(((int64_t) pkt->size) *   end_y / h);

            init_put_bits(&s->thread_context[i]->pb, start, end - start);
        }

        s->pict_type = s->new_picture.f->pict_type;
        //emms_c();
        ret = frame_start(s);
        if (ret < 0)
            return ret;
vbv_retry:
        ret = encode_picture(s, s->picture_number);
        if (growing_buffer) {
            av_assert0(s->pb.buf == avctx->internal->byte_buffer);
            pkt->data = s->pb.buf;
            pkt->size = avctx->internal->byte_buffer_size;
        }
        if (ret < 0)
            return -1;

        avctx->header_bits = s->header_bits;
        avctx->mv_bits     = s->mv_bits;
        avctx->misc_bits   = s->misc_bits;
        avctx->i_tex_bits  = s->i_tex_bits;
        avctx->p_tex_bits  = s->p_tex_bits;
        avctx->i_count     = s->i_count;
        // FIXME f/b_count in avctx
        avctx->p_count     = s->mb_num - s->i_count - s->skip_count;
        avctx->skip_count  = s->skip_count;

        frame_end(s);

        if (CONFIG_MJPEG_ENCODER && s->out_format == FMT_MJPEG)
            ff_mjpeg_encode_picture_trailer(&s->pb, s->header_bits);

        if (avctx->rc_buffer_size) {
            RateControlContext *rcc = &s->rc_context;
            int max_size = FFMAX(rcc->buffer_index * avctx->rc_max_available_vbv_use, rcc->buffer_index - 500);

            if (put_bits_count(&s->pb) > max_size &&
                s->lambda < s->lmax) {
                s->next_lambda = FFMAX(s->lambda + 1, s->lambda *
                                       (s->qscale + 1) / s->qscale);
                if (s->adaptive_quant) {
                    int i;
                    for (i = 0; i < s->mb_height * s->mb_stride; i++)
                        s->lambda_table[i] =
                            FFMAX(s->lambda_table[i] + 1,
                                  s->lambda_table[i] * (s->qscale + 1) /
                                  s->qscale);
                }
                s->mb_skipped = 0;        // done in frame_start()
                // done in encode_picture() so we must undo it
                if (s->pict_type == AV_PICTURE_TYPE_P) {
                    if (s->flipflop_rounding          ||
                        s->codec_id == AV_CODEC_ID_H263P ||
                        s->codec_id == AV_CODEC_ID_MPEG4)
                        s->no_rounding ^= 1;
                }
                if (s->pict_type != AV_PICTURE_TYPE_B) {
                    s->time_base       = s->last_time_base;
                    s->last_non_b_time = s->time - s->pp_time;
                }
                for (i = 0; i < context_count; i++) {
                    PutBitContext *pb = &s->thread_context[i]->pb;
                    init_put_bits(pb, pb->buf, pb->buf_end - pb->buf);
                }
                av_log(s->avctx, AV_LOG_VERBOSE, "reencoding frame due to VBV\n");
                goto vbv_retry;
            }

            av_assert0(s->avctx->rc_max_rate);
        }

        if (s->avctx->flags & CODEC_FLAG_PASS1)
            ff_write_pass1_stats(s);

        for (i = 0; i < 4; i++) {
            s->current_picture_ptr->f->error[i] =
            s->current_picture.f->error[i] =
                s->current_picture.error[i];
            avctx->error[i] += s->current_picture_ptr->f->error[i];
        }

        if (s->avctx->flags & CODEC_FLAG_PASS1)
            assert(avctx->header_bits + avctx->mv_bits + avctx->misc_bits +
                   avctx->i_tex_bits + avctx->p_tex_bits ==
                       put_bits_count(&s->pb));
        flush_put_bits(&s->pb);
        s->frame_bits  = put_bits_count(&s->pb);

        stuffing_count = ff_vbv_update(s, s->frame_bits);
        s->stuffing_bits = 8*stuffing_count;
        if (stuffing_count) {
            if (s->pb.buf_end - s->pb.buf - (put_bits_count(&s->pb) >> 3) <
                    stuffing_count + 50) {
                av_log(s->avctx, AV_LOG_ERROR, "stuffing too large\n");
                return -1;
            }

            switch (s->codec_id) {
            case AV_CODEC_ID_MPEG1VIDEO:
            case AV_CODEC_ID_MPEG2VIDEO:
                while (stuffing_count--) {
                    put_bits(&s->pb, 8, 0);
                }
            break;
            case AV_CODEC_ID_MPEG4:
                put_bits(&s->pb, 16, 0);
                put_bits(&s->pb, 16, 0x1C3);
                stuffing_count -= 4;
                while (stuffing_count--) {
                    put_bits(&s->pb, 8, 0xFF);
                }
            break;
            default:
                av_log(s->avctx, AV_LOG_ERROR, "vbv buffer overflow\n");
            }
            flush_put_bits(&s->pb);
            s->frame_bits  = put_bits_count(&s->pb);
        }

        /* update mpeg1/2 vbv_delay for CBR */
        if (s->avctx->rc_max_rate                          &&
            s->avctx->rc_min_rate == s->avctx->rc_max_rate &&
            s->out_format == FMT_MPEG1                     &&
            90000LL * (avctx->rc_buffer_size - 1) <=
                s->avctx->rc_max_rate * 0xFFFFLL) {
            int vbv_delay, min_delay;
            double inbits  = s->avctx->rc_max_rate *
                             av_q2d(s->avctx->time_base);
            int    minbits = s->frame_bits - 8 *
                             (s->vbv_delay_ptr - s->pb.buf - 1);
            double bits    = s->rc_context.buffer_index + minbits - inbits;

            if (bits < 0)
                av_log(s->avctx, AV_LOG_ERROR,
                       "Internal error, negative bits\n");

            assert(s->repeat_first_field == 0);

            vbv_delay = bits * 90000 / s->avctx->rc_max_rate;
            min_delay = (minbits * 90000LL + s->avctx->rc_max_rate - 1) /
                        s->avctx->rc_max_rate;

            vbv_delay = FFMAX(vbv_delay, min_delay);

            av_assert0(vbv_delay < 0xFFFF);

            s->vbv_delay_ptr[0] &= 0xF8;
            s->vbv_delay_ptr[0] |= vbv_delay >> 13;
            s->vbv_delay_ptr[1]  = vbv_delay >> 5;
            s->vbv_delay_ptr[2] &= 0x07;
            s->vbv_delay_ptr[2] |= vbv_delay << 3;
            avctx->vbv_delay     = vbv_delay * 300;
        }
        s->total_bits     += s->frame_bits;
        avctx->frame_bits  = s->frame_bits;

        pkt->pts = s->current_picture.f->pts;
        if (!s->low_delay && s->pict_type != AV_PICTURE_TYPE_B) {
            if (!s->current_picture.f->coded_picture_number)
                pkt->dts = pkt->pts - s->dts_delta;
            else
                pkt->dts = s->reordered_pts;
            s->reordered_pts = pkt->pts;
        } else
            pkt->dts = pkt->pts;
        if (s->current_picture.f->key_frame)
            pkt->flags |= AV_PKT_FLAG_KEY;
        if (s->mb_info)
            av_packet_shrink_side_data(pkt, AV_PKT_DATA_H263_MB_INFO, s->mb_info_size);
    } else {
        s->frame_bits = 0;
    }

    /* release non-reference frames */
    for (i = 0; i < MAX_PICTURE_COUNT; i++) {
        if (!s->picture[i].reference)
            ff_mpeg_unref_picture(s->avctx, &s->picture[i]);
    }

    av_assert1((s->frame_bits & 7) == 0);

    pkt->size = s->frame_bits / 8;
    *got_packet = !!pkt->size;
    return 0;
}

static inline void dct_single_coeff_elimination(MpegEncContext *s,
                                                int n, int threshold)
{
    static const char tab[64] = {
        3, 2, 2, 1, 1, 1, 1, 1,
        1, 1, 1, 1, 1, 1, 1, 1,
        1, 1, 1, 1, 1, 1, 1, 1,
        0, 0, 0, 0, 0, 0, 0, 0,
        0, 0, 0, 0, 0, 0, 0, 0,
        0, 0, 0, 0, 0, 0, 0, 0,
        0, 0, 0, 0, 0, 0, 0, 0,
        0, 0, 0, 0, 0, 0, 0, 0
    };
    int score = 0;
    int run = 0;
    int i;
    int16_t *block = s->block[n];
    const int last_index = s->block_last_index[n];
    int skip_dc;

    if (threshold < 0) {
        skip_dc = 0;
        threshold = -threshold;
    } else
        skip_dc = 1;

    /* Are all we could set to zero already zero? */
    if (last_index <= skip_dc - 1)
        return;

    for (i = 0; i <= last_index; i++) {
        const int j = s->intra_scantable.permutated[i];
        const int level = FFABS(block[j]);
        if (level == 1) {
            if (skip_dc && i == 0)
                continue;
            score += tab[run];
            run = 0;
        } else if (level > 1) {
            return;
        } else {
            run++;
        }
    }
    if (score >= threshold)
        return;
    for (i = skip_dc; i <= last_index; i++) {
        const int j = s->intra_scantable.permutated[i];
        block[j] = 0;
    }
    if (block[0])
        s->block_last_index[n] = 0;
    else
        s->block_last_index[n] = -1;
}

static inline void clip_coeffs(MpegEncContext *s, int16_t *block,
                               int last_index)
{
    int i;
    const int maxlevel = s->max_qcoeff;
    const int minlevel = s->min_qcoeff;
    int overflow = 0;

    if (s->mb_intra) {
        i = 1; // skip clipping of intra dc
    } else
        i = 0;

    for (; i <= last_index; i++) {
        const int j = s->intra_scantable.permutated[i];
        int level = block[j];

        if (level > maxlevel) {
            level = maxlevel;
            overflow++;
        } else if (level < minlevel) {
            level = minlevel;
            overflow++;
        }

        block[j] = level;
    }

    if (overflow && s->avctx->mb_decision == FF_MB_DECISION_SIMPLE)
        av_log(s->avctx, AV_LOG_INFO,
               "warning, clipping %d dct coefficients to %d..%d\n",
               overflow, minlevel, maxlevel);
}

static void get_visual_weight(int16_t *weight, uint8_t *ptr, int stride)
{
    int x, y;
    // FIXME optimize
    for (y = 0; y < 8; y++) {
        for (x = 0; x < 8; x++) {
            int x2, y2;
            int sum = 0;
            int sqr = 0;
            int count = 0;

            for (y2 = FFMAX(y - 1, 0); y2 < FFMIN(8, y + 2); y2++) {
                for (x2= FFMAX(x - 1, 0); x2 < FFMIN(8, x + 2); x2++) {
                    int v = ptr[x2 + y2 * stride];
                    sum += v;
                    sqr += v * v;
                    count++;
                }
            }
            weight[x + 8 * y]= (36 * ff_sqrt(count * sqr - sum * sum)) / count;
        }
    }
}

static av_always_inline void encode_mb_internal(MpegEncContext *s,
                                                int motion_x, int motion_y,
                                                int mb_block_height,
                                                int mb_block_width,
                                                int mb_block_count)
{
    int16_t weight[12][64];
    int16_t orig[12][64];
    const int mb_x = s->mb_x;
    const int mb_y = s->mb_y;
    int i;
    int skip_dct[12];
    int dct_offset = s->linesize * 8; // default for progressive frames
    int uv_dct_offset = s->uvlinesize * 8;
    uint8_t *ptr_y, *ptr_cb, *ptr_cr;
    ptrdiff_t wrap_y, wrap_c;

    for (i = 0; i < mb_block_count; i++)
        skip_dct[i] = s->skipdct;

    if (s->adaptive_quant) {
        const int last_qp = s->qscale;
        const int mb_xy = mb_x + mb_y * s->mb_stride;

        s->lambda = s->lambda_table[mb_xy];
        update_qscale(s);

        if (!(s->mpv_flags & FF_MPV_FLAG_QP_RD)) {
            s->qscale = s->current_picture_ptr->qscale_table[mb_xy];
            s->dquant = s->qscale - last_qp;

            if (s->out_format == FMT_H263) {
                s->dquant = av_clip(s->dquant, -2, 2);

                if (s->codec_id == AV_CODEC_ID_MPEG4) {
                    if (!s->mb_intra) {
                        if (s->pict_type == AV_PICTURE_TYPE_B) {
                            if (s->dquant & 1 || s->mv_dir & MV_DIRECT)
                                s->dquant = 0;
                        }
                        if (s->mv_type == MV_TYPE_8X8)
                            s->dquant = 0;
                    }
                }
            }
        }
        ff_set_qscale(s, last_qp + s->dquant);
    } else if (s->mpv_flags & FF_MPV_FLAG_QP_RD)
        ff_set_qscale(s, s->qscale + s->dquant);

    wrap_y = s->linesize;
    wrap_c = s->uvlinesize;
    ptr_y  = s->new_picture.f->data[0] +
             (mb_y * 16 * wrap_y)              + mb_x * 16;
    ptr_cb = s->new_picture.f->data[1] +
             (mb_y * mb_block_height * wrap_c) + mb_x * mb_block_width;
    ptr_cr = s->new_picture.f->data[2] +
             (mb_y * mb_block_height * wrap_c) + mb_x * mb_block_width;

    if((mb_x * 16 + 16 > s->width || mb_y * 16 + 16 > s->height) && s->codec_id != AV_CODEC_ID_AMV){
        uint8_t *ebuf = s->sc.edge_emu_buffer + 36 * wrap_y;
        int cw = (s->width  + s->chroma_x_shift) >> s->chroma_x_shift;
        int ch = (s->height + s->chroma_y_shift) >> s->chroma_y_shift;
        s->vdsp.emulated_edge_mc(ebuf, ptr_y,
                                 wrap_y, wrap_y,
                                 16, 16, mb_x * 16, mb_y * 16,
                                 s->width, s->height);
        ptr_y = ebuf;
        s->vdsp.emulated_edge_mc(ebuf + 16 * wrap_y, ptr_cb,
                                 wrap_c, wrap_c,
                                 mb_block_width, mb_block_height,
                                 mb_x * mb_block_width, mb_y * mb_block_height,
                                 cw, ch);
        ptr_cb = ebuf + 16 * wrap_y;
        s->vdsp.emulated_edge_mc(ebuf + 16 * wrap_y + 16, ptr_cr,
                                 wrap_c, wrap_c,
                                 mb_block_width, mb_block_height,
                                 mb_x * mb_block_width, mb_y * mb_block_height,
                                 cw, ch);
        ptr_cr = ebuf + 16 * wrap_y + 16;
    }

    if (s->mb_intra) {
        if (s->avctx->flags & CODEC_FLAG_INTERLACED_DCT) {
            int progressive_score, interlaced_score;

            s->interlaced_dct = 0;
            progressive_score = s->mecc.ildct_cmp[4](s, ptr_y, NULL, wrap_y, 8) +
                                s->mecc.ildct_cmp[4](s, ptr_y + wrap_y * 8,
                                                     NULL, wrap_y, 8) - 400;

            if (progressive_score > 0) {
                interlaced_score = s->mecc.ildct_cmp[4](s, ptr_y,
                                                        NULL, wrap_y * 2, 8) +
                                   s->mecc.ildct_cmp[4](s, ptr_y + wrap_y,
                                                        NULL, wrap_y * 2, 8);
                if (progressive_score > interlaced_score) {
                    s->interlaced_dct = 1;

                    dct_offset = wrap_y;
                    uv_dct_offset = wrap_c;
                    wrap_y <<= 1;
                    if (s->chroma_format == CHROMA_422 ||
                        s->chroma_format == CHROMA_444)
                        wrap_c <<= 1;
                }
            }
        }

        s->pdsp.get_pixels(s->block[0], ptr_y,                  wrap_y);
        s->pdsp.get_pixels(s->block[1], ptr_y + 8,              wrap_y);
        s->pdsp.get_pixels(s->block[2], ptr_y + dct_offset,     wrap_y);
        s->pdsp.get_pixels(s->block[3], ptr_y + dct_offset + 8, wrap_y);

        if (s->avctx->flags & CODEC_FLAG_GRAY) {
            skip_dct[4] = 1;
            skip_dct[5] = 1;
        } else {
            s->pdsp.get_pixels(s->block[4], ptr_cb, wrap_c);
            s->pdsp.get_pixels(s->block[5], ptr_cr, wrap_c);
            if (!s->chroma_y_shift && s->chroma_x_shift) { /* 422 */
                s->pdsp.get_pixels(s->block[6], ptr_cb + uv_dct_offset, wrap_c);
                s->pdsp.get_pixels(s->block[7], ptr_cr + uv_dct_offset, wrap_c);
            } else if (!s->chroma_y_shift && !s->chroma_x_shift) { /* 444 */
                s->pdsp.get_pixels(s->block[ 6], ptr_cb + 8, wrap_c);
                s->pdsp.get_pixels(s->block[ 7], ptr_cr + 8, wrap_c);
                s->pdsp.get_pixels(s->block[ 8], ptr_cb + uv_dct_offset, wrap_c);
                s->pdsp.get_pixels(s->block[ 9], ptr_cr + uv_dct_offset, wrap_c);
                s->pdsp.get_pixels(s->block[10], ptr_cb + uv_dct_offset + 8, wrap_c);
                s->pdsp.get_pixels(s->block[11], ptr_cr + uv_dct_offset + 8, wrap_c);
            }
        }
    } else {
        op_pixels_func (*op_pix)[4];
        qpel_mc_func (*op_qpix)[16];
        uint8_t *dest_y, *dest_cb, *dest_cr;

        dest_y  = s->dest[0];
        dest_cb = s->dest[1];
        dest_cr = s->dest[2];

        if ((!s->no_rounding) || s->pict_type == AV_PICTURE_TYPE_B) {
            op_pix  = s->hdsp.put_pixels_tab;
            op_qpix = s->qdsp.put_qpel_pixels_tab;
        } else {
            op_pix  = s->hdsp.put_no_rnd_pixels_tab;
            op_qpix = s->qdsp.put_no_rnd_qpel_pixels_tab;
        }

        if (s->mv_dir & MV_DIR_FORWARD) {
            ff_mpv_motion(s, dest_y, dest_cb, dest_cr, 0,
                          s->last_picture.f->data,
                          op_pix, op_qpix);
            op_pix  = s->hdsp.avg_pixels_tab;
            op_qpix = s->qdsp.avg_qpel_pixels_tab;
        }
        if (s->mv_dir & MV_DIR_BACKWARD) {
            ff_mpv_motion(s, dest_y, dest_cb, dest_cr, 1,
                          s->next_picture.f->data,
                          op_pix, op_qpix);
        }

        if (s->avctx->flags & CODEC_FLAG_INTERLACED_DCT) {
            int progressive_score, interlaced_score;

            s->interlaced_dct = 0;
            progressive_score = s->mecc.ildct_cmp[0](s, dest_y, ptr_y, wrap_y, 8) +
                                s->mecc.ildct_cmp[0](s, dest_y + wrap_y * 8,
                                                     ptr_y + wrap_y * 8,
                                                     wrap_y, 8) - 400;

            if (s->avctx->ildct_cmp == FF_CMP_VSSE)
                progressive_score -= 400;

            if (progressive_score > 0) {
                interlaced_score = s->mecc.ildct_cmp[0](s, dest_y, ptr_y,
                                                        wrap_y * 2, 8) +
                                   s->mecc.ildct_cmp[0](s, dest_y + wrap_y,
                                                        ptr_y + wrap_y,
                                                        wrap_y * 2, 8);

                if (progressive_score > interlaced_score) {
                    s->interlaced_dct = 1;

                    dct_offset = wrap_y;
                    uv_dct_offset = wrap_c;
                    wrap_y <<= 1;
                    if (s->chroma_format == CHROMA_422)
                        wrap_c <<= 1;
                }
            }
        }

        s->pdsp.diff_pixels(s->block[0], ptr_y, dest_y, wrap_y);
        s->pdsp.diff_pixels(s->block[1], ptr_y + 8, dest_y + 8, wrap_y);
        s->pdsp.diff_pixels(s->block[2], ptr_y + dct_offset,
                            dest_y + dct_offset, wrap_y);
        s->pdsp.diff_pixels(s->block[3], ptr_y + dct_offset + 8,
                            dest_y + dct_offset + 8, wrap_y);

        if (s->avctx->flags & CODEC_FLAG_GRAY) {
            skip_dct[4] = 1;
            skip_dct[5] = 1;
        } else {
            s->pdsp.diff_pixels(s->block[4], ptr_cb, dest_cb, wrap_c);
            s->pdsp.diff_pixels(s->block[5], ptr_cr, dest_cr, wrap_c);
            if (!s->chroma_y_shift) { /* 422 */
                s->pdsp.diff_pixels(s->block[6], ptr_cb + uv_dct_offset,
                                    dest_cb + uv_dct_offset, wrap_c);
                s->pdsp.diff_pixels(s->block[7], ptr_cr + uv_dct_offset,
                                    dest_cr + uv_dct_offset, wrap_c);
            }
        }
        /* pre quantization */
        if (s->current_picture.mc_mb_var[s->mb_stride * mb_y + mb_x] <
                2 * s->qscale * s->qscale) {
            // FIXME optimize
            if (s->mecc.sad[1](NULL, ptr_y, dest_y, wrap_y, 8) < 20 * s->qscale)
                skip_dct[0] = 1;
            if (s->mecc.sad[1](NULL, ptr_y + 8, dest_y + 8, wrap_y, 8) < 20 * s->qscale)
                skip_dct[1] = 1;
            if (s->mecc.sad[1](NULL, ptr_y + dct_offset, dest_y + dct_offset,
                               wrap_y, 8) < 20 * s->qscale)
                skip_dct[2] = 1;
            if (s->mecc.sad[1](NULL, ptr_y + dct_offset + 8, dest_y + dct_offset + 8,
                               wrap_y, 8) < 20 * s->qscale)
                skip_dct[3] = 1;
            if (s->mecc.sad[1](NULL, ptr_cb, dest_cb, wrap_c, 8) < 20 * s->qscale)
                skip_dct[4] = 1;
            if (s->mecc.sad[1](NULL, ptr_cr, dest_cr, wrap_c, 8) < 20 * s->qscale)
                skip_dct[5] = 1;
            if (!s->chroma_y_shift) { /* 422 */
                if (s->mecc.sad[1](NULL, ptr_cb + uv_dct_offset,
                                   dest_cb + uv_dct_offset,
                                   wrap_c, 8) < 20 * s->qscale)
                    skip_dct[6] = 1;
                if (s->mecc.sad[1](NULL, ptr_cr + uv_dct_offset,
                                   dest_cr + uv_dct_offset,
                                   wrap_c, 8) < 20 * s->qscale)
                    skip_dct[7] = 1;
            }
        }
    }

    if (s->quantizer_noise_shaping) {
        if (!skip_dct[0])
            get_visual_weight(weight[0], ptr_y                 , wrap_y);
        if (!skip_dct[1])
            get_visual_weight(weight[1], ptr_y              + 8, wrap_y);
        if (!skip_dct[2])
            get_visual_weight(weight[2], ptr_y + dct_offset    , wrap_y);
        if (!skip_dct[3])
            get_visual_weight(weight[3], ptr_y + dct_offset + 8, wrap_y);
        if (!skip_dct[4])
            get_visual_weight(weight[4], ptr_cb                , wrap_c);
        if (!skip_dct[5])
            get_visual_weight(weight[5], ptr_cr                , wrap_c);
        if (!s->chroma_y_shift) { /* 422 */
            if (!skip_dct[6])
                get_visual_weight(weight[6], ptr_cb + uv_dct_offset,
                                  wrap_c);
            if (!skip_dct[7])
                get_visual_weight(weight[7], ptr_cr + uv_dct_offset,
                                  wrap_c);
        }
        memcpy(orig[0], s->block[0], sizeof(int16_t) * 64 * mb_block_count);
    }

    /* DCT & quantize */
    av_assert2(s->out_format != FMT_MJPEG || s->qscale == 8);
    {
        for (i = 0; i < mb_block_count; i++) {
            if (!skip_dct[i]) {
                int overflow;
                s->block_last_index[i] = s->dct_quantize(s, s->block[i], i, s->qscale, &overflow);
                // FIXME we could decide to change to quantizer instead of
                // clipping
                // JS: I don't think that would be a good idea it could lower
                //     quality instead of improve it. Just INTRADC clipping
                //     deserves changes in quantizer
                if (overflow)
                    clip_coeffs(s, s->block[i], s->block_last_index[i]);
            } else
                s->block_last_index[i] = -1;
        }
        if (s->quantizer_noise_shaping) {
            for (i = 0; i < mb_block_count; i++) {
                if (!skip_dct[i]) {
                    s->block_last_index[i] =
                        dct_quantize_refine(s, s->block[i], weight[i],
                                            orig[i], i, s->qscale);
                }
            }
        }

        if (s->luma_elim_threshold && !s->mb_intra)
            for (i = 0; i < 4; i++)
                dct_single_coeff_elimination(s, i, s->luma_elim_threshold);
        if (s->chroma_elim_threshold && !s->mb_intra)
            for (i = 4; i < mb_block_count; i++)
                dct_single_coeff_elimination(s, i, s->chroma_elim_threshold);

        if (s->mpv_flags & FF_MPV_FLAG_CBP_RD) {
            for (i = 0; i < mb_block_count; i++) {
                if (s->block_last_index[i] == -1)
                    s->coded_score[i] = INT_MAX / 256;
            }
        }
    }

    if ((s->avctx->flags & CODEC_FLAG_GRAY) && s->mb_intra) {
        s->block_last_index[4] =
        s->block_last_index[5] = 0;
        s->block[4][0] =
        s->block[5][0] = (1024 + s->c_dc_scale / 2) / s->c_dc_scale;
        if (!s->chroma_y_shift) { /* 422 / 444 */
            for (i=6; i<12; i++) {
                s->block_last_index[i] = 0;
                s->block[i][0] = s->block[4][0];
            }
        }
    }

    // non c quantize code returns incorrect block_last_index FIXME
    if (s->alternate_scan && s->dct_quantize != ff_dct_quantize_c) {
        for (i = 0; i < mb_block_count; i++) {
            int j;
            if (s->block_last_index[i] > 0) {
                for (j = 63; j > 0; j--) {
                    if (s->block[i][s->intra_scantable.permutated[j]])
                        break;
                }
                s->block_last_index[i] = j;
            }
        }
    }

    /* huffman encode */
    switch(s->codec_id){ //FIXME funct ptr could be slightly faster
    case AV_CODEC_ID_MPEG1VIDEO:
    case AV_CODEC_ID_MPEG2VIDEO:
        if (CONFIG_MPEG1VIDEO_ENCODER || CONFIG_MPEG2VIDEO_ENCODER)
            ff_mpeg1_encode_mb(s, s->block, motion_x, motion_y);
        break;
    case AV_CODEC_ID_MPEG4:
        if (CONFIG_MPEG4_ENCODER)
            ff_mpeg4_encode_mb(s, s->block, motion_x, motion_y);
        break;
    case AV_CODEC_ID_MSMPEG4V2:
    case AV_CODEC_ID_MSMPEG4V3:
    case AV_CODEC_ID_WMV1:
        if (CONFIG_MSMPEG4_ENCODER)
            ff_msmpeg4_encode_mb(s, s->block, motion_x, motion_y);
        break;
    case AV_CODEC_ID_WMV2:
        if (CONFIG_WMV2_ENCODER)
            ff_wmv2_encode_mb(s, s->block, motion_x, motion_y);
        break;
    case AV_CODEC_ID_H261:
        if (CONFIG_H261_ENCODER)
            ff_h261_encode_mb(s, s->block, motion_x, motion_y);
        break;
    case AV_CODEC_ID_H263:
    case AV_CODEC_ID_H263P:
    case AV_CODEC_ID_FLV1:
    case AV_CODEC_ID_RV10:
    case AV_CODEC_ID_RV20:
        if (CONFIG_H263_ENCODER)
            ff_h263_encode_mb(s, s->block, motion_x, motion_y);
        break;
    case AV_CODEC_ID_MJPEG:
    case AV_CODEC_ID_AMV:
        if (CONFIG_MJPEG_ENCODER)
            ff_mjpeg_encode_mb(s, s->block);
        break;
    default:
        av_assert1(0);
    }
}

static av_always_inline void encode_mb(MpegEncContext *s, int motion_x, int motion_y)
{
    if (s->chroma_format == CHROMA_420) encode_mb_internal(s, motion_x, motion_y,  8, 8, 6);
    else if (s->chroma_format == CHROMA_422) encode_mb_internal(s, motion_x, motion_y, 16, 8, 8);
    else encode_mb_internal(s, motion_x, motion_y, 16, 16, 12);
}

static inline void copy_context_before_encode(MpegEncContext *d, MpegEncContext *s, int type){
    int i;

    memcpy(d->last_mv, s->last_mv, 2*2*2*sizeof(int)); //FIXME is memcpy faster than a loop?

    /* mpeg1 */
    d->mb_skip_run= s->mb_skip_run;
    for(i=0; i<3; i++)
        d->last_dc[i] = s->last_dc[i];

    /* statistics */
    d->mv_bits= s->mv_bits;
    d->i_tex_bits= s->i_tex_bits;
    d->p_tex_bits= s->p_tex_bits;
    d->i_count= s->i_count;
    d->f_count= s->f_count;
    d->b_count= s->b_count;
    d->skip_count= s->skip_count;
    d->misc_bits= s->misc_bits;
    d->last_bits= 0;

    d->mb_skipped= 0;
    d->qscale= s->qscale;
    d->dquant= s->dquant;

    d->esc3_level_length= s->esc3_level_length;
}

static inline void copy_context_after_encode(MpegEncContext *d, MpegEncContext *s, int type){
    int i;

    memcpy(d->mv, s->mv, 2*4*2*sizeof(int));
    memcpy(d->last_mv, s->last_mv, 2*2*2*sizeof(int)); //FIXME is memcpy faster than a loop?

    /* mpeg1 */
    d->mb_skip_run= s->mb_skip_run;
    for(i=0; i<3; i++)
        d->last_dc[i] = s->last_dc[i];

    /* statistics */
    d->mv_bits= s->mv_bits;
    d->i_tex_bits= s->i_tex_bits;
    d->p_tex_bits= s->p_tex_bits;
    d->i_count= s->i_count;
    d->f_count= s->f_count;
    d->b_count= s->b_count;
    d->skip_count= s->skip_count;
    d->misc_bits= s->misc_bits;

    d->mb_intra= s->mb_intra;
    d->mb_skipped= s->mb_skipped;
    d->mv_type= s->mv_type;
    d->mv_dir= s->mv_dir;
    d->pb= s->pb;
    if(s->data_partitioning){
        d->pb2= s->pb2;
        d->tex_pb= s->tex_pb;
    }
    d->block= s->block;
    for(i=0; i<8; i++)
        d->block_last_index[i]= s->block_last_index[i];
    d->interlaced_dct= s->interlaced_dct;
    d->qscale= s->qscale;

    d->esc3_level_length= s->esc3_level_length;
}

static inline void encode_mb_hq(MpegEncContext *s, MpegEncContext *backup, MpegEncContext *best, int type,
                           PutBitContext pb[2], PutBitContext pb2[2], PutBitContext tex_pb[2],
                           int *dmin, int *next_block, int motion_x, int motion_y)
{
    int score;
    uint8_t *dest_backup[3];

    copy_context_before_encode(s, backup, type);

    s->block= s->blocks[*next_block];
    s->pb= pb[*next_block];
    if(s->data_partitioning){
        s->pb2   = pb2   [*next_block];
        s->tex_pb= tex_pb[*next_block];
    }

    if(*next_block){
        memcpy(dest_backup, s->dest, sizeof(s->dest));
        s->dest[0] = s->sc.rd_scratchpad;
        s->dest[1] = s->sc.rd_scratchpad + 16*s->linesize;
        s->dest[2] = s->sc.rd_scratchpad + 16*s->linesize + 8;
        av_assert0(s->linesize >= 32); //FIXME
    }

    encode_mb(s, motion_x, motion_y);

    score= put_bits_count(&s->pb);
    if(s->data_partitioning){
        score+= put_bits_count(&s->pb2);
        score+= put_bits_count(&s->tex_pb);
    }

    if(s->avctx->mb_decision == FF_MB_DECISION_RD){
        ff_mpv_decode_mb(s, s->block);

        score *= s->lambda2;
        score += sse_mb(s) << FF_LAMBDA_SHIFT;
    }

    if(*next_block){
        memcpy(s->dest, dest_backup, sizeof(s->dest));
    }

    if(score<*dmin){
        *dmin= score;
        *next_block^=1;

        copy_context_after_encode(best, s, type);
    }
}

static int sse(MpegEncContext *s, uint8_t *src1, uint8_t *src2, int w, int h, int stride){
    uint32_t *sq = ff_square_tab + 256;
    int acc=0;
    int x,y;

    if(w==16 && h==16)
        return s->mecc.sse[0](NULL, src1, src2, stride, 16);
    else if(w==8 && h==8)
        return s->mecc.sse[1](NULL, src1, src2, stride, 8);

    for(y=0; y<h; y++){
        for(x=0; x<w; x++){
            acc+= sq[src1[x + y*stride] - src2[x + y*stride]];
        }
    }

    av_assert2(acc>=0);

    return acc;
}

static int sse_mb(MpegEncContext *s){
    int w= 16;
    int h= 16;

    if(s->mb_x*16 + 16 > s->width ) w= s->width - s->mb_x*16;
    if(s->mb_y*16 + 16 > s->height) h= s->height- s->mb_y*16;

    if(w==16 && h==16)
      if(s->avctx->mb_cmp == FF_CMP_NSSE){
        return s->mecc.nsse[0](s, s->new_picture.f->data[0] + s->mb_x * 16 + s->mb_y * s->linesize   * 16, s->dest[0], s->linesize,   16) +
               s->mecc.nsse[1](s, s->new_picture.f->data[1] + s->mb_x *  8 + s->mb_y * s->uvlinesize *  8, s->dest[1], s->uvlinesize,  8) +
               s->mecc.nsse[1](s, s->new_picture.f->data[2] + s->mb_x *  8 + s->mb_y * s->uvlinesize *  8, s->dest[2], s->uvlinesize,  8);
      }else{
        return s->mecc.sse[0](NULL, s->new_picture.f->data[0] + s->mb_x * 16 + s->mb_y * s->linesize   * 16, s->dest[0], s->linesize,   16) +
               s->mecc.sse[1](NULL, s->new_picture.f->data[1] + s->mb_x *  8 + s->mb_y * s->uvlinesize *  8, s->dest[1], s->uvlinesize,  8) +
               s->mecc.sse[1](NULL, s->new_picture.f->data[2] + s->mb_x *  8 + s->mb_y * s->uvlinesize *  8, s->dest[2], s->uvlinesize,  8);
      }
    else
        return  sse(s, s->new_picture.f->data[0] + s->mb_x*16 + s->mb_y*s->linesize*16, s->dest[0], w, h, s->linesize)
               +sse(s, s->new_picture.f->data[1] + s->mb_x*8  + s->mb_y*s->uvlinesize*8,s->dest[1], w>>1, h>>1, s->uvlinesize)
               +sse(s, s->new_picture.f->data[2] + s->mb_x*8  + s->mb_y*s->uvlinesize*8,s->dest[2], w>>1, h>>1, s->uvlinesize);
}

static int pre_estimate_motion_thread(AVCodecContext *c, void *arg){
    MpegEncContext *s= *(void**)arg;


    s->me.pre_pass=1;
    s->me.dia_size= s->avctx->pre_dia_size;
    s->first_slice_line=1;
    for(s->mb_y= s->end_mb_y-1; s->mb_y >= s->start_mb_y; s->mb_y--) {
        for(s->mb_x=s->mb_width-1; s->mb_x >=0 ;s->mb_x--) {
            ff_pre_estimate_p_frame_motion(s, s->mb_x, s->mb_y);
        }
        s->first_slice_line=0;
    }

    s->me.pre_pass=0;

    return 0;
}

static int estimate_motion_thread(AVCodecContext *c, void *arg){
    MpegEncContext *s= *(void**)arg;

    ff_check_alignment();

    s->me.dia_size= s->avctx->dia_size;
    s->first_slice_line=1;
    for(s->mb_y= s->start_mb_y; s->mb_y < s->end_mb_y; s->mb_y++) {
        s->mb_x=0; //for block init below
        ff_init_block_index(s);
        for(s->mb_x=0; s->mb_x < s->mb_width; s->mb_x++) {
            s->block_index[0]+=2;
            s->block_index[1]+=2;
            s->block_index[2]+=2;
            s->block_index[3]+=2;

            /* compute motion vector & mb_type and store in context */
            if(s->pict_type==AV_PICTURE_TYPE_B)
                ff_estimate_b_frame_motion(s, s->mb_x, s->mb_y);
            else
                ff_estimate_p_frame_motion(s, s->mb_x, s->mb_y);
        }
        s->first_slice_line=0;
    }
    return 0;
}

static int mb_var_thread(AVCodecContext *c, void *arg){
    MpegEncContext *s= *(void**)arg;
    int mb_x, mb_y;

    ff_check_alignment();

    for(mb_y=s->start_mb_y; mb_y < s->end_mb_y; mb_y++) {
        for(mb_x=0; mb_x < s->mb_width; mb_x++) {
            int xx = mb_x * 16;
            int yy = mb_y * 16;
            uint8_t *pix = s->new_picture.f->data[0] + (yy * s->linesize) + xx;
            int varc;
            int sum = s->mpvencdsp.pix_sum(pix, s->linesize);

            varc = (s->mpvencdsp.pix_norm1(pix, s->linesize) -
                    (((unsigned) sum * sum) >> 8) + 500 + 128) >> 8;

            s->current_picture.mb_var [s->mb_stride * mb_y + mb_x] = varc;
            s->current_picture.mb_mean[s->mb_stride * mb_y + mb_x] = (sum+128)>>8;
            s->me.mb_var_sum_temp    += varc;
        }
    }
    return 0;
}

static void write_slice_end(MpegEncContext *s){
    if(CONFIG_MPEG4_ENCODER && s->codec_id==AV_CODEC_ID_MPEG4){
        if(s->partitioned_frame){
            ff_mpeg4_merge_partitions(s);
        }

        ff_mpeg4_stuffing(&s->pb);
    }else if(CONFIG_MJPEG_ENCODER && s->out_format == FMT_MJPEG){
        ff_mjpeg_encode_stuffing(s);
    }

    avpriv_align_put_bits(&s->pb);
    flush_put_bits(&s->pb);

    if ((s->avctx->flags & CODEC_FLAG_PASS1) && !s->partitioned_frame)
        s->misc_bits+= get_bits_diff(s);
}

static void write_mb_info(MpegEncContext *s)
{
    uint8_t *ptr = s->mb_info_ptr + s->mb_info_size - 12;
    int offset = put_bits_count(&s->pb);
    int mba  = s->mb_x + s->mb_width * (s->mb_y % s->gob_index);
    int gobn = s->mb_y / s->gob_index;
    int pred_x, pred_y;
    if (CONFIG_H263_ENCODER)
        ff_h263_pred_motion(s, 0, 0, &pred_x, &pred_y);
    bytestream_put_le32(&ptr, offset);
    bytestream_put_byte(&ptr, s->qscale);
    bytestream_put_byte(&ptr, gobn);
    bytestream_put_le16(&ptr, mba);
    bytestream_put_byte(&ptr, pred_x); /* hmv1 */
    bytestream_put_byte(&ptr, pred_y); /* vmv1 */
    /* 4MV not implemented */
    bytestream_put_byte(&ptr, 0); /* hmv2 */
    bytestream_put_byte(&ptr, 0); /* vmv2 */
}

static void update_mb_info(MpegEncContext *s, int startcode)
{
    if (!s->mb_info)
        return;
    if (put_bits_count(&s->pb) - s->prev_mb_info*8 >= s->mb_info*8) {
        s->mb_info_size += 12;
        s->prev_mb_info = s->last_mb_info;
    }
    if (startcode) {
        s->prev_mb_info = put_bits_count(&s->pb)/8;
        /* This might have incremented mb_info_size above, and we return without
         * actually writing any info into that slot yet. But in that case,
         * this will be called again at the start of the after writing the
         * start code, actually writing the mb info. */
        return;
    }

    s->last_mb_info = put_bits_count(&s->pb)/8;
    if (!s->mb_info_size)
        s->mb_info_size += 12;
    write_mb_info(s);
}

int ff_mpv_reallocate_putbitbuffer(MpegEncContext *s, size_t threshold, size_t size_increase)
{
    if (   s->pb.buf_end - s->pb.buf - (put_bits_count(&s->pb)>>3) < threshold
        && s->slice_context_count == 1
        && s->pb.buf == s->avctx->internal->byte_buffer) {
        int lastgob_pos = s->ptr_lastgob - s->pb.buf;
        int vbv_pos     = s->vbv_delay_ptr - s->pb.buf;

        uint8_t *new_buffer = NULL;
        int new_buffer_size = 0;

        av_fast_padded_malloc(&new_buffer, &new_buffer_size,
                              s->avctx->internal->byte_buffer_size + size_increase);
        if (!new_buffer)
            return AVERROR(ENOMEM);

        memcpy(new_buffer, s->avctx->internal->byte_buffer, s->avctx->internal->byte_buffer_size);
        av_free(s->avctx->internal->byte_buffer);
        s->avctx->internal->byte_buffer      = new_buffer;
        s->avctx->internal->byte_buffer_size = new_buffer_size;
        rebase_put_bits(&s->pb, new_buffer, new_buffer_size);
        s->ptr_lastgob   = s->pb.buf + lastgob_pos;
        s->vbv_delay_ptr = s->pb.buf + vbv_pos;
    }
    if (s->pb.buf_end - s->pb.buf - (put_bits_count(&s->pb)>>3) < threshold)
        return AVERROR(EINVAL);
    return 0;
}

static int encode_thread(AVCodecContext *c, void *arg){
    MpegEncContext *s= *(void**)arg;
    int mb_x, mb_y, pdif = 0;
    int chr_h= 16>>s->chroma_y_shift;
    int i, j;
    MpegEncContext best_s = { 0 }, backup_s;
    uint8_t bit_buf[2][MAX_MB_BYTES];
    uint8_t bit_buf2[2][MAX_MB_BYTES];
    uint8_t bit_buf_tex[2][MAX_MB_BYTES];
    PutBitContext pb[2], pb2[2], tex_pb[2];

    ff_check_alignment();

    for(i=0; i<2; i++){
        init_put_bits(&pb    [i], bit_buf    [i], MAX_MB_BYTES);
        init_put_bits(&pb2   [i], bit_buf2   [i], MAX_MB_BYTES);
        init_put_bits(&tex_pb[i], bit_buf_tex[i], MAX_MB_BYTES);
    }

    s->last_bits= put_bits_count(&s->pb);
    s->mv_bits=0;
    s->misc_bits=0;
    s->i_tex_bits=0;
    s->p_tex_bits=0;
    s->i_count=0;
    s->f_count=0;
    s->b_count=0;
    s->skip_count=0;

    for(i=0; i<3; i++){
        /* init last dc values */
        /* note: quant matrix value (8) is implied here */
        s->last_dc[i] = 128 << s->intra_dc_precision;

        s->current_picture.error[i] = 0;
    }
    if(s->codec_id==AV_CODEC_ID_AMV){
        s->last_dc[0] = 128*8/13;
        s->last_dc[1] = 128*8/14;
        s->last_dc[2] = 128*8/14;
    }
    s->mb_skip_run = 0;
    memset(s->last_mv, 0, sizeof(s->last_mv));

    s->last_mv_dir = 0;

    switch(s->codec_id){
    case AV_CODEC_ID_H263:
    case AV_CODEC_ID_H263P:
    case AV_CODEC_ID_FLV1:
        if (CONFIG_H263_ENCODER)
            s->gob_index = H263_GOB_HEIGHT(s->height);
        break;
    case AV_CODEC_ID_MPEG4:
        if(CONFIG_MPEG4_ENCODER && s->partitioned_frame)
            ff_mpeg4_init_partitions(s);
        break;
    }

    s->resync_mb_x=0;
    s->resync_mb_y=0;
    s->first_slice_line = 1;
    s->ptr_lastgob = s->pb.buf;
    for(mb_y= s->start_mb_y; mb_y < s->end_mb_y; mb_y++) {
        s->mb_x=0;
        s->mb_y= mb_y;

        ff_set_qscale(s, s->qscale);
        ff_init_block_index(s);

        for(mb_x=0; mb_x < s->mb_width; mb_x++) {
            int xy= mb_y*s->mb_stride + mb_x; // removed const, H261 needs to adjust this
            int mb_type= s->mb_type[xy];
//            int d;
            int dmin= INT_MAX;
            int dir;
            int size_increase =  s->avctx->internal->byte_buffer_size/4
                               + s->mb_width*MAX_MB_BYTES;

            ff_mpv_reallocate_putbitbuffer(s, MAX_MB_BYTES, size_increase);
            if(s->pb.buf_end - s->pb.buf - (put_bits_count(&s->pb)>>3) < MAX_MB_BYTES){
                av_log(s->avctx, AV_LOG_ERROR, "encoded frame too large\n");
                return -1;
            }
            if(s->data_partitioning){
                if(   s->pb2   .buf_end - s->pb2   .buf - (put_bits_count(&s->    pb2)>>3) < MAX_MB_BYTES
                   || s->tex_pb.buf_end - s->tex_pb.buf - (put_bits_count(&s->tex_pb )>>3) < MAX_MB_BYTES){
                    av_log(s->avctx, AV_LOG_ERROR, "encoded partitioned frame too large\n");
                    return -1;
                }
            }

            s->mb_x = mb_x;
            s->mb_y = mb_y;  // moved into loop, can get changed by H.261
            ff_update_block_index(s);

            if(CONFIG_H261_ENCODER && s->codec_id == AV_CODEC_ID_H261){
                ff_h261_reorder_mb_index(s);
                xy= s->mb_y*s->mb_stride + s->mb_x;
                mb_type= s->mb_type[xy];
            }

            /* write gob / video packet header  */
            if(s->rtp_mode){
                int current_packet_size, is_gob_start;

                current_packet_size= ((put_bits_count(&s->pb)+7)>>3) - (s->ptr_lastgob - s->pb.buf);

                is_gob_start= s->avctx->rtp_payload_size && current_packet_size >= s->avctx->rtp_payload_size && mb_y + mb_x>0;

                if(s->start_mb_y == mb_y && mb_y > 0 && mb_x==0) is_gob_start=1;

                switch(s->codec_id){
                case AV_CODEC_ID_H263:
                case AV_CODEC_ID_H263P:
                    if(!s->h263_slice_structured)
                        if(s->mb_x || s->mb_y%s->gob_index) is_gob_start=0;
                    break;
                case AV_CODEC_ID_MPEG2VIDEO:
                    if(s->mb_x==0 && s->mb_y!=0) is_gob_start=1;
                case AV_CODEC_ID_MPEG1VIDEO:
                    if(s->mb_skip_run) is_gob_start=0;
                    break;
                case AV_CODEC_ID_MJPEG:
                    if(s->mb_x==0 && s->mb_y!=0) is_gob_start=1;
                    break;
                }

                if(is_gob_start){
                    if(s->start_mb_y != mb_y || mb_x!=0){
                        write_slice_end(s);

                        if(CONFIG_MPEG4_ENCODER && s->codec_id==AV_CODEC_ID_MPEG4 && s->partitioned_frame){
                            ff_mpeg4_init_partitions(s);
                        }
                    }

                    av_assert2((put_bits_count(&s->pb)&7) == 0);
                    current_packet_size= put_bits_ptr(&s->pb) - s->ptr_lastgob;

                    if (s->error_rate && s->resync_mb_x + s->resync_mb_y > 0) {
                        int r= put_bits_count(&s->pb)/8 + s->picture_number + 16 + s->mb_x + s->mb_y;
                        int d = 100 / s->error_rate;
                        if(r % d == 0){
                            current_packet_size=0;
                            s->pb.buf_ptr= s->ptr_lastgob;
                            assert(put_bits_ptr(&s->pb) == s->ptr_lastgob);
                        }
                    }

                    if (s->avctx->rtp_callback){
                        int number_mb = (mb_y - s->resync_mb_y)*s->mb_width + mb_x - s->resync_mb_x;
                        s->avctx->rtp_callback(s->avctx, s->ptr_lastgob, current_packet_size, number_mb);
                    }
                    update_mb_info(s, 1);

                    switch(s->codec_id){
                    case AV_CODEC_ID_MPEG4:
                        if (CONFIG_MPEG4_ENCODER) {
                            ff_mpeg4_encode_video_packet_header(s);
                            ff_mpeg4_clean_buffers(s);
                        }
                    break;
                    case AV_CODEC_ID_MPEG1VIDEO:
                    case AV_CODEC_ID_MPEG2VIDEO:
                        if (CONFIG_MPEG1VIDEO_ENCODER || CONFIG_MPEG2VIDEO_ENCODER) {
                            ff_mpeg1_encode_slice_header(s);
                            ff_mpeg1_clean_buffers(s);
                        }
                    break;
                    case AV_CODEC_ID_H263:
                    case AV_CODEC_ID_H263P:
                        if (CONFIG_H263_ENCODER)
                            ff_h263_encode_gob_header(s, mb_y);
                    break;
                    }

                    if (s->avctx->flags & CODEC_FLAG_PASS1) {
                        int bits= put_bits_count(&s->pb);
                        s->misc_bits+= bits - s->last_bits;
                        s->last_bits= bits;
                    }

                    s->ptr_lastgob += current_packet_size;
                    s->first_slice_line=1;
                    s->resync_mb_x=mb_x;
                    s->resync_mb_y=mb_y;
                }
            }

            if(  (s->resync_mb_x   == s->mb_x)
               && s->resync_mb_y+1 == s->mb_y){
                s->first_slice_line=0;
            }

            s->mb_skipped=0;
            s->dquant=0; //only for QP_RD

            update_mb_info(s, 0);

            if (mb_type & (mb_type-1) || (s->mpv_flags & FF_MPV_FLAG_QP_RD)) { // more than 1 MB type possible or FF_MPV_FLAG_QP_RD
                int next_block=0;
                int pb_bits_count, pb2_bits_count, tex_pb_bits_count;

                copy_context_before_encode(&backup_s, s, -1);
                backup_s.pb= s->pb;
                best_s.data_partitioning= s->data_partitioning;
                best_s.partitioned_frame= s->partitioned_frame;
                if(s->data_partitioning){
                    backup_s.pb2= s->pb2;
                    backup_s.tex_pb= s->tex_pb;
                }

                if(mb_type&CANDIDATE_MB_TYPE_INTER){
                    s->mv_dir = MV_DIR_FORWARD;
                    s->mv_type = MV_TYPE_16X16;
                    s->mb_intra= 0;
                    s->mv[0][0][0] = s->p_mv_table[xy][0];
                    s->mv[0][0][1] = s->p_mv_table[xy][1];
                    encode_mb_hq(s, &backup_s, &best_s, CANDIDATE_MB_TYPE_INTER, pb, pb2, tex_pb,
                                 &dmin, &next_block, s->mv[0][0][0], s->mv[0][0][1]);
                }
                if(mb_type&CANDIDATE_MB_TYPE_INTER_I){
                    s->mv_dir = MV_DIR_FORWARD;
                    s->mv_type = MV_TYPE_FIELD;
                    s->mb_intra= 0;
                    for(i=0; i<2; i++){
                        j= s->field_select[0][i] = s->p_field_select_table[i][xy];
                        s->mv[0][i][0] = s->p_field_mv_table[i][j][xy][0];
                        s->mv[0][i][1] = s->p_field_mv_table[i][j][xy][1];
                    }
                    encode_mb_hq(s, &backup_s, &best_s, CANDIDATE_MB_TYPE_INTER_I, pb, pb2, tex_pb,
                                 &dmin, &next_block, 0, 0);
                }
                if(mb_type&CANDIDATE_MB_TYPE_SKIPPED){
                    s->mv_dir = MV_DIR_FORWARD;
                    s->mv_type = MV_TYPE_16X16;
                    s->mb_intra= 0;
                    s->mv[0][0][0] = 0;
                    s->mv[0][0][1] = 0;
                    encode_mb_hq(s, &backup_s, &best_s, CANDIDATE_MB_TYPE_SKIPPED, pb, pb2, tex_pb,
                                 &dmin, &next_block, s->mv[0][0][0], s->mv[0][0][1]);
                }
                if(mb_type&CANDIDATE_MB_TYPE_INTER4V){
                    s->mv_dir = MV_DIR_FORWARD;
                    s->mv_type = MV_TYPE_8X8;
                    s->mb_intra= 0;
                    for(i=0; i<4; i++){
                        s->mv[0][i][0] = s->current_picture.motion_val[0][s->block_index[i]][0];
                        s->mv[0][i][1] = s->current_picture.motion_val[0][s->block_index[i]][1];
                    }
                    encode_mb_hq(s, &backup_s, &best_s, CANDIDATE_MB_TYPE_INTER4V, pb, pb2, tex_pb,
                                 &dmin, &next_block, 0, 0);
                }
                if(mb_type&CANDIDATE_MB_TYPE_FORWARD){
                    s->mv_dir = MV_DIR_FORWARD;
                    s->mv_type = MV_TYPE_16X16;
                    s->mb_intra= 0;
                    s->mv[0][0][0] = s->b_forw_mv_table[xy][0];
                    s->mv[0][0][1] = s->b_forw_mv_table[xy][1];
                    encode_mb_hq(s, &backup_s, &best_s, CANDIDATE_MB_TYPE_FORWARD, pb, pb2, tex_pb,
                                 &dmin, &next_block, s->mv[0][0][0], s->mv[0][0][1]);
                }
                if(mb_type&CANDIDATE_MB_TYPE_BACKWARD){
                    s->mv_dir = MV_DIR_BACKWARD;
                    s->mv_type = MV_TYPE_16X16;
                    s->mb_intra= 0;
                    s->mv[1][0][0] = s->b_back_mv_table[xy][0];
                    s->mv[1][0][1] = s->b_back_mv_table[xy][1];
                    encode_mb_hq(s, &backup_s, &best_s, CANDIDATE_MB_TYPE_BACKWARD, pb, pb2, tex_pb,
                                 &dmin, &next_block, s->mv[1][0][0], s->mv[1][0][1]);
                }
                if(mb_type&CANDIDATE_MB_TYPE_BIDIR){
                    s->mv_dir = MV_DIR_FORWARD | MV_DIR_BACKWARD;
                    s->mv_type = MV_TYPE_16X16;
                    s->mb_intra= 0;
                    s->mv[0][0][0] = s->b_bidir_forw_mv_table[xy][0];
                    s->mv[0][0][1] = s->b_bidir_forw_mv_table[xy][1];
                    s->mv[1][0][0] = s->b_bidir_back_mv_table[xy][0];
                    s->mv[1][0][1] = s->b_bidir_back_mv_table[xy][1];
                    encode_mb_hq(s, &backup_s, &best_s, CANDIDATE_MB_TYPE_BIDIR, pb, pb2, tex_pb,
                                 &dmin, &next_block, 0, 0);
                }
                if(mb_type&CANDIDATE_MB_TYPE_FORWARD_I){
                    s->mv_dir = MV_DIR_FORWARD;
                    s->mv_type = MV_TYPE_FIELD;
                    s->mb_intra= 0;
                    for(i=0; i<2; i++){
                        j= s->field_select[0][i] = s->b_field_select_table[0][i][xy];
                        s->mv[0][i][0] = s->b_field_mv_table[0][i][j][xy][0];
                        s->mv[0][i][1] = s->b_field_mv_table[0][i][j][xy][1];
                    }
                    encode_mb_hq(s, &backup_s, &best_s, CANDIDATE_MB_TYPE_FORWARD_I, pb, pb2, tex_pb,
                                 &dmin, &next_block, 0, 0);
                }
                if(mb_type&CANDIDATE_MB_TYPE_BACKWARD_I){
                    s->mv_dir = MV_DIR_BACKWARD;
                    s->mv_type = MV_TYPE_FIELD;
                    s->mb_intra= 0;
                    for(i=0; i<2; i++){
                        j= s->field_select[1][i] = s->b_field_select_table[1][i][xy];
                        s->mv[1][i][0] = s->b_field_mv_table[1][i][j][xy][0];
                        s->mv[1][i][1] = s->b_field_mv_table[1][i][j][xy][1];
                    }
                    encode_mb_hq(s, &backup_s, &best_s, CANDIDATE_MB_TYPE_BACKWARD_I, pb, pb2, tex_pb,
                                 &dmin, &next_block, 0, 0);
                }
                if(mb_type&CANDIDATE_MB_TYPE_BIDIR_I){
                    s->mv_dir = MV_DIR_FORWARD | MV_DIR_BACKWARD;
                    s->mv_type = MV_TYPE_FIELD;
                    s->mb_intra= 0;
                    for(dir=0; dir<2; dir++){
                        for(i=0; i<2; i++){
                            j= s->field_select[dir][i] = s->b_field_select_table[dir][i][xy];
                            s->mv[dir][i][0] = s->b_field_mv_table[dir][i][j][xy][0];
                            s->mv[dir][i][1] = s->b_field_mv_table[dir][i][j][xy][1];
                        }
                    }
                    encode_mb_hq(s, &backup_s, &best_s, CANDIDATE_MB_TYPE_BIDIR_I, pb, pb2, tex_pb,
                                 &dmin, &next_block, 0, 0);
                }
                if(mb_type&CANDIDATE_MB_TYPE_INTRA){
                    s->mv_dir = 0;
                    s->mv_type = MV_TYPE_16X16;
                    s->mb_intra= 1;
                    s->mv[0][0][0] = 0;
                    s->mv[0][0][1] = 0;
                    encode_mb_hq(s, &backup_s, &best_s, CANDIDATE_MB_TYPE_INTRA, pb, pb2, tex_pb,
                                 &dmin, &next_block, 0, 0);
                    if(s->h263_pred || s->h263_aic){
                        if(best_s.mb_intra)
                            s->mbintra_table[mb_x + mb_y*s->mb_stride]=1;
                        else
                            ff_clean_intra_table_entries(s); //old mode?
                    }
                }

                if ((s->mpv_flags & FF_MPV_FLAG_QP_RD) && dmin < INT_MAX) {
                    if(best_s.mv_type==MV_TYPE_16X16){ //FIXME move 4mv after QPRD
                        const int last_qp= backup_s.qscale;
                        int qpi, qp, dc[6];
                        int16_t ac[6][16];
                        const int mvdir= (best_s.mv_dir&MV_DIR_BACKWARD) ? 1 : 0;
                        static const int dquant_tab[4]={-1,1,-2,2};
                        int storecoefs = s->mb_intra && s->dc_val[0];

                        av_assert2(backup_s.dquant == 0);

                        //FIXME intra
                        s->mv_dir= best_s.mv_dir;
                        s->mv_type = MV_TYPE_16X16;
                        s->mb_intra= best_s.mb_intra;
                        s->mv[0][0][0] = best_s.mv[0][0][0];
                        s->mv[0][0][1] = best_s.mv[0][0][1];
                        s->mv[1][0][0] = best_s.mv[1][0][0];
                        s->mv[1][0][1] = best_s.mv[1][0][1];

                        qpi = s->pict_type == AV_PICTURE_TYPE_B ? 2 : 0;
                        for(; qpi<4; qpi++){
                            int dquant= dquant_tab[qpi];
                            qp= last_qp + dquant;
                            if(qp < s->avctx->qmin || qp > s->avctx->qmax)
                                continue;
                            backup_s.dquant= dquant;
                            if(storecoefs){
                                for(i=0; i<6; i++){
                                    dc[i]= s->dc_val[0][ s->block_index[i] ];
                                    memcpy(ac[i], s->ac_val[0][s->block_index[i]], sizeof(int16_t)*16);
                                }
                            }

                            encode_mb_hq(s, &backup_s, &best_s, CANDIDATE_MB_TYPE_INTER /* wrong but unused */, pb, pb2, tex_pb,
                                         &dmin, &next_block, s->mv[mvdir][0][0], s->mv[mvdir][0][1]);
                            if(best_s.qscale != qp){
                                if(storecoefs){
                                    for(i=0; i<6; i++){
                                        s->dc_val[0][ s->block_index[i] ]= dc[i];
                                        memcpy(s->ac_val[0][s->block_index[i]], ac[i], sizeof(int16_t)*16);
                                    }
                                }
                            }
                        }
                    }
                }
                if(CONFIG_MPEG4_ENCODER && mb_type&CANDIDATE_MB_TYPE_DIRECT){
                    int mx= s->b_direct_mv_table[xy][0];
                    int my= s->b_direct_mv_table[xy][1];

                    backup_s.dquant = 0;
                    s->mv_dir = MV_DIR_FORWARD | MV_DIR_BACKWARD | MV_DIRECT;
                    s->mb_intra= 0;
                    ff_mpeg4_set_direct_mv(s, mx, my);
                    encode_mb_hq(s, &backup_s, &best_s, CANDIDATE_MB_TYPE_DIRECT, pb, pb2, tex_pb,
                                 &dmin, &next_block, mx, my);
                }
                if(CONFIG_MPEG4_ENCODER && mb_type&CANDIDATE_MB_TYPE_DIRECT0){
                    backup_s.dquant = 0;
                    s->mv_dir = MV_DIR_FORWARD | MV_DIR_BACKWARD | MV_DIRECT;
                    s->mb_intra= 0;
                    ff_mpeg4_set_direct_mv(s, 0, 0);
                    encode_mb_hq(s, &backup_s, &best_s, CANDIDATE_MB_TYPE_DIRECT, pb, pb2, tex_pb,
                                 &dmin, &next_block, 0, 0);
                }
                if (!best_s.mb_intra && s->mpv_flags & FF_MPV_FLAG_SKIP_RD) {
                    int coded=0;
                    for(i=0; i<6; i++)
                        coded |= s->block_last_index[i];
                    if(coded){
                        int mx,my;
                        memcpy(s->mv, best_s.mv, sizeof(s->mv));
                        if(CONFIG_MPEG4_ENCODER && best_s.mv_dir & MV_DIRECT){
                            mx=my=0; //FIXME find the one we actually used
                            ff_mpeg4_set_direct_mv(s, mx, my);
                        }else if(best_s.mv_dir&MV_DIR_BACKWARD){
                            mx= s->mv[1][0][0];
                            my= s->mv[1][0][1];
                        }else{
                            mx= s->mv[0][0][0];
                            my= s->mv[0][0][1];
                        }

                        s->mv_dir= best_s.mv_dir;
                        s->mv_type = best_s.mv_type;
                        s->mb_intra= 0;
/*                        s->mv[0][0][0] = best_s.mv[0][0][0];
                        s->mv[0][0][1] = best_s.mv[0][0][1];
                        s->mv[1][0][0] = best_s.mv[1][0][0];
                        s->mv[1][0][1] = best_s.mv[1][0][1];*/
                        backup_s.dquant= 0;
                        s->skipdct=1;
                        encode_mb_hq(s, &backup_s, &best_s, CANDIDATE_MB_TYPE_INTER /* wrong but unused */, pb, pb2, tex_pb,
                                        &dmin, &next_block, mx, my);
                        s->skipdct=0;
                    }
                }

                s->current_picture.qscale_table[xy] = best_s.qscale;

                copy_context_after_encode(s, &best_s, -1);

                pb_bits_count= put_bits_count(&s->pb);
                flush_put_bits(&s->pb);
                avpriv_copy_bits(&backup_s.pb, bit_buf[next_block^1], pb_bits_count);
                s->pb= backup_s.pb;

                if(s->data_partitioning){
                    pb2_bits_count= put_bits_count(&s->pb2);
                    flush_put_bits(&s->pb2);
                    avpriv_copy_bits(&backup_s.pb2, bit_buf2[next_block^1], pb2_bits_count);
                    s->pb2= backup_s.pb2;

                    tex_pb_bits_count= put_bits_count(&s->tex_pb);
                    flush_put_bits(&s->tex_pb);
                    avpriv_copy_bits(&backup_s.tex_pb, bit_buf_tex[next_block^1], tex_pb_bits_count);
                    s->tex_pb= backup_s.tex_pb;
                }
                s->last_bits= put_bits_count(&s->pb);

                if (CONFIG_H263_ENCODER &&
                    s->out_format == FMT_H263 && s->pict_type!=AV_PICTURE_TYPE_B)
                    ff_h263_update_motion_val(s);

                if(next_block==0){ //FIXME 16 vs linesize16
                    s->hdsp.put_pixels_tab[0][0](s->dest[0], s->sc.rd_scratchpad                     , s->linesize  ,16);
                    s->hdsp.put_pixels_tab[1][0](s->dest[1], s->sc.rd_scratchpad + 16*s->linesize    , s->uvlinesize, 8);
                    s->hdsp.put_pixels_tab[1][0](s->dest[2], s->sc.rd_scratchpad + 16*s->linesize + 8, s->uvlinesize, 8);
                }

                if(s->avctx->mb_decision == FF_MB_DECISION_BITS)
                    ff_mpv_decode_mb(s, s->block);
            } else {
                int motion_x = 0, motion_y = 0;
                s->mv_type=MV_TYPE_16X16;
                // only one MB-Type possible

                switch(mb_type){
                case CANDIDATE_MB_TYPE_INTRA:
                    s->mv_dir = 0;
                    s->mb_intra= 1;
                    motion_x= s->mv[0][0][0] = 0;
                    motion_y= s->mv[0][0][1] = 0;
                    break;
                case CANDIDATE_MB_TYPE_INTER:
                    s->mv_dir = MV_DIR_FORWARD;
                    s->mb_intra= 0;
                    motion_x= s->mv[0][0][0] = s->p_mv_table[xy][0];
                    motion_y= s->mv[0][0][1] = s->p_mv_table[xy][1];
                    break;
                case CANDIDATE_MB_TYPE_INTER_I:
                    s->mv_dir = MV_DIR_FORWARD;
                    s->mv_type = MV_TYPE_FIELD;
                    s->mb_intra= 0;
                    for(i=0; i<2; i++){
                        j= s->field_select[0][i] = s->p_field_select_table[i][xy];
                        s->mv[0][i][0] = s->p_field_mv_table[i][j][xy][0];
                        s->mv[0][i][1] = s->p_field_mv_table[i][j][xy][1];
                    }
                    break;
                case CANDIDATE_MB_TYPE_INTER4V:
                    s->mv_dir = MV_DIR_FORWARD;
                    s->mv_type = MV_TYPE_8X8;
                    s->mb_intra= 0;
                    for(i=0; i<4; i++){
                        s->mv[0][i][0] = s->current_picture.motion_val[0][s->block_index[i]][0];
                        s->mv[0][i][1] = s->current_picture.motion_val[0][s->block_index[i]][1];
                    }
                    break;
                case CANDIDATE_MB_TYPE_DIRECT:
                    if (CONFIG_MPEG4_ENCODER) {
                        s->mv_dir = MV_DIR_FORWARD|MV_DIR_BACKWARD|MV_DIRECT;
                        s->mb_intra= 0;
                        motion_x=s->b_direct_mv_table[xy][0];
                        motion_y=s->b_direct_mv_table[xy][1];
                        ff_mpeg4_set_direct_mv(s, motion_x, motion_y);
                    }
                    break;
                case CANDIDATE_MB_TYPE_DIRECT0:
                    if (CONFIG_MPEG4_ENCODER) {
                        s->mv_dir = MV_DIR_FORWARD|MV_DIR_BACKWARD|MV_DIRECT;
                        s->mb_intra= 0;
                        ff_mpeg4_set_direct_mv(s, 0, 0);
                    }
                    break;
                case CANDIDATE_MB_TYPE_BIDIR:
                    s->mv_dir = MV_DIR_FORWARD | MV_DIR_BACKWARD;
                    s->mb_intra= 0;
                    s->mv[0][0][0] = s->b_bidir_forw_mv_table[xy][0];
                    s->mv[0][0][1] = s->b_bidir_forw_mv_table[xy][1];
                    s->mv[1][0][0] = s->b_bidir_back_mv_table[xy][0];
                    s->mv[1][0][1] = s->b_bidir_back_mv_table[xy][1];
                    break;
                case CANDIDATE_MB_TYPE_BACKWARD:
                    s->mv_dir = MV_DIR_BACKWARD;
                    s->mb_intra= 0;
                    motion_x= s->mv[1][0][0] = s->b_back_mv_table[xy][0];
                    motion_y= s->mv[1][0][1] = s->b_back_mv_table[xy][1];
                    break;
                case CANDIDATE_MB_TYPE_FORWARD:
                    s->mv_dir = MV_DIR_FORWARD;
                    s->mb_intra= 0;
                    motion_x= s->mv[0][0][0] = s->b_forw_mv_table[xy][0];
                    motion_y= s->mv[0][0][1] = s->b_forw_mv_table[xy][1];
                    break;
                case CANDIDATE_MB_TYPE_FORWARD_I:
                    s->mv_dir = MV_DIR_FORWARD;
                    s->mv_type = MV_TYPE_FIELD;
                    s->mb_intra= 0;
                    for(i=0; i<2; i++){
                        j= s->field_select[0][i] = s->b_field_select_table[0][i][xy];
                        s->mv[0][i][0] = s->b_field_mv_table[0][i][j][xy][0];
                        s->mv[0][i][1] = s->b_field_mv_table[0][i][j][xy][1];
                    }
                    break;
                case CANDIDATE_MB_TYPE_BACKWARD_I:
                    s->mv_dir = MV_DIR_BACKWARD;
                    s->mv_type = MV_TYPE_FIELD;
                    s->mb_intra= 0;
                    for(i=0; i<2; i++){
                        j= s->field_select[1][i] = s->b_field_select_table[1][i][xy];
                        s->mv[1][i][0] = s->b_field_mv_table[1][i][j][xy][0];
                        s->mv[1][i][1] = s->b_field_mv_table[1][i][j][xy][1];
                    }
                    break;
                case CANDIDATE_MB_TYPE_BIDIR_I:
                    s->mv_dir = MV_DIR_FORWARD | MV_DIR_BACKWARD;
                    s->mv_type = MV_TYPE_FIELD;
                    s->mb_intra= 0;
                    for(dir=0; dir<2; dir++){
                        for(i=0; i<2; i++){
                            j= s->field_select[dir][i] = s->b_field_select_table[dir][i][xy];
                            s->mv[dir][i][0] = s->b_field_mv_table[dir][i][j][xy][0];
                            s->mv[dir][i][1] = s->b_field_mv_table[dir][i][j][xy][1];
                        }
                    }
                    break;
                default:
                    av_log(s->avctx, AV_LOG_ERROR, "illegal MB type\n");
                }

                encode_mb(s, motion_x, motion_y);

                // RAL: Update last macroblock type
                s->last_mv_dir = s->mv_dir;

                if (CONFIG_H263_ENCODER &&
                    s->out_format == FMT_H263 && s->pict_type!=AV_PICTURE_TYPE_B)
                    ff_h263_update_motion_val(s);

                ff_mpv_decode_mb(s, s->block);
            }

            /* clean the MV table in IPS frames for direct mode in B frames */
            if(s->mb_intra /* && I,P,S_TYPE */){
                s->p_mv_table[xy][0]=0;
                s->p_mv_table[xy][1]=0;
            }

            if (s->avctx->flags & CODEC_FLAG_PSNR) {
                int w= 16;
                int h= 16;

                if(s->mb_x*16 + 16 > s->width ) w= s->width - s->mb_x*16;
                if(s->mb_y*16 + 16 > s->height) h= s->height- s->mb_y*16;

                s->current_picture.error[0] += sse(
                    s, s->new_picture.f->data[0] + s->mb_x*16 + s->mb_y*s->linesize*16,
                    s->dest[0], w, h, s->linesize);
                s->current_picture.error[1] += sse(
                    s, s->new_picture.f->data[1] + s->mb_x*8  + s->mb_y*s->uvlinesize*chr_h,
                    s->dest[1], w>>1, h>>s->chroma_y_shift, s->uvlinesize);
                s->current_picture.error[2] += sse(
                    s, s->new_picture.f->data[2] + s->mb_x*8  + s->mb_y*s->uvlinesize*chr_h,
                    s->dest[2], w>>1, h>>s->chroma_y_shift, s->uvlinesize);
            }
            if(s->loop_filter){
                if(CONFIG_H263_ENCODER && s->out_format == FMT_H263)
                    ff_h263_loop_filter(s);
            }
            ff_dlog(s->avctx, "MB %d %d bits\n",
                    s->mb_x + s->mb_y * s->mb_stride, put_bits_count(&s->pb));
        }
    }

    //not beautiful here but we must write it before flushing so it has to be here
    if (CONFIG_MSMPEG4_ENCODER && s->msmpeg4_version && s->msmpeg4_version<4 && s->pict_type == AV_PICTURE_TYPE_I)
        ff_msmpeg4_encode_ext_header(s);

    write_slice_end(s);

    /* Send the last GOB if RTP */
    if (s->avctx->rtp_callback) {
        int number_mb = (mb_y - s->resync_mb_y)*s->mb_width - s->resync_mb_x;
        pdif = put_bits_ptr(&s->pb) - s->ptr_lastgob;
        /* Call the RTP callback to send the last GOB */
        emms_c();
        s->avctx->rtp_callback(s->avctx, s->ptr_lastgob, pdif, number_mb);
    }

    return 0;
}

#define MERGE(field) dst->field += src->field; src->field=0
static void merge_context_after_me(MpegEncContext *dst, MpegEncContext *src){
    MERGE(me.scene_change_score);
    MERGE(me.mc_mb_var_sum_temp);
    MERGE(me.mb_var_sum_temp);
}

static void merge_context_after_encode(MpegEncContext *dst, MpegEncContext *src){
    int i;

    MERGE(dct_count[0]); //note, the other dct vars are not part of the context
    MERGE(dct_count[1]);
    MERGE(mv_bits);
    MERGE(i_tex_bits);
    MERGE(p_tex_bits);
    MERGE(i_count);
    MERGE(f_count);
    MERGE(b_count);
    MERGE(skip_count);
    MERGE(misc_bits);
    MERGE(er.error_count);
    MERGE(padding_bug_score);
    MERGE(current_picture.error[0]);
    MERGE(current_picture.error[1]);
    MERGE(current_picture.error[2]);

    if(dst->avctx->noise_reduction){
        for(i=0; i<64; i++){
            MERGE(dct_error_sum[0][i]);
            MERGE(dct_error_sum[1][i]);
        }
    }

    assert(put_bits_count(&src->pb) % 8 ==0);
    assert(put_bits_count(&dst->pb) % 8 ==0);
    avpriv_copy_bits(&dst->pb, src->pb.buf, put_bits_count(&src->pb));
    flush_put_bits(&dst->pb);
}

static int estimate_qp(MpegEncContext *s, int dry_run){
    if (s->next_lambda){
        s->current_picture_ptr->f->quality =
        s->current_picture.f->quality = s->next_lambda;
        if(!dry_run) s->next_lambda= 0;
    } else if (!s->fixed_qscale) {
        s->current_picture_ptr->f->quality =
        s->current_picture.f->quality = ff_rate_estimate_qscale(s, dry_run);
        if (s->current_picture.f->quality < 0)
            return -1;
    }

    if(s->adaptive_quant){
        switch(s->codec_id){
        case AV_CODEC_ID_MPEG4:
            if (CONFIG_MPEG4_ENCODER)
                ff_clean_mpeg4_qscales(s);
            break;
        case AV_CODEC_ID_H263:
        case AV_CODEC_ID_H263P:
        case AV_CODEC_ID_FLV1:
            if (CONFIG_H263_ENCODER)
                ff_clean_h263_qscales(s);
            break;
        default:
            ff_init_qscale_tab(s);
        }

        s->lambda= s->lambda_table[0];
        //FIXME broken
    }else
        s->lambda = s->current_picture.f->quality;
    update_qscale(s);
    return 0;
}

/* must be called before writing the header */
static void set_frame_distances(MpegEncContext * s){
    av_assert1(s->current_picture_ptr->f->pts != AV_NOPTS_VALUE);
    s->time = s->current_picture_ptr->f->pts * s->avctx->time_base.num;

    if(s->pict_type==AV_PICTURE_TYPE_B){
        s->pb_time= s->pp_time - (s->last_non_b_time - s->time);
        assert(s->pb_time > 0 && s->pb_time < s->pp_time);
    }else{
        s->pp_time= s->time - s->last_non_b_time;
        s->last_non_b_time= s->time;
        assert(s->picture_number==0 || s->pp_time > 0);
    }
}

static int encode_picture(MpegEncContext *s, int picture_number)
{
    int i, ret;
    int bits;
    int context_count = s->slice_context_count;

    s->picture_number = picture_number;

    /* Reset the average MB variance */
    s->me.mb_var_sum_temp    =
    s->me.mc_mb_var_sum_temp = 0;

    /* we need to initialize some time vars before we can encode b-frames */
    // RAL: Condition added for MPEG1VIDEO
    if (s->codec_id == AV_CODEC_ID_MPEG1VIDEO || s->codec_id == AV_CODEC_ID_MPEG2VIDEO || (s->h263_pred && !s->msmpeg4_version))
        set_frame_distances(s);
    if(CONFIG_MPEG4_ENCODER && s->codec_id == AV_CODEC_ID_MPEG4)
        ff_set_mpeg4_time(s);

    s->me.scene_change_score=0;

//    s->lambda= s->current_picture_ptr->quality; //FIXME qscale / ... stuff for ME rate distortion

    if(s->pict_type==AV_PICTURE_TYPE_I){
        if(s->msmpeg4_version >= 3) s->no_rounding=1;
        else                        s->no_rounding=0;
    }else if(s->pict_type!=AV_PICTURE_TYPE_B){
        if(s->flipflop_rounding || s->codec_id == AV_CODEC_ID_H263P || s->codec_id == AV_CODEC_ID_MPEG4)
            s->no_rounding ^= 1;
    }

    if (s->avctx->flags & CODEC_FLAG_PASS2) {
        if (estimate_qp(s,1) < 0)
            return -1;
        ff_get_2pass_fcode(s);
    } else if (!(s->avctx->flags & CODEC_FLAG_QSCALE)) {
        if(s->pict_type==AV_PICTURE_TYPE_B)
            s->lambda= s->last_lambda_for[s->pict_type];
        else
            s->lambda= s->last_lambda_for[s->last_non_b_pict_type];
        update_qscale(s);
    }

    if(s->codec_id != AV_CODEC_ID_AMV && s->codec_id != AV_CODEC_ID_MJPEG){
        if(s->q_chroma_intra_matrix   != s->q_intra_matrix  ) av_freep(&s->q_chroma_intra_matrix);
        if(s->q_chroma_intra_matrix16 != s->q_intra_matrix16) av_freep(&s->q_chroma_intra_matrix16);
        s->q_chroma_intra_matrix   = s->q_intra_matrix;
        s->q_chroma_intra_matrix16 = s->q_intra_matrix16;
    }

    s->mb_intra=0; //for the rate distortion & bit compare functions
    for(i=1; i<context_count; i++){
        ret = ff_update_duplicate_context(s->thread_context[i], s);
        if (ret < 0)
            return ret;
    }

    if(ff_init_me(s)<0)
        return -1;

    /* Estimate motion for every MB */
    if(s->pict_type != AV_PICTURE_TYPE_I){
        s->lambda = (s->lambda * s->avctx->me_penalty_compensation + 128)>>8;
        s->lambda2= (s->lambda2* (int64_t)s->avctx->me_penalty_compensation + 128)>>8;
        if (s->pict_type != AV_PICTURE_TYPE_B) {
            if((s->avctx->pre_me && s->last_non_b_pict_type==AV_PICTURE_TYPE_I) || s->avctx->pre_me==2){
                s->avctx->execute(s->avctx, pre_estimate_motion_thread, &s->thread_context[0], NULL, context_count, sizeof(void*));
            }
        }

        s->avctx->execute(s->avctx, estimate_motion_thread, &s->thread_context[0], NULL, context_count, sizeof(void*));
    }else /* if(s->pict_type == AV_PICTURE_TYPE_I) */{
        /* I-Frame */
        for(i=0; i<s->mb_stride*s->mb_height; i++)
            s->mb_type[i]= CANDIDATE_MB_TYPE_INTRA;

        if(!s->fixed_qscale){
            /* finding spatial complexity for I-frame rate control */
            s->avctx->execute(s->avctx, mb_var_thread, &s->thread_context[0], NULL, context_count, sizeof(void*));
        }
    }
    for(i=1; i<context_count; i++){
        merge_context_after_me(s, s->thread_context[i]);
    }
    s->current_picture.mc_mb_var_sum= s->current_picture_ptr->mc_mb_var_sum= s->me.mc_mb_var_sum_temp;
    s->current_picture.   mb_var_sum= s->current_picture_ptr->   mb_var_sum= s->me.   mb_var_sum_temp;
    emms_c();

    if(s->me.scene_change_score > s->avctx->scenechange_threshold && s->pict_type == AV_PICTURE_TYPE_P){
        s->pict_type= AV_PICTURE_TYPE_I;
        for(i=0; i<s->mb_stride*s->mb_height; i++)
            s->mb_type[i]= CANDIDATE_MB_TYPE_INTRA;
        if(s->msmpeg4_version >= 3)
            s->no_rounding=1;
        ff_dlog(s, "Scene change detected, encoding as I Frame %"PRId64" %"PRId64"\n",
                s->current_picture.mb_var_sum, s->current_picture.mc_mb_var_sum);
    }

    if(!s->umvplus){
        if(s->pict_type==AV_PICTURE_TYPE_P || s->pict_type==AV_PICTURE_TYPE_S) {
            s->f_code= ff_get_best_fcode(s, s->p_mv_table, CANDIDATE_MB_TYPE_INTER);

            if (s->avctx->flags & CODEC_FLAG_INTERLACED_ME) {
                int a,b;
                a= ff_get_best_fcode(s, s->p_field_mv_table[0][0], CANDIDATE_MB_TYPE_INTER_I); //FIXME field_select
                b= ff_get_best_fcode(s, s->p_field_mv_table[1][1], CANDIDATE_MB_TYPE_INTER_I);
                s->f_code= FFMAX3(s->f_code, a, b);
            }

            ff_fix_long_p_mvs(s);
            ff_fix_long_mvs(s, NULL, 0, s->p_mv_table, s->f_code, CANDIDATE_MB_TYPE_INTER, 0);
            if (s->avctx->flags & CODEC_FLAG_INTERLACED_ME) {
                int j;
                for(i=0; i<2; i++){
                    for(j=0; j<2; j++)
                        ff_fix_long_mvs(s, s->p_field_select_table[i], j,
                                        s->p_field_mv_table[i][j], s->f_code, CANDIDATE_MB_TYPE_INTER_I, 0);
                }
            }
        }

        if(s->pict_type==AV_PICTURE_TYPE_B){
            int a, b;

            a = ff_get_best_fcode(s, s->b_forw_mv_table, CANDIDATE_MB_TYPE_FORWARD);
            b = ff_get_best_fcode(s, s->b_bidir_forw_mv_table, CANDIDATE_MB_TYPE_BIDIR);
            s->f_code = FFMAX(a, b);

            a = ff_get_best_fcode(s, s->b_back_mv_table, CANDIDATE_MB_TYPE_BACKWARD);
            b = ff_get_best_fcode(s, s->b_bidir_back_mv_table, CANDIDATE_MB_TYPE_BIDIR);
            s->b_code = FFMAX(a, b);

            ff_fix_long_mvs(s, NULL, 0, s->b_forw_mv_table, s->f_code, CANDIDATE_MB_TYPE_FORWARD, 1);
            ff_fix_long_mvs(s, NULL, 0, s->b_back_mv_table, s->b_code, CANDIDATE_MB_TYPE_BACKWARD, 1);
            ff_fix_long_mvs(s, NULL, 0, s->b_bidir_forw_mv_table, s->f_code, CANDIDATE_MB_TYPE_BIDIR, 1);
            ff_fix_long_mvs(s, NULL, 0, s->b_bidir_back_mv_table, s->b_code, CANDIDATE_MB_TYPE_BIDIR, 1);
            if (s->avctx->flags & CODEC_FLAG_INTERLACED_ME) {
                int dir, j;
                for(dir=0; dir<2; dir++){
                    for(i=0; i<2; i++){
                        for(j=0; j<2; j++){
                            int type= dir ? (CANDIDATE_MB_TYPE_BACKWARD_I|CANDIDATE_MB_TYPE_BIDIR_I)
                                          : (CANDIDATE_MB_TYPE_FORWARD_I |CANDIDATE_MB_TYPE_BIDIR_I);
                            ff_fix_long_mvs(s, s->b_field_select_table[dir][i], j,
                                            s->b_field_mv_table[dir][i][j], dir ? s->b_code : s->f_code, type, 1);
                        }
                    }
                }
            }
        }
    }

    if (estimate_qp(s, 0) < 0)
        return -1;

    if (s->qscale < 3 && s->max_qcoeff <= 128 &&
        s->pict_type == AV_PICTURE_TYPE_I &&
        !(s->avctx->flags & CODEC_FLAG_QSCALE))
        s->qscale= 3; //reduce clipping problems

    if (s->out_format == FMT_MJPEG) {
        const uint16_t *  luma_matrix = ff_mpeg1_default_intra_matrix;
        const uint16_t *chroma_matrix = ff_mpeg1_default_intra_matrix;

        if (s->avctx->intra_matrix) {
            chroma_matrix =
            luma_matrix = s->avctx->intra_matrix;
        }
        if (s->avctx->chroma_intra_matrix)
            chroma_matrix = s->avctx->chroma_intra_matrix;

        /* for mjpeg, we do include qscale in the matrix */
        for(i=1;i<64;i++){
            int j = s->idsp.idct_permutation[i];

            s->chroma_intra_matrix[j] = av_clip_uint8((chroma_matrix[i] * s->qscale) >> 3);
            s->       intra_matrix[j] = av_clip_uint8((  luma_matrix[i] * s->qscale) >> 3);
        }
        s->y_dc_scale_table=
        s->c_dc_scale_table= ff_mpeg2_dc_scale_table[s->intra_dc_precision];
        s->chroma_intra_matrix[0] =
        s->intra_matrix[0] = ff_mpeg2_dc_scale_table[s->intra_dc_precision][8];
        ff_convert_matrix(s, s->q_intra_matrix, s->q_intra_matrix16,
                       s->intra_matrix, s->intra_quant_bias, 8, 8, 1);
        ff_convert_matrix(s, s->q_chroma_intra_matrix, s->q_chroma_intra_matrix16,
                       s->chroma_intra_matrix, s->intra_quant_bias, 8, 8, 1);
        s->qscale= 8;
    }
    if(s->codec_id == AV_CODEC_ID_AMV){
        static const uint8_t y[32]={13,13,13,13,13,13,13,13,13,13,13,13,13,13,13,13,13,13,13,13,13,13,13,13,13,13,13,13,13,13,13,13};
        static const uint8_t c[32]={14,14,14,14,14,14,14,14,14,14,14,14,14,14,14,14,14,14,14,14,14,14,14,14,14,14,14,14,14,14,14,14};
        for(i=1;i<64;i++){
            int j= s->idsp.idct_permutation[ff_zigzag_direct[i]];

            s->intra_matrix[j] = sp5x_quant_table[5*2+0][i];
            s->chroma_intra_matrix[j] = sp5x_quant_table[5*2+1][i];
        }
        s->y_dc_scale_table= y;
        s->c_dc_scale_table= c;
        s->intra_matrix[0] = 13;
        s->chroma_intra_matrix[0] = 14;
        ff_convert_matrix(s, s->q_intra_matrix, s->q_intra_matrix16,
                       s->intra_matrix, s->intra_quant_bias, 8, 8, 1);
        ff_convert_matrix(s, s->q_chroma_intra_matrix, s->q_chroma_intra_matrix16,
                       s->chroma_intra_matrix, s->intra_quant_bias, 8, 8, 1);
        s->qscale= 8;
    }

    //FIXME var duplication
    s->current_picture_ptr->f->key_frame =
    s->current_picture.f->key_frame = s->pict_type == AV_PICTURE_TYPE_I; //FIXME pic_ptr
    s->current_picture_ptr->f->pict_type =
    s->current_picture.f->pict_type = s->pict_type;

    if (s->current_picture.f->key_frame)
        s->picture_in_gop_number=0;

    s->mb_x = s->mb_y = 0;
    s->last_bits= put_bits_count(&s->pb);
    switch(s->out_format) {
    case FMT_MJPEG:
        if (CONFIG_MJPEG_ENCODER)
            ff_mjpeg_encode_picture_header(s->avctx, &s->pb, &s->intra_scantable,
                                           s->intra_matrix, s->chroma_intra_matrix);
        break;
    case FMT_H261:
        if (CONFIG_H261_ENCODER)
            ff_h261_encode_picture_header(s, picture_number);
        break;
    case FMT_H263:
        if (CONFIG_WMV2_ENCODER && s->codec_id == AV_CODEC_ID_WMV2)
            ff_wmv2_encode_picture_header(s, picture_number);
        else if (CONFIG_MSMPEG4_ENCODER && s->msmpeg4_version)
            ff_msmpeg4_encode_picture_header(s, picture_number);
        else if (CONFIG_MPEG4_ENCODER && s->h263_pred)
            ff_mpeg4_encode_picture_header(s, picture_number);
        else if (CONFIG_RV10_ENCODER && s->codec_id == AV_CODEC_ID_RV10) {
            ret = ff_rv10_encode_picture_header(s, picture_number);
            if (ret < 0)
                return ret;
        }
        else if (CONFIG_RV20_ENCODER && s->codec_id == AV_CODEC_ID_RV20)
            ff_rv20_encode_picture_header(s, picture_number);
        else if (CONFIG_FLV_ENCODER && s->codec_id == AV_CODEC_ID_FLV1)
            ff_flv_encode_picture_header(s, picture_number);
        else if (CONFIG_H263_ENCODER)
            ff_h263_encode_picture_header(s, picture_number);
        break;
    case FMT_MPEG1:
        if (CONFIG_MPEG1VIDEO_ENCODER || CONFIG_MPEG2VIDEO_ENCODER)
            ff_mpeg1_encode_picture_header(s, picture_number);
        break;
    default:
        av_assert0(0);
    }
    bits= put_bits_count(&s->pb);
    s->header_bits= bits - s->last_bits;

    for(i=1; i<context_count; i++){
        update_duplicate_context_after_me(s->thread_context[i], s);
    }
    s->avctx->execute(s->avctx, encode_thread, &s->thread_context[0], NULL, context_count, sizeof(void*));
    for(i=1; i<context_count; i++){
        if (s->pb.buf_end == s->thread_context[i]->pb.buf)
            set_put_bits_buffer_size(&s->pb, FFMIN(s->thread_context[i]->pb.buf_end - s->pb.buf, INT_MAX/8-32));
        merge_context_after_encode(s, s->thread_context[i]);
    }
    emms_c();
    return 0;
}

static void denoise_dct_c(MpegEncContext *s, int16_t *block){
    const int intra= s->mb_intra;
    int i;

    s->dct_count[intra]++;

    for(i=0; i<64; i++){
        int level= block[i];

        if(level){
            if(level>0){
                s->dct_error_sum[intra][i] += level;
                level -= s->dct_offset[intra][i];
                if(level<0) level=0;
            }else{
                s->dct_error_sum[intra][i] -= level;
                level += s->dct_offset[intra][i];
                if(level>0) level=0;
            }
            block[i]= level;
        }
    }
}

static int dct_quantize_trellis_c(MpegEncContext *s,
                                  int16_t *block, int n,
                                  int qscale, int *overflow){
    const int *qmat;
    const uint16_t *matrix;
    const uint8_t *scantable= s->intra_scantable.scantable;
    const uint8_t *perm_scantable= s->intra_scantable.permutated;
    int max=0;
    unsigned int threshold1, threshold2;
    int bias=0;
    int run_tab[65];
    int level_tab[65];
    int score_tab[65];
    int survivor[65];
    int survivor_count;
    int last_run=0;
    int last_level=0;
    int last_score= 0;
    int last_i;
    int coeff[2][64];
    int coeff_count[64];
    int qmul, qadd, start_i, last_non_zero, i, dc;
    const int esc_length= s->ac_esc_length;
    uint8_t * length;
    uint8_t * last_length;
    const int lambda= s->lambda2 >> (FF_LAMBDA_SHIFT - 6);

    s->fdsp.fdct(block);

    if(s->dct_error_sum)
        s->denoise_dct(s, block);
    qmul= qscale*16;
    qadd= ((qscale-1)|1)*8;

    if (s->mb_intra) {
        int q;
        if (!s->h263_aic) {
            if (n < 4)
                q = s->y_dc_scale;
            else
                q = s->c_dc_scale;
            q = q << 3;
        } else{
            /* For AIC we skip quant/dequant of INTRADC */
            q = 1 << 3;
            qadd=0;
        }

        /* note: block[0] is assumed to be positive */
        block[0] = (block[0] + (q >> 1)) / q;
        start_i = 1;
        last_non_zero = 0;
        qmat = n < 4 ? s->q_intra_matrix[qscale] : s->q_chroma_intra_matrix[qscale];
        matrix = n < 4 ? s->intra_matrix : s->chroma_intra_matrix;
        if(s->mpeg_quant || s->out_format == FMT_MPEG1 || s->out_format == FMT_MJPEG)
            bias= 1<<(QMAT_SHIFT-1);

        if (n > 3 && s->intra_chroma_ac_vlc_length) {
            length     = s->intra_chroma_ac_vlc_length;
            last_length= s->intra_chroma_ac_vlc_last_length;
        } else {
            length     = s->intra_ac_vlc_length;
            last_length= s->intra_ac_vlc_last_length;
        }
    } else {
        start_i = 0;
        last_non_zero = -1;
        qmat = s->q_inter_matrix[qscale];
        matrix = s->inter_matrix;
        length     = s->inter_ac_vlc_length;
        last_length= s->inter_ac_vlc_last_length;
    }
    last_i= start_i;

    threshold1= (1<<QMAT_SHIFT) - bias - 1;
    threshold2= (threshold1<<1);

    for(i=63; i>=start_i; i--) {
        const int j = scantable[i];
        int level = block[j] * qmat[j];

        if(((unsigned)(level+threshold1))>threshold2){
            last_non_zero = i;
            break;
        }
    }

    for(i=start_i; i<=last_non_zero; i++) {
        const int j = scantable[i];
        int level = block[j] * qmat[j];

//        if(   bias+level >= (1<<(QMAT_SHIFT - 3))
//           || bias-level >= (1<<(QMAT_SHIFT - 3))){
        if(((unsigned)(level+threshold1))>threshold2){
            if(level>0){
                level= (bias + level)>>QMAT_SHIFT;
                coeff[0][i]= level;
                coeff[1][i]= level-1;
//                coeff[2][k]= level-2;
            }else{
                level= (bias - level)>>QMAT_SHIFT;
                coeff[0][i]= -level;
                coeff[1][i]= -level+1;
//                coeff[2][k]= -level+2;
            }
            coeff_count[i]= FFMIN(level, 2);
            av_assert2(coeff_count[i]);
            max |=level;
        }else{
            coeff[0][i]= (level>>31)|1;
            coeff_count[i]= 1;
        }
    }

    *overflow= s->max_qcoeff < max; //overflow might have happened

    if(last_non_zero < start_i){
        memset(block + start_i, 0, (64-start_i)*sizeof(int16_t));
        return last_non_zero;
    }

    score_tab[start_i]= 0;
    survivor[0]= start_i;
    survivor_count= 1;

    for(i=start_i; i<=last_non_zero; i++){
        int level_index, j, zero_distortion;
        int dct_coeff= FFABS(block[ scantable[i] ]);
        int best_score=256*256*256*120;

        if (s->fdsp.fdct == ff_fdct_ifast)
            dct_coeff= (dct_coeff*ff_inv_aanscales[ scantable[i] ]) >> 12;
        zero_distortion= dct_coeff*dct_coeff;

        for(level_index=0; level_index < coeff_count[i]; level_index++){
            int distortion;
            int level= coeff[level_index][i];
            const int alevel= FFABS(level);
            int unquant_coeff;

            av_assert2(level);

            if(s->out_format == FMT_H263 || s->out_format == FMT_H261){
                unquant_coeff= alevel*qmul + qadd;
            } else if(s->out_format == FMT_MJPEG) {
                j = s->idsp.idct_permutation[scantable[i]];
                unquant_coeff = alevel * matrix[j] * 8;
            }else{ //MPEG1
                j = s->idsp.idct_permutation[scantable[i]]; // FIXME: optimize
                if(s->mb_intra){
                        unquant_coeff = (int)(  alevel  * qscale * matrix[j]) >> 3;
                        unquant_coeff =   (unquant_coeff - 1) | 1;
                }else{
                        unquant_coeff = (((  alevel  << 1) + 1) * qscale * ((int) matrix[j])) >> 4;
                        unquant_coeff =   (unquant_coeff - 1) | 1;
                }
                unquant_coeff<<= 3;
            }

            distortion= (unquant_coeff - dct_coeff) * (unquant_coeff - dct_coeff) - zero_distortion;
            level+=64;
            if((level&(~127)) == 0){
                for(j=survivor_count-1; j>=0; j--){
                    int run= i - survivor[j];
                    int score= distortion + length[UNI_AC_ENC_INDEX(run, level)]*lambda;
                    score += score_tab[i-run];

                    if(score < best_score){
                        best_score= score;
                        run_tab[i+1]= run;
                        level_tab[i+1]= level-64;
                    }
                }

                if(s->out_format == FMT_H263 || s->out_format == FMT_H261){
                    for(j=survivor_count-1; j>=0; j--){
                        int run= i - survivor[j];
                        int score= distortion + last_length[UNI_AC_ENC_INDEX(run, level)]*lambda;
                        score += score_tab[i-run];
                        if(score < last_score){
                            last_score= score;
                            last_run= run;
                            last_level= level-64;
                            last_i= i+1;
                        }
                    }
                }
            }else{
                distortion += esc_length*lambda;
                for(j=survivor_count-1; j>=0; j--){
                    int run= i - survivor[j];
                    int score= distortion + score_tab[i-run];

                    if(score < best_score){
                        best_score= score;
                        run_tab[i+1]= run;
                        level_tab[i+1]= level-64;
                    }
                }

                if(s->out_format == FMT_H263 || s->out_format == FMT_H261){
                  for(j=survivor_count-1; j>=0; j--){
                        int run= i - survivor[j];
                        int score= distortion + score_tab[i-run];
                        if(score < last_score){
                            last_score= score;
                            last_run= run;
                            last_level= level-64;
                            last_i= i+1;
                        }
                    }
                }
            }
        }

        score_tab[i+1]= best_score;

        //Note: there is a vlc code in mpeg4 which is 1 bit shorter then another one with a shorter run and the same level
        if(last_non_zero <= 27){
            for(; survivor_count; survivor_count--){
                if(score_tab[ survivor[survivor_count-1] ] <= best_score)
                    break;
            }
        }else{
            for(; survivor_count; survivor_count--){
                if(score_tab[ survivor[survivor_count-1] ] <= best_score + lambda)
                    break;
            }
        }

        survivor[ survivor_count++ ]= i+1;
    }

    if(s->out_format != FMT_H263 && s->out_format != FMT_H261){
        last_score= 256*256*256*120;
        for(i= survivor[0]; i<=last_non_zero + 1; i++){
            int score= score_tab[i];
            if(i) score += lambda*2; //FIXME exacter?

            if(score < last_score){
                last_score= score;
                last_i= i;
                last_level= level_tab[i];
                last_run= run_tab[i];
            }
        }
    }

    s->coded_score[n] = last_score;

    dc= FFABS(block[0]);
    last_non_zero= last_i - 1;
    memset(block + start_i, 0, (64-start_i)*sizeof(int16_t));

    if(last_non_zero < start_i)
        return last_non_zero;

    if(last_non_zero == 0 && start_i == 0){
        int best_level= 0;
        int best_score= dc * dc;

        for(i=0; i<coeff_count[0]; i++){
            int level= coeff[i][0];
            int alevel= FFABS(level);
            int unquant_coeff, score, distortion;

            if(s->out_format == FMT_H263 || s->out_format == FMT_H261){
                    unquant_coeff= (alevel*qmul + qadd)>>3;
            }else{ //MPEG1
                    unquant_coeff = (((  alevel  << 1) + 1) * qscale * ((int) matrix[0])) >> 4;
                    unquant_coeff =   (unquant_coeff - 1) | 1;
            }
            unquant_coeff = (unquant_coeff + 4) >> 3;
            unquant_coeff<<= 3 + 3;

            distortion= (unquant_coeff - dc) * (unquant_coeff - dc);
            level+=64;
            if((level&(~127)) == 0) score= distortion + last_length[UNI_AC_ENC_INDEX(0, level)]*lambda;
            else                    score= distortion + esc_length*lambda;

            if(score < best_score){
                best_score= score;
                best_level= level - 64;
            }
        }
        block[0]= best_level;
        s->coded_score[n] = best_score - dc*dc;
        if(best_level == 0) return -1;
        else                return last_non_zero;
    }

    i= last_i;
    av_assert2(last_level);

    block[ perm_scantable[last_non_zero] ]= last_level;
    i -= last_run + 1;

    for(; i>start_i; i -= run_tab[i] + 1){
        block[ perm_scantable[i-1] ]= level_tab[i];
    }

    return last_non_zero;
}

//#define REFINE_STATS 1
static int16_t basis[64][64];

static void build_basis(uint8_t *perm){
    int i, j, x, y;
    emms_c();
    for(i=0; i<8; i++){
        for(j=0; j<8; j++){
            for(y=0; y<8; y++){
                for(x=0; x<8; x++){
                    double s= 0.25*(1<<BASIS_SHIFT);
                    int index= 8*i + j;
                    int perm_index= perm[index];
                    if(i==0) s*= sqrt(0.5);
                    if(j==0) s*= sqrt(0.5);
                    basis[perm_index][8*x + y]= lrintf(s * cos((M_PI/8.0)*i*(x+0.5)) * cos((M_PI/8.0)*j*(y+0.5)));
                }
            }
        }
    }
}

static int dct_quantize_refine(MpegEncContext *s, //FIXME breaks denoise?
                        int16_t *block, int16_t *weight, int16_t *orig,
                        int n, int qscale){
    int16_t rem[64];
    LOCAL_ALIGNED_16(int16_t, d1, [64]);
    const uint8_t *scantable= s->intra_scantable.scantable;
    const uint8_t *perm_scantable= s->intra_scantable.permutated;
//    unsigned int threshold1, threshold2;
//    int bias=0;
    int run_tab[65];
    int prev_run=0;
    int prev_level=0;
    int qmul, qadd, start_i, last_non_zero, i, dc;
    uint8_t * length;
    uint8_t * last_length;
    int lambda;
    int rle_index, run, q = 1, sum; //q is only used when s->mb_intra is true
#ifdef REFINE_STATS
static int count=0;
static int after_last=0;
static int to_zero=0;
static int from_zero=0;
static int raise=0;
static int lower=0;
static int messed_sign=0;
#endif

    if(basis[0][0] == 0)
        build_basis(s->idsp.idct_permutation);

    qmul= qscale*2;
    qadd= (qscale-1)|1;
    if (s->mb_intra) {
        if (!s->h263_aic) {
            if (n < 4)
                q = s->y_dc_scale;
            else
                q = s->c_dc_scale;
        } else{
            /* For AIC we skip quant/dequant of INTRADC */
            q = 1;
            qadd=0;
        }
        q <<= RECON_SHIFT-3;
        /* note: block[0] is assumed to be positive */
        dc= block[0]*q;
//        block[0] = (block[0] + (q >> 1)) / q;
        start_i = 1;
//        if(s->mpeg_quant || s->out_format == FMT_MPEG1)
//            bias= 1<<(QMAT_SHIFT-1);
        if (n > 3 && s->intra_chroma_ac_vlc_length) {
            length     = s->intra_chroma_ac_vlc_length;
            last_length= s->intra_chroma_ac_vlc_last_length;
        } else {
            length     = s->intra_ac_vlc_length;
            last_length= s->intra_ac_vlc_last_length;
        }
    } else {
        dc= 0;
        start_i = 0;
        length     = s->inter_ac_vlc_length;
        last_length= s->inter_ac_vlc_last_length;
    }
    last_non_zero = s->block_last_index[n];

#ifdef REFINE_STATS
{START_TIMER
#endif
    dc += (1<<(RECON_SHIFT-1));
    for(i=0; i<64; i++){
        rem[i]= dc - (orig[i]<<RECON_SHIFT); //FIXME  use orig dirrectly instead of copying to rem[]
    }
#ifdef REFINE_STATS
STOP_TIMER("memset rem[]")}
#endif
    sum=0;
    for(i=0; i<64; i++){
        int one= 36;
        int qns=4;
        int w;

        w= FFABS(weight[i]) + qns*one;
        w= 15 + (48*qns*one + w/2)/w; // 16 .. 63

        weight[i] = w;
//        w=weight[i] = (63*qns + (w/2)) / w;

        av_assert2(w>0);
        av_assert2(w<(1<<6));
        sum += w*w;
    }
    lambda= sum*(uint64_t)s->lambda2 >> (FF_LAMBDA_SHIFT - 6 + 6 + 6 + 6);
#ifdef REFINE_STATS
{START_TIMER
#endif
    run=0;
    rle_index=0;
    for(i=start_i; i<=last_non_zero; i++){
        int j= perm_scantable[i];
        const int level= block[j];
        int coeff;

        if(level){
            if(level<0) coeff= qmul*level - qadd;
            else        coeff= qmul*level + qadd;
            run_tab[rle_index++]=run;
            run=0;

            s->mpvencdsp.add_8x8basis(rem, basis[j], coeff);
        }else{
            run++;
        }
    }
#ifdef REFINE_STATS
if(last_non_zero>0){
STOP_TIMER("init rem[]")
}
}

{START_TIMER
#endif
    for(;;){
        int best_score = s->mpvencdsp.try_8x8basis(rem, weight, basis[0], 0);
        int best_coeff=0;
        int best_change=0;
        int run2, best_unquant_change=0, analyze_gradient;
#ifdef REFINE_STATS
{START_TIMER
#endif
        analyze_gradient = last_non_zero > 2 || s->quantizer_noise_shaping >= 3;

        if(analyze_gradient){
#ifdef REFINE_STATS
{START_TIMER
#endif
            for(i=0; i<64; i++){
                int w= weight[i];

                d1[i] = (rem[i]*w*w + (1<<(RECON_SHIFT+12-1)))>>(RECON_SHIFT+12);
            }
#ifdef REFINE_STATS
STOP_TIMER("rem*w*w")}
{START_TIMER
#endif
            s->fdsp.fdct(d1);
#ifdef REFINE_STATS
STOP_TIMER("dct")}
#endif
        }

        if(start_i){
            const int level= block[0];
            int change, old_coeff;

            av_assert2(s->mb_intra);

            old_coeff= q*level;

            for(change=-1; change<=1; change+=2){
                int new_level= level + change;
                int score, new_coeff;

                new_coeff= q*new_level;
                if(new_coeff >= 2048 || new_coeff < 0)
                    continue;

                score = s->mpvencdsp.try_8x8basis(rem, weight, basis[0],
                                                  new_coeff - old_coeff);
                if(score<best_score){
                    best_score= score;
                    best_coeff= 0;
                    best_change= change;
                    best_unquant_change= new_coeff - old_coeff;
                }
            }
        }

        run=0;
        rle_index=0;
        run2= run_tab[rle_index++];
        prev_level=0;
        prev_run=0;

        for(i=start_i; i<64; i++){
            int j= perm_scantable[i];
            const int level= block[j];
            int change, old_coeff;

            if(s->quantizer_noise_shaping < 3 && i > last_non_zero + 1)
                break;

            if(level){
                if(level<0) old_coeff= qmul*level - qadd;
                else        old_coeff= qmul*level + qadd;
                run2= run_tab[rle_index++]; //FIXME ! maybe after last
            }else{
                old_coeff=0;
                run2--;
                av_assert2(run2>=0 || i >= last_non_zero );
            }

            for(change=-1; change<=1; change+=2){
                int new_level= level + change;
                int score, new_coeff, unquant_change;

                score=0;
                if(s->quantizer_noise_shaping < 2 && FFABS(new_level) > FFABS(level))
                   continue;

                if(new_level){
                    if(new_level<0) new_coeff= qmul*new_level - qadd;
                    else            new_coeff= qmul*new_level + qadd;
                    if(new_coeff >= 2048 || new_coeff <= -2048)
                        continue;
                    //FIXME check for overflow

                    if(level){
                        if(level < 63 && level > -63){
                            if(i < last_non_zero)
                                score +=   length[UNI_AC_ENC_INDEX(run, new_level+64)]
                                         - length[UNI_AC_ENC_INDEX(run, level+64)];
                            else
                                score +=   last_length[UNI_AC_ENC_INDEX(run, new_level+64)]
                                         - last_length[UNI_AC_ENC_INDEX(run, level+64)];
                        }
                    }else{
                        av_assert2(FFABS(new_level)==1);

                        if(analyze_gradient){
                            int g= d1[ scantable[i] ];
                            if(g && (g^new_level) >= 0)
                                continue;
                        }

                        if(i < last_non_zero){
                            int next_i= i + run2 + 1;
                            int next_level= block[ perm_scantable[next_i] ] + 64;

                            if(next_level&(~127))
                                next_level= 0;

                            if(next_i < last_non_zero)
                                score +=   length[UNI_AC_ENC_INDEX(run, 65)]
                                         + length[UNI_AC_ENC_INDEX(run2, next_level)]
                                         - length[UNI_AC_ENC_INDEX(run + run2 + 1, next_level)];
                            else
                                score +=  length[UNI_AC_ENC_INDEX(run, 65)]
                                        + last_length[UNI_AC_ENC_INDEX(run2, next_level)]
                                        - last_length[UNI_AC_ENC_INDEX(run + run2 + 1, next_level)];
                        }else{
                            score += last_length[UNI_AC_ENC_INDEX(run, 65)];
                            if(prev_level){
                                score +=  length[UNI_AC_ENC_INDEX(prev_run, prev_level)]
                                        - last_length[UNI_AC_ENC_INDEX(prev_run, prev_level)];
                            }
                        }
                    }
                }else{
                    new_coeff=0;
                    av_assert2(FFABS(level)==1);

                    if(i < last_non_zero){
                        int next_i= i + run2 + 1;
                        int next_level= block[ perm_scantable[next_i] ] + 64;

                        if(next_level&(~127))
                            next_level= 0;

                        if(next_i < last_non_zero)
                            score +=   length[UNI_AC_ENC_INDEX(run + run2 + 1, next_level)]
                                     - length[UNI_AC_ENC_INDEX(run2, next_level)]
                                     - length[UNI_AC_ENC_INDEX(run, 65)];
                        else
                            score +=   last_length[UNI_AC_ENC_INDEX(run + run2 + 1, next_level)]
                                     - last_length[UNI_AC_ENC_INDEX(run2, next_level)]
                                     - length[UNI_AC_ENC_INDEX(run, 65)];
                    }else{
                        score += -last_length[UNI_AC_ENC_INDEX(run, 65)];
                        if(prev_level){
                            score +=  last_length[UNI_AC_ENC_INDEX(prev_run, prev_level)]
                                    - length[UNI_AC_ENC_INDEX(prev_run, prev_level)];
                        }
                    }
                }

                score *= lambda;

                unquant_change= new_coeff - old_coeff;
                av_assert2((score < 100*lambda && score > -100*lambda) || lambda==0);

                score += s->mpvencdsp.try_8x8basis(rem, weight, basis[j],
                                                   unquant_change);
                if(score<best_score){
                    best_score= score;
                    best_coeff= i;
                    best_change= change;
                    best_unquant_change= unquant_change;
                }
            }
            if(level){
                prev_level= level + 64;
                if(prev_level&(~127))
                    prev_level= 0;
                prev_run= run;
                run=0;
            }else{
                run++;
            }
        }
#ifdef REFINE_STATS
STOP_TIMER("iterative step")}
#endif

        if(best_change){
            int j= perm_scantable[ best_coeff ];

            block[j] += best_change;

            if(best_coeff > last_non_zero){
                last_non_zero= best_coeff;
                av_assert2(block[j]);
#ifdef REFINE_STATS
after_last++;
#endif
            }else{
#ifdef REFINE_STATS
if(block[j]){
    if(block[j] - best_change){
        if(FFABS(block[j]) > FFABS(block[j] - best_change)){
            raise++;
        }else{
            lower++;
        }
    }else{
        from_zero++;
    }
}else{
    to_zero++;
}
#endif
                for(; last_non_zero>=start_i; last_non_zero--){
                    if(block[perm_scantable[last_non_zero]])
                        break;
                }
            }
#ifdef REFINE_STATS
count++;
if(256*256*256*64 % count == 0){
    av_log(s->avctx, AV_LOG_DEBUG, "after_last:%d to_zero:%d from_zero:%d raise:%d lower:%d sign:%d xyp:%d/%d/%d\n", after_last, to_zero, from_zero, raise, lower, messed_sign, s->mb_x, s->mb_y, s->picture_number);
}
#endif
            run=0;
            rle_index=0;
            for(i=start_i; i<=last_non_zero; i++){
                int j= perm_scantable[i];
                const int level= block[j];

                 if(level){
                     run_tab[rle_index++]=run;
                     run=0;
                 }else{
                     run++;
                 }
            }

            s->mpvencdsp.add_8x8basis(rem, basis[j], best_unquant_change);
        }else{
            break;
        }
    }
#ifdef REFINE_STATS
if(last_non_zero>0){
STOP_TIMER("iterative search")
}
}
#endif

    return last_non_zero;
}

/**
 * Permute an 8x8 block according to permuatation.
 * @param block the block which will be permuted according to
 *              the given permutation vector
 * @param permutation the permutation vector
 * @param last the last non zero coefficient in scantable order, used to
 *             speed the permutation up
 * @param scantable the used scantable, this is only used to speed the
 *                  permutation up, the block is not (inverse) permutated
 *                  to scantable order!
 */
static void block_permute(int16_t *block, uint8_t *permutation,
                          const uint8_t *scantable, int last)
{
    int i;
    int16_t temp[64];

    if (last <= 0)
        return;
    //FIXME it is ok but not clean and might fail for some permutations
    // if (permutation[1] == 1)
    // return;

    for (i = 0; i <= last; i++) {
        const int j = scantable[i];
        temp[j] = block[j];
        block[j] = 0;
    }

    for (i = 0; i <= last; i++) {
        const int j = scantable[i];
        const int perm_j = permutation[j];
        block[perm_j] = temp[j];
    }
}

int ff_dct_quantize_c(MpegEncContext *s,
                        int16_t *block, int n,
                        int qscale, int *overflow)
{
    int i, j, level, last_non_zero, q, start_i;
    const int *qmat;
    const uint8_t *scantable= s->intra_scantable.scantable;
    int bias;
    int max=0;
    unsigned int threshold1, threshold2;

    s->fdsp.fdct(block);

    if(s->dct_error_sum)
        s->denoise_dct(s, block);

    if (s->mb_intra) {
        if (!s->h263_aic) {
            if (n < 4)
                q = s->y_dc_scale;
            else
                q = s->c_dc_scale;
            q = q << 3;
        } else
            /* For AIC we skip quant/dequant of INTRADC */
            q = 1 << 3;

        /* note: block[0] is assumed to be positive */
        block[0] = (block[0] + (q >> 1)) / q;
        start_i = 1;
        last_non_zero = 0;
        qmat = n < 4 ? s->q_intra_matrix[qscale] : s->q_chroma_intra_matrix[qscale];
        bias= s->intra_quant_bias*(1<<(QMAT_SHIFT - QUANT_BIAS_SHIFT));
    } else {
        start_i = 0;
        last_non_zero = -1;
        qmat = s->q_inter_matrix[qscale];
        bias= s->inter_quant_bias*(1<<(QMAT_SHIFT - QUANT_BIAS_SHIFT));
    }
    threshold1= (1<<QMAT_SHIFT) - bias - 1;
    threshold2= (threshold1<<1);
    for(i=63;i>=start_i;i--) {
        j = scantable[i];
        level = block[j] * qmat[j];

        if(((unsigned)(level+threshold1))>threshold2){
            last_non_zero = i;
            break;
        }else{
            block[j]=0;
        }
    }
    for(i=start_i; i<=last_non_zero; i++) {
        j = scantable[i];
        level = block[j] * qmat[j];

//        if(   bias+level >= (1<<QMAT_SHIFT)
//           || bias-level >= (1<<QMAT_SHIFT)){
        if(((unsigned)(level+threshold1))>threshold2){
            if(level>0){
                level= (bias + level)>>QMAT_SHIFT;
                block[j]= level;
            }else{
                level= (bias - level)>>QMAT_SHIFT;
                block[j]= -level;
            }
            max |=level;
        }else{
            block[j]=0;
        }
    }
    *overflow= s->max_qcoeff < max; //overflow might have happened

    /* we need this permutation so that we correct the IDCT, we only permute the !=0 elements */
    if (s->idsp.perm_type != FF_IDCT_PERM_NONE)
        block_permute(block, s->idsp.idct_permutation,
                      scantable, last_non_zero);

    return last_non_zero;
}

#define OFFSET(x) offsetof(MpegEncContext, x)
#define VE AV_OPT_FLAG_VIDEO_PARAM | AV_OPT_FLAG_ENCODING_PARAM
static const AVOption h263_options[] = {
    { "obmc",         "use overlapped block motion compensation.", OFFSET(obmc), AV_OPT_TYPE_INT, { .i64 = 0 }, 0, 1, VE },
    { "structured_slices","Write slice start position at every GOB header instead of just GOB number.", OFFSET(h263_slice_structured), AV_OPT_TYPE_INT, { .i64 = 0 }, 0, 1, VE},
    { "mb_info",      "emit macroblock info for RFC 2190 packetization, the parameter value is the maximum payload size", OFFSET(mb_info), AV_OPT_TYPE_INT, { .i64 = 0 }, 0, INT_MAX, VE },
    FF_MPV_COMMON_OPTS
    { NULL },
};

static const AVClass h263_class = {
    .class_name = "H.263 encoder",
    .item_name  = av_default_item_name,
    .option     = h263_options,
    .version    = LIBAVUTIL_VERSION_INT,
};

AVCodec ff_h263_encoder = {
    .name           = "h263",
    .long_name      = NULL_IF_CONFIG_SMALL("H.263 / H.263-1996"),
    .type           = AVMEDIA_TYPE_VIDEO,
    .id             = AV_CODEC_ID_H263,
    .priv_data_size = sizeof(MpegEncContext),
    .init           = ff_mpv_encode_init,
    .encode2        = ff_mpv_encode_picture,
    .close          = ff_mpv_encode_end,
    .pix_fmts= (const enum AVPixelFormat[]){AV_PIX_FMT_YUV420P, AV_PIX_FMT_NONE},
    .priv_class     = &h263_class,
};

static const AVOption h263p_options[] = {
    { "umv",        "Use unlimited motion vectors.",    OFFSET(umvplus), AV_OPT_TYPE_INT, { .i64 = 0 }, 0, 1, VE },
    { "aiv",        "Use alternative inter VLC.",       OFFSET(alt_inter_vlc), AV_OPT_TYPE_INT, { .i64 = 0 }, 0, 1, VE },
    { "obmc",       "use overlapped block motion compensation.", OFFSET(obmc), AV_OPT_TYPE_INT, { .i64 = 0 }, 0, 1, VE },
    { "structured_slices", "Write slice start position at every GOB header instead of just GOB number.", OFFSET(h263_slice_structured), AV_OPT_TYPE_INT, { .i64 = 0 }, 0, 1, VE},
    FF_MPV_COMMON_OPTS
    { NULL },
};
static const AVClass h263p_class = {
    .class_name = "H.263p encoder",
    .item_name  = av_default_item_name,
    .option     = h263p_options,
    .version    = LIBAVUTIL_VERSION_INT,
};

AVCodec ff_h263p_encoder = {
    .name           = "h263p",
    .long_name      = NULL_IF_CONFIG_SMALL("H.263+ / H.263-1998 / H.263 version 2"),
    .type           = AVMEDIA_TYPE_VIDEO,
    .id             = AV_CODEC_ID_H263P,
    .priv_data_size = sizeof(MpegEncContext),
    .init           = ff_mpv_encode_init,
    .encode2        = ff_mpv_encode_picture,
    .close          = ff_mpv_encode_end,
    .capabilities   = CODEC_CAP_SLICE_THREADS,
    .pix_fmts       = (const enum AVPixelFormat[]){ AV_PIX_FMT_YUV420P, AV_PIX_FMT_NONE },
    .priv_class     = &h263p_class,
};

static const AVClass msmpeg4v2_class = {
    .class_name = "msmpeg4v2 encoder",
    .item_name  = av_default_item_name,
    .option     = ff_mpv_generic_options,
    .version    = LIBAVUTIL_VERSION_INT,
};

AVCodec ff_msmpeg4v2_encoder = {
    .name           = "msmpeg4v2",
    .long_name      = NULL_IF_CONFIG_SMALL("MPEG-4 part 2 Microsoft variant version 2"),
    .type           = AVMEDIA_TYPE_VIDEO,
    .id             = AV_CODEC_ID_MSMPEG4V2,
    .priv_data_size = sizeof(MpegEncContext),
    .init           = ff_mpv_encode_init,
    .encode2        = ff_mpv_encode_picture,
    .close          = ff_mpv_encode_end,
    .pix_fmts       = (const enum AVPixelFormat[]){ AV_PIX_FMT_YUV420P, AV_PIX_FMT_NONE },
    .priv_class     = &msmpeg4v2_class,
};

static const AVClass msmpeg4v3_class = {
    .class_name = "msmpeg4v3 encoder",
    .item_name  = av_default_item_name,
    .option     = ff_mpv_generic_options,
    .version    = LIBAVUTIL_VERSION_INT,
};

AVCodec ff_msmpeg4v3_encoder = {
    .name           = "msmpeg4",
    .long_name      = NULL_IF_CONFIG_SMALL("MPEG-4 part 2 Microsoft variant version 3"),
    .type           = AVMEDIA_TYPE_VIDEO,
    .id             = AV_CODEC_ID_MSMPEG4V3,
    .priv_data_size = sizeof(MpegEncContext),
    .init           = ff_mpv_encode_init,
    .encode2        = ff_mpv_encode_picture,
    .close          = ff_mpv_encode_end,
    .pix_fmts       = (const enum AVPixelFormat[]){ AV_PIX_FMT_YUV420P, AV_PIX_FMT_NONE },
    .priv_class     = &msmpeg4v3_class,
};

static const AVClass wmv1_class = {
    .class_name = "wmv1 encoder",
    .item_name  = av_default_item_name,
    .option     = ff_mpv_generic_options,
    .version    = LIBAVUTIL_VERSION_INT,
};

AVCodec ff_wmv1_encoder = {
    .name           = "wmv1",
    .long_name      = NULL_IF_CONFIG_SMALL("Windows Media Video 7"),
    .type           = AVMEDIA_TYPE_VIDEO,
    .id             = AV_CODEC_ID_WMV1,
    .priv_data_size = sizeof(MpegEncContext),
    .init           = ff_mpv_encode_init,
    .encode2        = ff_mpv_encode_picture,
    .close          = ff_mpv_encode_end,
    .pix_fmts       = (const enum AVPixelFormat[]){ AV_PIX_FMT_YUV420P, AV_PIX_FMT_NONE },
    .priv_class     = &wmv1_class,
};<|MERGE_RESOLUTION|>--- conflicted
+++ resolved
@@ -672,19 +672,15 @@
         s->inter_quant_bias = -(1 << (QUANT_BIAS_SHIFT - 2));
     }
 
-<<<<<<< HEAD
     if (avctx->qmin > avctx->qmax || avctx->qmin <= 0) {
         av_log(avctx, AV_LOG_ERROR, "qmin and or qmax are invalid, they must be 0 < min <= max\n");
         return AVERROR(EINVAL);
     }
 
-    if (avctx->intra_quant_bias != FF_DEFAULT_QUANT_BIAS)
-=======
 #if FF_API_QUANT_BIAS
 FF_DISABLE_DEPRECATION_WARNINGS
     if (s->intra_quant_bias == FF_DEFAULT_QUANT_BIAS &&
         avctx->intra_quant_bias != FF_DEFAULT_QUANT_BIAS)
->>>>>>> 910247f1
         s->intra_quant_bias = avctx->intra_quant_bias;
     if (s->inter_quant_bias == FF_DEFAULT_QUANT_BIAS &&
         avctx->inter_quant_bias != FF_DEFAULT_QUANT_BIAS)
