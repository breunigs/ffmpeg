/*
 * utils for libavcodec
 * Copyright (c) 2001 Fabrice Bellard
 * Copyright (c) 2002-2004 Michael Niedermayer <michaelni@gmx.at>
 *
 * This file is part of FFmpeg.
 *
 * FFmpeg is free software; you can redistribute it and/or
 * modify it under the terms of the GNU Lesser General Public
 * License as published by the Free Software Foundation; either
 * version 2.1 of the License, or (at your option) any later version.
 *
 * FFmpeg is distributed in the hope that it will be useful,
 * but WITHOUT ANY WARRANTY; without even the implied warranty of
 * MERCHANTABILITY or FITNESS FOR A PARTICULAR PURPOSE.  See the GNU
 * Lesser General Public License for more details.
 *
 * You should have received a copy of the GNU Lesser General Public
 * License along with FFmpeg; if not, write to the Free Software
 * Foundation, Inc., 51 Franklin Street, Fifth Floor, Boston, MA 02110-1301 USA
 */

/**
 * @file
 * utils.
 */

#include "config.h"
#include "libavutil/atomic.h"
#include "libavutil/attributes.h"
#include "libavutil/avassert.h"
#include "libavutil/avstring.h"
#include "libavutil/bprint.h"
#include "libavutil/channel_layout.h"
#include "libavutil/crc.h"
#include "libavutil/frame.h"
#include "libavutil/internal.h"
#include "libavutil/mathematics.h"
#include "libavutil/pixdesc.h"
#include "libavutil/imgutils.h"
#include "libavutil/samplefmt.h"
#include "libavutil/dict.h"
#include "avcodec.h"
#include "libavutil/opt.h"
#include "me_cmp.h"
#include "mpegvideo.h"
#include "thread.h"
#include "frame_thread_encoder.h"
#include "internal.h"
#include "raw.h"
#include "bytestream.h"
#include "version.h"
#include <stdlib.h>
#include <stdarg.h>
#include <limits.h>
#include <float.h>
#if CONFIG_ICONV
# include <iconv.h>
#endif

#if HAVE_PTHREADS
#include <pthread.h>
#elif HAVE_W32THREADS
#include "compat/w32pthreads.h"
#elif HAVE_OS2THREADS
#include "compat/os2threads.h"
#endif

#if HAVE_PTHREADS || HAVE_W32THREADS || HAVE_OS2THREADS
static int default_lockmgr_cb(void **arg, enum AVLockOp op)
{
    void * volatile * mutex = arg;
    int err;

    switch (op) {
    case AV_LOCK_CREATE:
        return 0;
    case AV_LOCK_OBTAIN:
        if (!*mutex) {
            pthread_mutex_t *tmp = av_malloc(sizeof(pthread_mutex_t));
            if (!tmp)
                return AVERROR(ENOMEM);
            if ((err = pthread_mutex_init(tmp, NULL))) {
                av_free(tmp);
                return AVERROR(err);
            }
            if (avpriv_atomic_ptr_cas(mutex, NULL, tmp)) {
                pthread_mutex_destroy(tmp);
                av_free(tmp);
            }
        }

        if ((err = pthread_mutex_lock(*mutex)))
            return AVERROR(err);

        return 0;
    case AV_LOCK_RELEASE:
        if ((err = pthread_mutex_unlock(*mutex)))
            return AVERROR(err);

        return 0;
    case AV_LOCK_DESTROY:
        if (*mutex)
            pthread_mutex_destroy(*mutex);
        av_free(*mutex);
        avpriv_atomic_ptr_cas(mutex, *mutex, NULL);
        return 0;
    }
    return 1;
}
static int (*lockmgr_cb)(void **mutex, enum AVLockOp op) = default_lockmgr_cb;
#else
static int (*lockmgr_cb)(void **mutex, enum AVLockOp op) = NULL;
#endif


volatile int ff_avcodec_locked;
static int volatile entangled_thread_counter = 0;
static void *codec_mutex;
static void *avformat_mutex;

static inline int ff_fast_malloc(void *ptr, unsigned int *size, size_t min_size, int zero_realloc)
{
    void **p = ptr;
    if (min_size <= *size && *p)
        return 0;
    min_size = FFMAX(17 * min_size / 16 + 32, min_size);
    av_free(*p);
    *p = zero_realloc ? av_mallocz(min_size) : av_malloc(min_size);
    if (!*p)
        min_size = 0;
    *size = min_size;
    return 1;
}

void av_fast_padded_malloc(void *ptr, unsigned int *size, size_t min_size)
{
    uint8_t **p = ptr;
    if (min_size > SIZE_MAX - FF_INPUT_BUFFER_PADDING_SIZE) {
        av_freep(p);
        *size = 0;
        return;
    }
    if (!ff_fast_malloc(p, size, min_size + FF_INPUT_BUFFER_PADDING_SIZE, 1))
        memset(*p + min_size, 0, FF_INPUT_BUFFER_PADDING_SIZE);
}

void av_fast_padded_mallocz(void *ptr, unsigned int *size, size_t min_size)
{
    uint8_t **p = ptr;
    if (min_size > SIZE_MAX - FF_INPUT_BUFFER_PADDING_SIZE) {
        av_freep(p);
        *size = 0;
        return;
    }
    if (!ff_fast_malloc(p, size, min_size + FF_INPUT_BUFFER_PADDING_SIZE, 1))
        memset(*p, 0, min_size + FF_INPUT_BUFFER_PADDING_SIZE);
}

/* encoder management */
static AVCodec *first_avcodec = NULL;
static AVCodec **last_avcodec = &first_avcodec;

AVCodec *av_codec_next(const AVCodec *c)
{
    if (c)
        return c->next;
    else
        return first_avcodec;
}

static av_cold void avcodec_init(void)
{
    static int initialized = 0;

    if (initialized != 0)
        return;
    initialized = 1;

    if (CONFIG_ME_CMP)
        ff_me_cmp_init_static();
}

int av_codec_is_encoder(const AVCodec *codec)
{
    return codec && (codec->encode_sub || codec->encode2);
}

int av_codec_is_decoder(const AVCodec *codec)
{
    return codec && codec->decode;
}

av_cold void avcodec_register(AVCodec *codec)
{
    AVCodec **p;
    avcodec_init();
    p = last_avcodec;
    codec->next = NULL;

    while(*p || avpriv_atomic_ptr_cas((void * volatile *)p, NULL, codec))
        p = &(*p)->next;
    last_avcodec = &codec->next;

    if (codec->init_static_data)
        codec->init_static_data(codec);
}

#if FF_API_EMU_EDGE
unsigned avcodec_get_edge_width(void)
{
    return EDGE_WIDTH;
}
#endif

#if FF_API_SET_DIMENSIONS
void avcodec_set_dimensions(AVCodecContext *s, int width, int height)
{
    int ret = ff_set_dimensions(s, width, height);
    if (ret < 0) {
        av_log(s, AV_LOG_WARNING, "Failed to set dimensions %d %d\n", width, height);
    }
}
#endif

int ff_set_dimensions(AVCodecContext *s, int width, int height)
{
    int ret = av_image_check_size(width, height, 0, s);

    if (ret < 0)
        width = height = 0;

    s->coded_width  = width;
    s->coded_height = height;
    s->width        = FF_CEIL_RSHIFT(width,  s->lowres);
    s->height       = FF_CEIL_RSHIFT(height, s->lowres);

    return ret;
}

int ff_set_sar(AVCodecContext *avctx, AVRational sar)
{
    int ret = av_image_check_sar(avctx->width, avctx->height, sar);

    if (ret < 0) {
        av_log(avctx, AV_LOG_WARNING, "ignoring invalid SAR: %u/%u\n",
               sar.num, sar.den);
        avctx->sample_aspect_ratio = (AVRational){ 0, 1 };
        return ret;
    } else {
        avctx->sample_aspect_ratio = sar;
    }
    return 0;
}

int ff_side_data_update_matrix_encoding(AVFrame *frame,
                                        enum AVMatrixEncoding matrix_encoding)
{
    AVFrameSideData *side_data;
    enum AVMatrixEncoding *data;

    side_data = av_frame_get_side_data(frame, AV_FRAME_DATA_MATRIXENCODING);
    if (!side_data)
        side_data = av_frame_new_side_data(frame, AV_FRAME_DATA_MATRIXENCODING,
                                           sizeof(enum AVMatrixEncoding));

    if (!side_data)
        return AVERROR(ENOMEM);

    data  = (enum AVMatrixEncoding*)side_data->data;
    *data = matrix_encoding;

    return 0;
}

void avcodec_align_dimensions2(AVCodecContext *s, int *width, int *height,
                               int linesize_align[AV_NUM_DATA_POINTERS])
{
    int i;
    int w_align = 1;
    int h_align = 1;

    switch (s->pix_fmt) {
    case AV_PIX_FMT_YUV420P:
    case AV_PIX_FMT_YUYV422:
    case AV_PIX_FMT_YVYU422:
    case AV_PIX_FMT_UYVY422:
    case AV_PIX_FMT_YUV422P:
    case AV_PIX_FMT_YUV440P:
    case AV_PIX_FMT_YUV444P:
    case AV_PIX_FMT_GBRAP:
    case AV_PIX_FMT_GBRP:
    case AV_PIX_FMT_GRAY8:
    case AV_PIX_FMT_GRAY16BE:
    case AV_PIX_FMT_GRAY16LE:
    case AV_PIX_FMT_YUVJ420P:
    case AV_PIX_FMT_YUVJ422P:
    case AV_PIX_FMT_YUVJ440P:
    case AV_PIX_FMT_YUVJ444P:
    case AV_PIX_FMT_YUVA420P:
    case AV_PIX_FMT_YUVA422P:
    case AV_PIX_FMT_YUVA444P:
    case AV_PIX_FMT_YUV420P9LE:
    case AV_PIX_FMT_YUV420P9BE:
    case AV_PIX_FMT_YUV420P10LE:
    case AV_PIX_FMT_YUV420P10BE:
    case AV_PIX_FMT_YUV420P12LE:
    case AV_PIX_FMT_YUV420P12BE:
    case AV_PIX_FMT_YUV420P14LE:
    case AV_PIX_FMT_YUV420P14BE:
    case AV_PIX_FMT_YUV420P16LE:
    case AV_PIX_FMT_YUV420P16BE:
    case AV_PIX_FMT_YUVA420P9LE:
    case AV_PIX_FMT_YUVA420P9BE:
    case AV_PIX_FMT_YUVA420P10LE:
    case AV_PIX_FMT_YUVA420P10BE:
    case AV_PIX_FMT_YUVA420P16LE:
    case AV_PIX_FMT_YUVA420P16BE:
    case AV_PIX_FMT_YUV422P9LE:
    case AV_PIX_FMT_YUV422P9BE:
    case AV_PIX_FMT_YUV422P10LE:
    case AV_PIX_FMT_YUV422P10BE:
    case AV_PIX_FMT_YUV422P12LE:
    case AV_PIX_FMT_YUV422P12BE:
    case AV_PIX_FMT_YUV422P14LE:
    case AV_PIX_FMT_YUV422P14BE:
    case AV_PIX_FMT_YUV422P16LE:
    case AV_PIX_FMT_YUV422P16BE:
    case AV_PIX_FMT_YUVA422P9LE:
    case AV_PIX_FMT_YUVA422P9BE:
    case AV_PIX_FMT_YUVA422P10LE:
    case AV_PIX_FMT_YUVA422P10BE:
    case AV_PIX_FMT_YUVA422P16LE:
    case AV_PIX_FMT_YUVA422P16BE:
    case AV_PIX_FMT_YUV444P9LE:
    case AV_PIX_FMT_YUV444P9BE:
    case AV_PIX_FMT_YUV444P10LE:
    case AV_PIX_FMT_YUV444P10BE:
    case AV_PIX_FMT_YUV444P12LE:
    case AV_PIX_FMT_YUV444P12BE:
    case AV_PIX_FMT_YUV444P14LE:
    case AV_PIX_FMT_YUV444P14BE:
    case AV_PIX_FMT_YUV444P16LE:
    case AV_PIX_FMT_YUV444P16BE:
    case AV_PIX_FMT_YUVA444P9LE:
    case AV_PIX_FMT_YUVA444P9BE:
    case AV_PIX_FMT_YUVA444P10LE:
    case AV_PIX_FMT_YUVA444P10BE:
    case AV_PIX_FMT_YUVA444P16LE:
    case AV_PIX_FMT_YUVA444P16BE:
    case AV_PIX_FMT_GBRP9LE:
    case AV_PIX_FMT_GBRP9BE:
    case AV_PIX_FMT_GBRP10LE:
    case AV_PIX_FMT_GBRP10BE:
    case AV_PIX_FMT_GBRP12LE:
    case AV_PIX_FMT_GBRP12BE:
    case AV_PIX_FMT_GBRP14LE:
    case AV_PIX_FMT_GBRP14BE:
    case AV_PIX_FMT_GBRP16LE:
    case AV_PIX_FMT_GBRP16BE:
        w_align = 16; //FIXME assume 16 pixel per macroblock
        h_align = 16 * 2; // interlaced needs 2 macroblocks height
        break;
    case AV_PIX_FMT_YUV411P:
    case AV_PIX_FMT_YUVJ411P:
    case AV_PIX_FMT_UYYVYY411:
        w_align = 32;
        h_align = 8;
        break;
    case AV_PIX_FMT_YUV410P:
        if (s->codec_id == AV_CODEC_ID_SVQ1) {
            w_align = 64;
            h_align = 64;
        }
        break;
    case AV_PIX_FMT_RGB555:
        if (s->codec_id == AV_CODEC_ID_RPZA) {
            w_align = 4;
            h_align = 4;
        }
        break;
    case AV_PIX_FMT_PAL8:
    case AV_PIX_FMT_BGR8:
    case AV_PIX_FMT_RGB8:
        if (s->codec_id == AV_CODEC_ID_SMC ||
            s->codec_id == AV_CODEC_ID_CINEPAK) {
            w_align = 4;
            h_align = 4;
        }
        if (s->codec_id == AV_CODEC_ID_JV) {
            w_align = 8;
            h_align = 8;
        }
        break;
    case AV_PIX_FMT_BGR24:
        if ((s->codec_id == AV_CODEC_ID_MSZH) ||
            (s->codec_id == AV_CODEC_ID_ZLIB)) {
            w_align = 4;
            h_align = 4;
        }
        break;
    case AV_PIX_FMT_RGB24:
        if (s->codec_id == AV_CODEC_ID_CINEPAK) {
            w_align = 4;
            h_align = 4;
        }
        break;
    default:
        w_align = 1;
        h_align = 1;
        break;
    }

    if (s->codec_id == AV_CODEC_ID_IFF_ILBM || s->codec_id == AV_CODEC_ID_IFF_BYTERUN1) {
        w_align = FFMAX(w_align, 8);
    }

    *width  = FFALIGN(*width, w_align);
    *height = FFALIGN(*height, h_align);
    if (s->codec_id == AV_CODEC_ID_H264 || s->lowres)
        // some of the optimized chroma MC reads one line too much
        // which is also done in mpeg decoders with lowres > 0
        *height += 2;

    for (i = 0; i < 4; i++)
        linesize_align[i] = STRIDE_ALIGN;
}

void avcodec_align_dimensions(AVCodecContext *s, int *width, int *height)
{
    const AVPixFmtDescriptor *desc = av_pix_fmt_desc_get(s->pix_fmt);
    int chroma_shift = desc->log2_chroma_w;
    int linesize_align[AV_NUM_DATA_POINTERS];
    int align;

    avcodec_align_dimensions2(s, width, height, linesize_align);
    align               = FFMAX(linesize_align[0], linesize_align[3]);
    linesize_align[1] <<= chroma_shift;
    linesize_align[2] <<= chroma_shift;
    align               = FFMAX3(align, linesize_align[1], linesize_align[2]);
    *width              = FFALIGN(*width, align);
}

int avcodec_enum_to_chroma_pos(int *xpos, int *ypos, enum AVChromaLocation pos)
{
    if (pos <= AVCHROMA_LOC_UNSPECIFIED || pos >= AVCHROMA_LOC_NB)
        return AVERROR(EINVAL);
    pos--;

    *xpos = (pos&1) * 128;
    *ypos = ((pos>>1)^(pos<4)) * 128;

    return 0;
}

enum AVChromaLocation avcodec_chroma_pos_to_enum(int xpos, int ypos)
{
    int pos, xout, yout;

    for (pos = AVCHROMA_LOC_UNSPECIFIED + 1; pos < AVCHROMA_LOC_NB; pos++) {
        if (avcodec_enum_to_chroma_pos(&xout, &yout, pos) == 0 && xout == xpos && yout == ypos)
            return pos;
    }
    return AVCHROMA_LOC_UNSPECIFIED;
}

int avcodec_fill_audio_frame(AVFrame *frame, int nb_channels,
                             enum AVSampleFormat sample_fmt, const uint8_t *buf,
                             int buf_size, int align)
{
    int ch, planar, needed_size, ret = 0;

    needed_size = av_samples_get_buffer_size(NULL, nb_channels,
                                             frame->nb_samples, sample_fmt,
                                             align);
    if (buf_size < needed_size)
        return AVERROR(EINVAL);

    planar = av_sample_fmt_is_planar(sample_fmt);
    if (planar && nb_channels > AV_NUM_DATA_POINTERS) {
        if (!(frame->extended_data = av_mallocz_array(nb_channels,
                                                sizeof(*frame->extended_data))))
            return AVERROR(ENOMEM);
    } else {
        frame->extended_data = frame->data;
    }

    if ((ret = av_samples_fill_arrays(frame->extended_data, &frame->linesize[0],
                                      (uint8_t *)(intptr_t)buf, nb_channels, frame->nb_samples,
                                      sample_fmt, align)) < 0) {
        if (frame->extended_data != frame->data)
            av_freep(&frame->extended_data);
        return ret;
    }
    if (frame->extended_data != frame->data) {
        for (ch = 0; ch < AV_NUM_DATA_POINTERS; ch++)
            frame->data[ch] = frame->extended_data[ch];
    }

    return ret;
}

static int update_frame_pool(AVCodecContext *avctx, AVFrame *frame)
{
    FramePool *pool = avctx->internal->pool;
    int i, ret;

    switch (avctx->codec_type) {
    case AVMEDIA_TYPE_VIDEO: {
        AVPicture picture;
        int size[4] = { 0 };
        int w = frame->width;
        int h = frame->height;
        int tmpsize, unaligned;

        if (pool->format == frame->format &&
            pool->width == frame->width && pool->height == frame->height)
            return 0;

        avcodec_align_dimensions2(avctx, &w, &h, pool->stride_align);

        do {
            // NOTE: do not align linesizes individually, this breaks e.g. assumptions
            // that linesize[0] == 2*linesize[1] in the MPEG-encoder for 4:2:2
            av_image_fill_linesizes(picture.linesize, avctx->pix_fmt, w);
            // increase alignment of w for next try (rhs gives the lowest bit set in w)
            w += w & ~(w - 1);

            unaligned = 0;
            for (i = 0; i < 4; i++)
                unaligned |= picture.linesize[i] % pool->stride_align[i];
        } while (unaligned);

        tmpsize = av_image_fill_pointers(picture.data, avctx->pix_fmt, h,
                                         NULL, picture.linesize);
        if (tmpsize < 0)
            return -1;

        for (i = 0; i < 3 && picture.data[i + 1]; i++)
            size[i] = picture.data[i + 1] - picture.data[i];
        size[i] = tmpsize - (picture.data[i] - picture.data[0]);

        for (i = 0; i < 4; i++) {
            av_buffer_pool_uninit(&pool->pools[i]);
            pool->linesize[i] = picture.linesize[i];
            if (size[i]) {
                pool->pools[i] = av_buffer_pool_init(size[i] + 16 + STRIDE_ALIGN - 1,
                                                     CONFIG_MEMORY_POISONING ?
                                                        NULL :
                                                        av_buffer_allocz);
                if (!pool->pools[i]) {
                    ret = AVERROR(ENOMEM);
                    goto fail;
                }
            }
        }
        pool->format = frame->format;
        pool->width  = frame->width;
        pool->height = frame->height;

        break;
        }
    case AVMEDIA_TYPE_AUDIO: {
        int ch     = av_frame_get_channels(frame); //av_get_channel_layout_nb_channels(frame->channel_layout);
        int planar = av_sample_fmt_is_planar(frame->format);
        int planes = planar ? ch : 1;

        if (pool->format == frame->format && pool->planes == planes &&
            pool->channels == ch && frame->nb_samples == pool->samples)
            return 0;

        av_buffer_pool_uninit(&pool->pools[0]);
        ret = av_samples_get_buffer_size(&pool->linesize[0], ch,
                                         frame->nb_samples, frame->format, 0);
        if (ret < 0)
            goto fail;

        pool->pools[0] = av_buffer_pool_init(pool->linesize[0], NULL);
        if (!pool->pools[0]) {
            ret = AVERROR(ENOMEM);
            goto fail;
        }

        pool->format     = frame->format;
        pool->planes     = planes;
        pool->channels   = ch;
        pool->samples = frame->nb_samples;
        break;
        }
    default: av_assert0(0);
    }
    return 0;
fail:
    for (i = 0; i < 4; i++)
        av_buffer_pool_uninit(&pool->pools[i]);
    pool->format = -1;
    pool->planes = pool->channels = pool->samples = 0;
    pool->width  = pool->height = 0;
    return ret;
}

static int audio_get_buffer(AVCodecContext *avctx, AVFrame *frame)
{
    FramePool *pool = avctx->internal->pool;
    int planes = pool->planes;
    int i;

    frame->linesize[0] = pool->linesize[0];

    if (planes > AV_NUM_DATA_POINTERS) {
        frame->extended_data = av_mallocz_array(planes, sizeof(*frame->extended_data));
        frame->nb_extended_buf = planes - AV_NUM_DATA_POINTERS;
        frame->extended_buf  = av_mallocz_array(frame->nb_extended_buf,
                                          sizeof(*frame->extended_buf));
        if (!frame->extended_data || !frame->extended_buf) {
            av_freep(&frame->extended_data);
            av_freep(&frame->extended_buf);
            return AVERROR(ENOMEM);
        }
    } else {
        frame->extended_data = frame->data;
        av_assert0(frame->nb_extended_buf == 0);
    }

    for (i = 0; i < FFMIN(planes, AV_NUM_DATA_POINTERS); i++) {
        frame->buf[i] = av_buffer_pool_get(pool->pools[0]);
        if (!frame->buf[i])
            goto fail;
        frame->extended_data[i] = frame->data[i] = frame->buf[i]->data;
    }
    for (i = 0; i < frame->nb_extended_buf; i++) {
        frame->extended_buf[i] = av_buffer_pool_get(pool->pools[0]);
        if (!frame->extended_buf[i])
            goto fail;
        frame->extended_data[i + AV_NUM_DATA_POINTERS] = frame->extended_buf[i]->data;
    }

    if (avctx->debug & FF_DEBUG_BUFFERS)
        av_log(avctx, AV_LOG_DEBUG, "default_get_buffer called on frame %p", frame);

    return 0;
fail:
    av_frame_unref(frame);
    return AVERROR(ENOMEM);
}

static int video_get_buffer(AVCodecContext *s, AVFrame *pic)
{
    FramePool *pool = s->internal->pool;
    int i;

    if (pic->data[0]) {
        av_log(s, AV_LOG_ERROR, "pic->data[0]!=NULL in avcodec_default_get_buffer\n");
        return -1;
    }

    memset(pic->data, 0, sizeof(pic->data));
    pic->extended_data = pic->data;

    for (i = 0; i < 4 && pool->pools[i]; i++) {
        pic->linesize[i] = pool->linesize[i];

        pic->buf[i] = av_buffer_pool_get(pool->pools[i]);
        if (!pic->buf[i])
            goto fail;

        pic->data[i] = pic->buf[i]->data;
    }
    for (; i < AV_NUM_DATA_POINTERS; i++) {
        pic->data[i] = NULL;
        pic->linesize[i] = 0;
    }
    if (pic->data[1] && !pic->data[2])
        avpriv_set_systematic_pal2((uint32_t *)pic->data[1], s->pix_fmt);

    if (s->debug & FF_DEBUG_BUFFERS)
        av_log(s, AV_LOG_DEBUG, "default_get_buffer called on pic %p\n", pic);

    return 0;
fail:
    av_frame_unref(pic);
    return AVERROR(ENOMEM);
}

void avpriv_color_frame(AVFrame *frame, const int c[4])
{
    const AVPixFmtDescriptor *desc = av_pix_fmt_desc_get(frame->format);
    int p, y, x;

    av_assert0(desc->flags & AV_PIX_FMT_FLAG_PLANAR);

    for (p = 0; p<desc->nb_components; p++) {
        uint8_t *dst = frame->data[p];
        int is_chroma = p == 1 || p == 2;
        int bytes  = is_chroma ? FF_CEIL_RSHIFT(frame->width,  desc->log2_chroma_w) : frame->width;
        int height = is_chroma ? FF_CEIL_RSHIFT(frame->height, desc->log2_chroma_h) : frame->height;
        for (y = 0; y < height; y++) {
            if (desc->comp[0].depth_minus1 >= 8) {
                for (x = 0; x<bytes; x++)
                    ((uint16_t*)dst)[x] = c[p];
            }else
                memset(dst, c[p], bytes);
            dst += frame->linesize[p];
        }
    }
}

int avcodec_default_get_buffer2(AVCodecContext *avctx, AVFrame *frame, int flags)
{
    int ret;

    if ((ret = update_frame_pool(avctx, frame)) < 0)
        return ret;

#if FF_API_GET_BUFFER
FF_DISABLE_DEPRECATION_WARNINGS
    frame->type = FF_BUFFER_TYPE_INTERNAL;
FF_ENABLE_DEPRECATION_WARNINGS
#endif

    switch (avctx->codec_type) {
    case AVMEDIA_TYPE_VIDEO:
        return video_get_buffer(avctx, frame);
    case AVMEDIA_TYPE_AUDIO:
        return audio_get_buffer(avctx, frame);
    default:
        return -1;
    }
}

int ff_init_buffer_info(AVCodecContext *avctx, AVFrame *frame)
{
    AVPacket *pkt = avctx->internal->pkt;

    if (pkt) {
        uint8_t *packet_sd;
        AVFrameSideData *frame_sd;
        int size;
        frame->pkt_pts = pkt->pts;
        av_frame_set_pkt_pos     (frame, pkt->pos);
        av_frame_set_pkt_duration(frame, pkt->duration);
        av_frame_set_pkt_size    (frame, pkt->size);

        /* copy the replaygain data to the output frame */
        packet_sd = av_packet_get_side_data(pkt, AV_PKT_DATA_REPLAYGAIN, &size);
        if (packet_sd) {
            frame_sd = av_frame_new_side_data(frame, AV_FRAME_DATA_REPLAYGAIN, size);
            if (!frame_sd)
                return AVERROR(ENOMEM);

            memcpy(frame_sd->data, packet_sd, size);
        }

        /* copy the displaymatrix to the output frame */
        packet_sd = av_packet_get_side_data(pkt, AV_PKT_DATA_DISPLAYMATRIX, &size);
        if (packet_sd) {
            frame_sd = av_frame_new_side_data(frame, AV_FRAME_DATA_DISPLAYMATRIX, size);
            if (!frame_sd)
                return AVERROR(ENOMEM);

            memcpy(frame_sd->data, packet_sd, size);
        }

        /* copy the stereo3d format to the output frame */
        packet_sd = av_packet_get_side_data(pkt, AV_PKT_DATA_STEREO3D, &size);
        if (packet_sd) {
            frame_sd = av_frame_new_side_data(frame, AV_FRAME_DATA_STEREO3D, size);
            if (!frame_sd)
                return AVERROR(ENOMEM);

            memcpy(frame_sd->data, packet_sd, size);
        }
    } else {
        frame->pkt_pts = AV_NOPTS_VALUE;
        av_frame_set_pkt_pos     (frame, -1);
        av_frame_set_pkt_duration(frame, 0);
        av_frame_set_pkt_size    (frame, -1);
    }
    frame->reordered_opaque = avctx->reordered_opaque;

    if (frame->color_primaries == AVCOL_PRI_UNSPECIFIED)
        frame->color_primaries = avctx->color_primaries;
    if (frame->color_trc == AVCOL_TRC_UNSPECIFIED)
        frame->color_trc = avctx->color_trc;
    if (av_frame_get_colorspace(frame) == AVCOL_SPC_UNSPECIFIED)
        av_frame_set_colorspace(frame, avctx->colorspace);
    if (av_frame_get_color_range(frame) == AVCOL_RANGE_UNSPECIFIED)
        av_frame_set_color_range(frame, avctx->color_range);
    if (frame->chroma_location == AVCHROMA_LOC_UNSPECIFIED)
        frame->chroma_location = avctx->chroma_sample_location;

    switch (avctx->codec->type) {
    case AVMEDIA_TYPE_VIDEO:
        frame->format              = avctx->pix_fmt;
        if (!frame->sample_aspect_ratio.num)
            frame->sample_aspect_ratio = avctx->sample_aspect_ratio;

        if (frame->width && frame->height &&
            av_image_check_sar(frame->width, frame->height,
                               frame->sample_aspect_ratio) < 0) {
            av_log(avctx, AV_LOG_WARNING, "ignoring invalid SAR: %u/%u\n",
                   frame->sample_aspect_ratio.num,
                   frame->sample_aspect_ratio.den);
            frame->sample_aspect_ratio = (AVRational){ 0, 1 };
        }

        break;
    case AVMEDIA_TYPE_AUDIO:
        if (!frame->sample_rate)
            frame->sample_rate    = avctx->sample_rate;
        if (frame->format < 0)
            frame->format         = avctx->sample_fmt;
        if (!frame->channel_layout) {
            if (avctx->channel_layout) {
                 if (av_get_channel_layout_nb_channels(avctx->channel_layout) !=
                     avctx->channels) {
                     av_log(avctx, AV_LOG_ERROR, "Inconsistent channel "
                            "configuration.\n");
                     return AVERROR(EINVAL);
                 }

                frame->channel_layout = avctx->channel_layout;
            } else {
                if (avctx->channels > FF_SANE_NB_CHANNELS) {
                    av_log(avctx, AV_LOG_ERROR, "Too many channels: %d.\n",
                           avctx->channels);
                    return AVERROR(ENOSYS);
                }
            }
        }
        av_frame_set_channels(frame, avctx->channels);
        break;
    }
    return 0;
}

#if FF_API_GET_BUFFER
FF_DISABLE_DEPRECATION_WARNINGS
int avcodec_default_get_buffer(AVCodecContext *avctx, AVFrame *frame)
{
    return avcodec_default_get_buffer2(avctx, frame, 0);
}

typedef struct CompatReleaseBufPriv {
    AVCodecContext avctx;
    AVFrame frame;
    uint8_t avframe_padding[1024]; // hack to allow linking to a avutil with larger AVFrame
} CompatReleaseBufPriv;

static void compat_free_buffer(void *opaque, uint8_t *data)
{
    CompatReleaseBufPriv *priv = opaque;
    if (priv->avctx.release_buffer)
        priv->avctx.release_buffer(&priv->avctx, &priv->frame);
    av_freep(&priv);
}

static void compat_release_buffer(void *opaque, uint8_t *data)
{
    AVBufferRef *buf = opaque;
    av_buffer_unref(&buf);
}
FF_ENABLE_DEPRECATION_WARNINGS
#endif

int ff_decode_frame_props(AVCodecContext *avctx, AVFrame *frame)
{
    return ff_init_buffer_info(avctx, frame);
}

static int get_buffer_internal(AVCodecContext *avctx, AVFrame *frame, int flags)
{
    const AVHWAccel *hwaccel = avctx->hwaccel;
    int override_dimensions = 1;
    int ret;

    if (avctx->codec_type == AVMEDIA_TYPE_VIDEO) {
        if ((ret = av_image_check_size(avctx->width, avctx->height, 0, avctx)) < 0 || avctx->pix_fmt<0) {
            av_log(avctx, AV_LOG_ERROR, "video_get_buffer: image parameters invalid\n");
            return AVERROR(EINVAL);
        }
    }
    if (avctx->codec_type == AVMEDIA_TYPE_VIDEO) {
        if (frame->width <= 0 || frame->height <= 0) {
            frame->width  = FFMAX(avctx->width,  FF_CEIL_RSHIFT(avctx->coded_width,  avctx->lowres));
            frame->height = FFMAX(avctx->height, FF_CEIL_RSHIFT(avctx->coded_height, avctx->lowres));
            override_dimensions = 0;
        }
    }
    ret = ff_decode_frame_props(avctx, frame);
    if (ret < 0)
        return ret;
    if ((ret = ff_init_buffer_info(avctx, frame)) < 0)
        return ret;

    if (hwaccel && hwaccel->alloc_frame) {
        ret = hwaccel->alloc_frame(avctx, frame);
        goto end;
    }

#if FF_API_GET_BUFFER
FF_DISABLE_DEPRECATION_WARNINGS
    /*
     * Wrap an old get_buffer()-allocated buffer in a bunch of AVBuffers.
     * We wrap each plane in its own AVBuffer. Each of those has a reference to
     * a dummy AVBuffer as its private data, unreffing it on free.
     * When all the planes are freed, the dummy buffer's free callback calls
     * release_buffer().
     */
    if (avctx->get_buffer) {
        CompatReleaseBufPriv *priv = NULL;
        AVBufferRef *dummy_buf = NULL;
        int planes, i, ret;

        if (flags & AV_GET_BUFFER_FLAG_REF)
            frame->reference    = 1;

        ret = avctx->get_buffer(avctx, frame);
        if (ret < 0)
            return ret;

        /* return if the buffers are already set up
         * this would happen e.g. when a custom get_buffer() calls
         * avcodec_default_get_buffer
         */
        if (frame->buf[0])
            goto end0;

        priv = av_mallocz(sizeof(*priv));
        if (!priv) {
            ret = AVERROR(ENOMEM);
            goto fail;
        }
        priv->avctx = *avctx;
        priv->frame = *frame;

        dummy_buf = av_buffer_create(NULL, 0, compat_free_buffer, priv, 0);
        if (!dummy_buf) {
            ret = AVERROR(ENOMEM);
            goto fail;
        }

#define WRAP_PLANE(ref_out, data, data_size)                            \
do {                                                                    \
    AVBufferRef *dummy_ref = av_buffer_ref(dummy_buf);                  \
    if (!dummy_ref) {                                                   \
        ret = AVERROR(ENOMEM);                                          \
        goto fail;                                                      \
    }                                                                   \
    ref_out = av_buffer_create(data, data_size, compat_release_buffer,  \
                               dummy_ref, 0);                           \
    if (!ref_out) {                                                     \
        av_frame_unref(frame);                                          \
        ret = AVERROR(ENOMEM);                                          \
        goto fail;                                                      \
    }                                                                   \
} while (0)

        if (avctx->codec_type == AVMEDIA_TYPE_VIDEO) {
            const AVPixFmtDescriptor *desc = av_pix_fmt_desc_get(frame->format);

            planes = av_pix_fmt_count_planes(frame->format);
            /* workaround for AVHWAccel plane count of 0, buf[0] is used as
               check for allocated buffers: make libavcodec happy */
            if (desc && desc->flags & AV_PIX_FMT_FLAG_HWACCEL)
                planes = 1;
            if (!desc || planes <= 0) {
                ret = AVERROR(EINVAL);
                goto fail;
            }

            for (i = 0; i < planes; i++) {
                int v_shift    = (i == 1 || i == 2) ? desc->log2_chroma_h : 0;
                int plane_size = (frame->height >> v_shift) * frame->linesize[i];

                WRAP_PLANE(frame->buf[i], frame->data[i], plane_size);
            }
        } else {
            int planar = av_sample_fmt_is_planar(frame->format);
            planes = planar ? avctx->channels : 1;

            if (planes > FF_ARRAY_ELEMS(frame->buf)) {
                frame->nb_extended_buf = planes - FF_ARRAY_ELEMS(frame->buf);
                frame->extended_buf = av_malloc_array(sizeof(*frame->extended_buf),
                                                frame->nb_extended_buf);
                if (!frame->extended_buf) {
                    ret = AVERROR(ENOMEM);
                    goto fail;
                }
            }

            for (i = 0; i < FFMIN(planes, FF_ARRAY_ELEMS(frame->buf)); i++)
                WRAP_PLANE(frame->buf[i], frame->extended_data[i], frame->linesize[0]);

            for (i = 0; i < frame->nb_extended_buf; i++)
                WRAP_PLANE(frame->extended_buf[i],
                           frame->extended_data[i + FF_ARRAY_ELEMS(frame->buf)],
                           frame->linesize[0]);
        }

        av_buffer_unref(&dummy_buf);

end0:
        frame->width  = avctx->width;
        frame->height = avctx->height;

        return 0;

fail:
        avctx->release_buffer(avctx, frame);
        av_freep(&priv);
        av_buffer_unref(&dummy_buf);
        return ret;
    }
FF_ENABLE_DEPRECATION_WARNINGS
#endif

    ret = avctx->get_buffer2(avctx, frame, flags);

end:
    if (avctx->codec_type == AVMEDIA_TYPE_VIDEO && !override_dimensions) {
        frame->width  = avctx->width;
        frame->height = avctx->height;
    }

    return ret;
}

int ff_get_buffer(AVCodecContext *avctx, AVFrame *frame, int flags)
{
    int ret = get_buffer_internal(avctx, frame, flags);
    if (ret < 0)
        av_log(avctx, AV_LOG_ERROR, "get_buffer() failed\n");
    return ret;
}

static int reget_buffer_internal(AVCodecContext *avctx, AVFrame *frame)
{
    AVFrame *tmp;
    int ret;

    av_assert0(avctx->codec_type == AVMEDIA_TYPE_VIDEO);

    if (frame->data[0] && (frame->width != avctx->width || frame->height != avctx->height || frame->format != avctx->pix_fmt)) {
        av_log(avctx, AV_LOG_WARNING, "Picture changed from size:%dx%d fmt:%s to size:%dx%d fmt:%s in reget buffer()\n",
               frame->width, frame->height, av_get_pix_fmt_name(frame->format), avctx->width, avctx->height, av_get_pix_fmt_name(avctx->pix_fmt));
        av_frame_unref(frame);
    }

    ff_init_buffer_info(avctx, frame);

    if (!frame->data[0])
        return ff_get_buffer(avctx, frame, AV_GET_BUFFER_FLAG_REF);

    if (av_frame_is_writable(frame))
        return ff_decode_frame_props(avctx, frame);

    tmp = av_frame_alloc();
    if (!tmp)
        return AVERROR(ENOMEM);

    av_frame_move_ref(tmp, frame);

    ret = ff_get_buffer(avctx, frame, AV_GET_BUFFER_FLAG_REF);
    if (ret < 0) {
        av_frame_free(&tmp);
        return ret;
    }

    av_frame_copy(frame, tmp);
    av_frame_free(&tmp);

    return 0;
}

int ff_reget_buffer(AVCodecContext *avctx, AVFrame *frame)
{
    int ret = reget_buffer_internal(avctx, frame);
    if (ret < 0)
        av_log(avctx, AV_LOG_ERROR, "reget_buffer() failed\n");
    return ret;
}

#if FF_API_GET_BUFFER
void avcodec_default_release_buffer(AVCodecContext *s, AVFrame *pic)
{
    av_assert0(s->codec_type == AVMEDIA_TYPE_VIDEO);

    av_frame_unref(pic);
}

int avcodec_default_reget_buffer(AVCodecContext *s, AVFrame *pic)
{
    av_assert0(0);
    return AVERROR_BUG;
}
#endif

int avcodec_default_execute(AVCodecContext *c, int (*func)(AVCodecContext *c2, void *arg2), void *arg, int *ret, int count, int size)
{
    int i;

    for (i = 0; i < count; i++) {
        int r = func(c, (char *)arg + i * size);
        if (ret)
            ret[i] = r;
    }
    return 0;
}

int avcodec_default_execute2(AVCodecContext *c, int (*func)(AVCodecContext *c2, void *arg2, int jobnr, int threadnr), void *arg, int *ret, int count)
{
    int i;

    for (i = 0; i < count; i++) {
        int r = func(c, arg, i, 0);
        if (ret)
            ret[i] = r;
    }
    return 0;
}

enum AVPixelFormat avpriv_find_pix_fmt(const PixelFormatTag *tags,
                                       unsigned int fourcc)
{
    while (tags->pix_fmt >= 0) {
        if (tags->fourcc == fourcc)
            return tags->pix_fmt;
        tags++;
    }
    return AV_PIX_FMT_NONE;
}

static int is_hwaccel_pix_fmt(enum AVPixelFormat pix_fmt)
{
    const AVPixFmtDescriptor *desc = av_pix_fmt_desc_get(pix_fmt);
    return desc->flags & AV_PIX_FMT_FLAG_HWACCEL;
}

enum AVPixelFormat avcodec_default_get_format(struct AVCodecContext *s, const enum AVPixelFormat *fmt)
{
    while (*fmt != AV_PIX_FMT_NONE && is_hwaccel_pix_fmt(*fmt))
        ++fmt;
    return fmt[0];
}

static AVHWAccel *find_hwaccel(enum AVCodecID codec_id,
                               enum AVPixelFormat pix_fmt)
{
    AVHWAccel *hwaccel = NULL;

    while ((hwaccel = av_hwaccel_next(hwaccel)))
        if (hwaccel->id == codec_id
            && hwaccel->pix_fmt == pix_fmt)
            return hwaccel;
    return NULL;
}

static int setup_hwaccel(AVCodecContext *avctx,
                         const enum AVPixelFormat fmt,
                         const char *name)
{
    AVHWAccel *hwa = find_hwaccel(avctx->codec_id, fmt);
    int ret        = 0;

    if (!hwa) {
        av_log(avctx, AV_LOG_ERROR,
               "Could not find an AVHWAccel for the pixel format: %s",
               name);
        return AVERROR(ENOENT);
    }

    if (hwa->priv_data_size) {
        avctx->internal->hwaccel_priv_data = av_mallocz(hwa->priv_data_size);
        if (!avctx->internal->hwaccel_priv_data)
            return AVERROR(ENOMEM);
    }

    if (hwa->init) {
        ret = hwa->init(avctx);
        if (ret < 0) {
            av_freep(&avctx->internal->hwaccel_priv_data);
            return ret;
        }
    }

    avctx->hwaccel = hwa;

    return 0;
}

int ff_get_format(AVCodecContext *avctx, const enum AVPixelFormat *fmt)
{
    const AVPixFmtDescriptor *desc;
    enum AVPixelFormat *choices;
    enum AVPixelFormat ret;
    unsigned n = 0;

    while (fmt[n] != AV_PIX_FMT_NONE)
        ++n;

    choices = av_malloc_array(n + 1, sizeof(*choices));
    if (!choices)
        return AV_PIX_FMT_NONE;

    memcpy(choices, fmt, (n + 1) * sizeof(*choices));

    for (;;) {
        ret = avctx->get_format(avctx, choices);

        desc = av_pix_fmt_desc_get(ret);
        if (!desc) {
            ret = AV_PIX_FMT_NONE;
            break;
        }

        if (avctx->hwaccel && avctx->hwaccel->uninit)
            avctx->hwaccel->uninit(avctx);
        av_freep(&avctx->internal->hwaccel_priv_data);
        avctx->hwaccel = NULL;

        if (!(desc->flags & AV_PIX_FMT_FLAG_HWACCEL))
            break;
        if (avctx->codec->capabilities&CODEC_CAP_HWACCEL_VDPAU)
            break;

        if (!setup_hwaccel(avctx, ret, desc->name))
            break;

        /* Remove failed hwaccel from choices */
        for (n = 0; choices[n] != ret; n++)
            av_assert0(choices[n] != AV_PIX_FMT_NONE);

        do
            choices[n] = choices[n + 1];
        while (choices[n++] != AV_PIX_FMT_NONE);
    }

    av_freep(&choices);
    return ret;
}

#if FF_API_AVFRAME_LAVC
void avcodec_get_frame_defaults(AVFrame *frame)
{
#if LIBAVCODEC_VERSION_MAJOR >= 55
     // extended_data should explicitly be freed when needed, this code is unsafe currently
     // also this is not compatible to the <55 ABI/API
    if (frame->extended_data != frame->data && 0)
        av_freep(&frame->extended_data);
#endif

    memset(frame, 0, sizeof(AVFrame));
    av_frame_unref(frame);
}

AVFrame *avcodec_alloc_frame(void)
{
    return av_frame_alloc();
}

void avcodec_free_frame(AVFrame **frame)
{
    av_frame_free(frame);
}
#endif

MAKE_ACCESSORS(AVCodecContext, codec, AVRational, pkt_timebase)
MAKE_ACCESSORS(AVCodecContext, codec, const AVCodecDescriptor *, codec_descriptor)
MAKE_ACCESSORS(AVCodecContext, codec, int, lowres)
MAKE_ACCESSORS(AVCodecContext, codec, int, seek_preroll)
MAKE_ACCESSORS(AVCodecContext, codec, uint16_t*, chroma_intra_matrix)

int av_codec_get_max_lowres(const AVCodec *codec)
{
    return codec->max_lowres;
}

static void get_subtitle_defaults(AVSubtitle *sub)
{
    memset(sub, 0, sizeof(*sub));
    sub->pts = AV_NOPTS_VALUE;
}

static int get_bit_rate(AVCodecContext *ctx)
{
    int bit_rate;
    int bits_per_sample;

    switch (ctx->codec_type) {
    case AVMEDIA_TYPE_VIDEO:
    case AVMEDIA_TYPE_DATA:
    case AVMEDIA_TYPE_SUBTITLE:
    case AVMEDIA_TYPE_ATTACHMENT:
        bit_rate = ctx->bit_rate;
        break;
    case AVMEDIA_TYPE_AUDIO:
        bits_per_sample = av_get_bits_per_sample(ctx->codec_id);
        bit_rate = bits_per_sample ? ctx->sample_rate * ctx->channels * bits_per_sample : ctx->bit_rate;
        break;
    default:
        bit_rate = 0;
        break;
    }
    return bit_rate;
}

int attribute_align_arg ff_codec_open2_recursive(AVCodecContext *avctx, const AVCodec *codec, AVDictionary **options)
{
    int ret = 0;

    ff_unlock_avcodec();

    ret = avcodec_open2(avctx, codec, options);

    ff_lock_avcodec(avctx);
    return ret;
}

int attribute_align_arg avcodec_open2(AVCodecContext *avctx, const AVCodec *codec, AVDictionary **options)
{
    int ret = 0;
    AVDictionary *tmp = NULL;

    if (avcodec_is_open(avctx))
        return 0;

    if ((!codec && !avctx->codec)) {
        av_log(avctx, AV_LOG_ERROR, "No codec provided to avcodec_open2()\n");
        return AVERROR(EINVAL);
    }
    if ((codec && avctx->codec && codec != avctx->codec)) {
        av_log(avctx, AV_LOG_ERROR, "This AVCodecContext was allocated for %s, "
                                    "but %s passed to avcodec_open2()\n", avctx->codec->name, codec->name);
        return AVERROR(EINVAL);
    }
    if (!codec)
        codec = avctx->codec;

    if (avctx->extradata_size < 0 || avctx->extradata_size >= FF_MAX_EXTRADATA_SIZE)
        return AVERROR(EINVAL);

    if (options)
        av_dict_copy(&tmp, *options, 0);

    ret = ff_lock_avcodec(avctx);
    if (ret < 0)
        return ret;

    avctx->internal = av_mallocz(sizeof(AVCodecInternal));
    if (!avctx->internal) {
        ret = AVERROR(ENOMEM);
        goto end;
    }

    avctx->internal->pool = av_mallocz(sizeof(*avctx->internal->pool));
    if (!avctx->internal->pool) {
        ret = AVERROR(ENOMEM);
        goto free_and_end;
    }

    avctx->internal->to_free = av_frame_alloc();
    if (!avctx->internal->to_free) {
        ret = AVERROR(ENOMEM);
        goto free_and_end;
    }

    if (codec->priv_data_size > 0) {
        if (!avctx->priv_data) {
            avctx->priv_data = av_mallocz(codec->priv_data_size);
            if (!avctx->priv_data) {
                ret = AVERROR(ENOMEM);
                goto end;
            }
            if (codec->priv_class) {
                *(const AVClass **)avctx->priv_data = codec->priv_class;
                av_opt_set_defaults(avctx->priv_data);
            }
        }
        if (codec->priv_class && (ret = av_opt_set_dict(avctx->priv_data, &tmp)) < 0)
            goto free_and_end;
    } else {
        avctx->priv_data = NULL;
    }
    if ((ret = av_opt_set_dict(avctx, &tmp)) < 0)
        goto free_and_end;

    // only call ff_set_dimensions() for non H.264/VP6F codecs so as not to overwrite previously setup dimensions
    if (!(avctx->coded_width && avctx->coded_height && avctx->width && avctx->height &&
          (avctx->codec_id == AV_CODEC_ID_H264 || avctx->codec_id == AV_CODEC_ID_VP6F))) {
    if (avctx->coded_width && avctx->coded_height)
        ret = ff_set_dimensions(avctx, avctx->coded_width, avctx->coded_height);
    else if (avctx->width && avctx->height)
        ret = ff_set_dimensions(avctx, avctx->width, avctx->height);
    if (ret < 0)
        goto free_and_end;
    }

    if ((avctx->coded_width || avctx->coded_height || avctx->width || avctx->height)
        && (  av_image_check_size(avctx->coded_width, avctx->coded_height, 0, avctx) < 0
           || av_image_check_size(avctx->width,       avctx->height,       0, avctx) < 0)) {
        av_log(avctx, AV_LOG_WARNING, "Ignoring invalid width/height values\n");
        ff_set_dimensions(avctx, 0, 0);
    }

    if (avctx->width > 0 && avctx->height > 0) {
        if (av_image_check_sar(avctx->width, avctx->height,
                               avctx->sample_aspect_ratio) < 0) {
            av_log(avctx, AV_LOG_WARNING, "ignoring invalid SAR: %u/%u\n",
                   avctx->sample_aspect_ratio.num,
                   avctx->sample_aspect_ratio.den);
            avctx->sample_aspect_ratio = (AVRational){ 0, 1 };
        }
    }

    /* if the decoder init function was already called previously,
     * free the already allocated subtitle_header before overwriting it */
    if (av_codec_is_decoder(codec))
        av_freep(&avctx->subtitle_header);

    if (avctx->channels > FF_SANE_NB_CHANNELS) {
        ret = AVERROR(EINVAL);
        goto free_and_end;
    }

    avctx->codec = codec;
    if ((avctx->codec_type == AVMEDIA_TYPE_UNKNOWN || avctx->codec_type == codec->type) &&
        avctx->codec_id == AV_CODEC_ID_NONE) {
        avctx->codec_type = codec->type;
        avctx->codec_id   = codec->id;
    }
    if (avctx->codec_id != codec->id || (avctx->codec_type != codec->type
                                         && avctx->codec_type != AVMEDIA_TYPE_ATTACHMENT)) {
        av_log(avctx, AV_LOG_ERROR, "Codec type or id mismatches\n");
        ret = AVERROR(EINVAL);
        goto free_and_end;
    }
    avctx->frame_number = 0;
    avctx->codec_descriptor = avcodec_descriptor_get(avctx->codec_id);

    if (avctx->codec->capabilities & CODEC_CAP_EXPERIMENTAL &&
        avctx->strict_std_compliance > FF_COMPLIANCE_EXPERIMENTAL) {
        const char *codec_string = av_codec_is_encoder(codec) ? "encoder" : "decoder";
        AVCodec *codec2;
        av_log(avctx, AV_LOG_ERROR,
               "The %s '%s' is experimental but experimental codecs are not enabled, "
               "add '-strict %d' if you want to use it.\n",
               codec_string, codec->name, FF_COMPLIANCE_EXPERIMENTAL);
        codec2 = av_codec_is_encoder(codec) ? avcodec_find_encoder(codec->id) : avcodec_find_decoder(codec->id);
        if (!(codec2->capabilities & CODEC_CAP_EXPERIMENTAL))
            av_log(avctx, AV_LOG_ERROR, "Alternatively use the non experimental %s '%s'.\n",
                codec_string, codec2->name);
        ret = AVERROR_EXPERIMENTAL;
        goto free_and_end;
    }

    if (avctx->codec_type == AVMEDIA_TYPE_AUDIO &&
        (!avctx->time_base.num || !avctx->time_base.den)) {
        avctx->time_base.num = 1;
        avctx->time_base.den = avctx->sample_rate;
    }

    if (!HAVE_THREADS)
        av_log(avctx, AV_LOG_WARNING, "Warning: not compiled with thread support, using thread emulation\n");

    if (CONFIG_FRAME_THREAD_ENCODER) {
        ff_unlock_avcodec(); //we will instanciate a few encoders thus kick the counter to prevent false detection of a problem
        ret = ff_frame_thread_encoder_init(avctx, options ? *options : NULL);
        ff_lock_avcodec(avctx);
        if (ret < 0)
            goto free_and_end;
    }

    if (HAVE_THREADS
        && !(avctx->internal->frame_thread_encoder && (avctx->active_thread_type&FF_THREAD_FRAME))) {
        ret = ff_thread_init(avctx);
        if (ret < 0) {
            goto free_and_end;
        }
    }
    if (!HAVE_THREADS && !(codec->capabilities & CODEC_CAP_AUTO_THREADS))
        avctx->thread_count = 1;

    if (avctx->codec->max_lowres < avctx->lowres || avctx->lowres < 0) {
        av_log(avctx, AV_LOG_ERROR, "The maximum value for lowres supported by the decoder is %d\n",
               avctx->codec->max_lowres);
        ret = AVERROR(EINVAL);
        goto free_and_end;
    }

#if FF_API_VISMV
    if (avctx->debug_mv)
        av_log(avctx, AV_LOG_WARNING, "The 'vismv' option is deprecated, "
               "see the codecview filter instead.\n");
#endif

    if (av_codec_is_encoder(avctx->codec)) {
        int i;
        if (avctx->codec->sample_fmts) {
            for (i = 0; avctx->codec->sample_fmts[i] != AV_SAMPLE_FMT_NONE; i++) {
                if (avctx->sample_fmt == avctx->codec->sample_fmts[i])
                    break;
                if (avctx->channels == 1 &&
                    av_get_planar_sample_fmt(avctx->sample_fmt) ==
                    av_get_planar_sample_fmt(avctx->codec->sample_fmts[i])) {
                    avctx->sample_fmt = avctx->codec->sample_fmts[i];
                    break;
                }
            }
            if (avctx->codec->sample_fmts[i] == AV_SAMPLE_FMT_NONE) {
                char buf[128];
                snprintf(buf, sizeof(buf), "%d", avctx->sample_fmt);
                av_log(avctx, AV_LOG_ERROR, "Specified sample format %s is invalid or not supported\n",
                       (char *)av_x_if_null(av_get_sample_fmt_name(avctx->sample_fmt), buf));
                ret = AVERROR(EINVAL);
                goto free_and_end;
            }
        }
        if (avctx->codec->pix_fmts) {
            for (i = 0; avctx->codec->pix_fmts[i] != AV_PIX_FMT_NONE; i++)
                if (avctx->pix_fmt == avctx->codec->pix_fmts[i])
                    break;
            if (avctx->codec->pix_fmts[i] == AV_PIX_FMT_NONE
                && !((avctx->codec_id == AV_CODEC_ID_MJPEG || avctx->codec_id == AV_CODEC_ID_LJPEG)
                     && avctx->strict_std_compliance <= FF_COMPLIANCE_UNOFFICIAL)) {
                char buf[128];
                snprintf(buf, sizeof(buf), "%d", avctx->pix_fmt);
                av_log(avctx, AV_LOG_ERROR, "Specified pixel format %s is invalid or not supported\n",
                       (char *)av_x_if_null(av_get_pix_fmt_name(avctx->pix_fmt), buf));
                ret = AVERROR(EINVAL);
                goto free_and_end;
            }
            if (avctx->codec->pix_fmts[i] == AV_PIX_FMT_YUVJ420P ||
                avctx->codec->pix_fmts[i] == AV_PIX_FMT_YUVJ422P ||
                avctx->codec->pix_fmts[i] == AV_PIX_FMT_YUVJ440P ||
                avctx->codec->pix_fmts[i] == AV_PIX_FMT_YUVJ444P)
                avctx->color_range = AVCOL_RANGE_JPEG;
        }
        if (avctx->codec->supported_samplerates) {
            for (i = 0; avctx->codec->supported_samplerates[i] != 0; i++)
                if (avctx->sample_rate == avctx->codec->supported_samplerates[i])
                    break;
            if (avctx->codec->supported_samplerates[i] == 0) {
                av_log(avctx, AV_LOG_ERROR, "Specified sample rate %d is not supported\n",
                       avctx->sample_rate);
                ret = AVERROR(EINVAL);
                goto free_and_end;
            }
        }
        if (avctx->codec->channel_layouts) {
            if (!avctx->channel_layout) {
                av_log(avctx, AV_LOG_WARNING, "Channel layout not specified\n");
            } else {
                for (i = 0; avctx->codec->channel_layouts[i] != 0; i++)
                    if (avctx->channel_layout == avctx->codec->channel_layouts[i])
                        break;
                if (avctx->codec->channel_layouts[i] == 0) {
                    char buf[512];
                    av_get_channel_layout_string(buf, sizeof(buf), -1, avctx->channel_layout);
                    av_log(avctx, AV_LOG_ERROR, "Specified channel layout '%s' is not supported\n", buf);
                    ret = AVERROR(EINVAL);
                    goto free_and_end;
                }
            }
        }
        if (avctx->channel_layout && avctx->channels) {
            int channels = av_get_channel_layout_nb_channels(avctx->channel_layout);
            if (channels != avctx->channels) {
                char buf[512];
                av_get_channel_layout_string(buf, sizeof(buf), -1, avctx->channel_layout);
                av_log(avctx, AV_LOG_ERROR,
                       "Channel layout '%s' with %d channels does not match number of specified channels %d\n",
                       buf, channels, avctx->channels);
                ret = AVERROR(EINVAL);
                goto free_and_end;
            }
        } else if (avctx->channel_layout) {
            avctx->channels = av_get_channel_layout_nb_channels(avctx->channel_layout);
        }
        if(avctx->codec_type == AVMEDIA_TYPE_VIDEO) {
            if (avctx->width <= 0 || avctx->height <= 0) {
                av_log(avctx, AV_LOG_ERROR, "dimensions not set\n");
                ret = AVERROR(EINVAL);
                goto free_and_end;
            }
        }
        if (   (avctx->codec_type == AVMEDIA_TYPE_VIDEO || avctx->codec_type == AVMEDIA_TYPE_AUDIO)
            && avctx->bit_rate>0 && avctx->bit_rate<1000) {
            av_log(avctx, AV_LOG_WARNING, "Bitrate %d is extremely low, maybe you mean %dk\n", avctx->bit_rate, avctx->bit_rate);
        }

        if (!avctx->rc_initial_buffer_occupancy)
            avctx->rc_initial_buffer_occupancy = avctx->rc_buffer_size * 3 / 4;
    }

    avctx->pts_correction_num_faulty_pts =
    avctx->pts_correction_num_faulty_dts = 0;
    avctx->pts_correction_last_pts =
    avctx->pts_correction_last_dts = INT64_MIN;

    if (   avctx->codec->init && (!(avctx->active_thread_type&FF_THREAD_FRAME)
        || avctx->internal->frame_thread_encoder)) {
        ret = avctx->codec->init(avctx);
        if (ret < 0) {
            goto free_and_end;
        }
    }

    ret=0;

    if (av_codec_is_decoder(avctx->codec)) {
        if (!avctx->bit_rate)
            avctx->bit_rate = get_bit_rate(avctx);
        /* validate channel layout from the decoder */
        if (avctx->channel_layout) {
            int channels = av_get_channel_layout_nb_channels(avctx->channel_layout);
            if (!avctx->channels)
                avctx->channels = channels;
            else if (channels != avctx->channels) {
                char buf[512];
                av_get_channel_layout_string(buf, sizeof(buf), -1, avctx->channel_layout);
                av_log(avctx, AV_LOG_WARNING,
                       "Channel layout '%s' with %d channels does not match specified number of channels %d: "
                       "ignoring specified channel layout\n",
                       buf, channels, avctx->channels);
                avctx->channel_layout = 0;
            }
        }
        if (avctx->channels && avctx->channels < 0 ||
            avctx->channels > FF_SANE_NB_CHANNELS) {
            ret = AVERROR(EINVAL);
            goto free_and_end;
        }
        if (avctx->sub_charenc) {
            if (avctx->codec_type != AVMEDIA_TYPE_SUBTITLE) {
                av_log(avctx, AV_LOG_ERROR, "Character encoding is only "
                       "supported with subtitles codecs\n");
                ret = AVERROR(EINVAL);
                goto free_and_end;
            } else if (avctx->codec_descriptor->props & AV_CODEC_PROP_BITMAP_SUB) {
                av_log(avctx, AV_LOG_WARNING, "Codec '%s' is bitmap-based, "
                       "subtitles character encoding will be ignored\n",
                       avctx->codec_descriptor->name);
                avctx->sub_charenc_mode = FF_SUB_CHARENC_MODE_DO_NOTHING;
            } else {
                /* input character encoding is set for a text based subtitle
                 * codec at this point */
                if (avctx->sub_charenc_mode == FF_SUB_CHARENC_MODE_AUTOMATIC)
                    avctx->sub_charenc_mode = FF_SUB_CHARENC_MODE_PRE_DECODER;

                if (avctx->sub_charenc_mode == FF_SUB_CHARENC_MODE_PRE_DECODER) {
#if CONFIG_ICONV
                    iconv_t cd = iconv_open("UTF-8", avctx->sub_charenc);
                    if (cd == (iconv_t)-1) {
                        av_log(avctx, AV_LOG_ERROR, "Unable to open iconv context "
                               "with input character encoding \"%s\"\n", avctx->sub_charenc);
                        ret = AVERROR(errno);
                        goto free_and_end;
                    }
                    iconv_close(cd);
#else
                    av_log(avctx, AV_LOG_ERROR, "Character encoding subtitles "
                           "conversion needs a libavcodec built with iconv support "
                           "for this codec\n");
                    ret = AVERROR(ENOSYS);
                    goto free_and_end;
#endif
                }
            }
        }
    }
end:
    ff_unlock_avcodec();
    if (options) {
        av_dict_free(options);
        *options = tmp;
    }

    return ret;
free_and_end:
    av_dict_free(&tmp);
    av_freep(&avctx->priv_data);
    if (avctx->internal) {
        av_frame_free(&avctx->internal->to_free);
        av_freep(&avctx->internal->pool);
    }
    av_freep(&avctx->internal);
    avctx->codec = NULL;
    goto end;
}

int ff_alloc_packet2(AVCodecContext *avctx, AVPacket *avpkt, int64_t size)
{
    if (avpkt->size < 0) {
        av_log(avctx, AV_LOG_ERROR, "Invalid negative user packet size %d\n", avpkt->size);
        return AVERROR(EINVAL);
    }
    if (size < 0 || size > INT_MAX - FF_INPUT_BUFFER_PADDING_SIZE) {
        av_log(avctx, AV_LOG_ERROR, "Invalid minimum required packet size %"PRId64" (max allowed is %d)\n",
               size, INT_MAX - FF_INPUT_BUFFER_PADDING_SIZE);
        return AVERROR(EINVAL);
    }

    if (avctx) {
        av_assert0(!avpkt->data || avpkt->data != avctx->internal->byte_buffer);
        if (!avpkt->data || avpkt->size < size) {
            av_fast_padded_malloc(&avctx->internal->byte_buffer, &avctx->internal->byte_buffer_size, size);
            avpkt->data = avctx->internal->byte_buffer;
            avpkt->size = avctx->internal->byte_buffer_size;
#if FF_API_DESTRUCT_PACKET
FF_DISABLE_DEPRECATION_WARNINGS
            avpkt->destruct = NULL;
FF_ENABLE_DEPRECATION_WARNINGS
#endif
        }
    }

    if (avpkt->data) {
        AVBufferRef *buf = avpkt->buf;
#if FF_API_DESTRUCT_PACKET
FF_DISABLE_DEPRECATION_WARNINGS
        void *destruct = avpkt->destruct;
FF_ENABLE_DEPRECATION_WARNINGS
#endif

        if (avpkt->size < size) {
            av_log(avctx, AV_LOG_ERROR, "User packet is too small (%d < %"PRId64")\n", avpkt->size, size);
            return AVERROR(EINVAL);
        }

        av_init_packet(avpkt);
#if FF_API_DESTRUCT_PACKET
FF_DISABLE_DEPRECATION_WARNINGS
        avpkt->destruct = destruct;
FF_ENABLE_DEPRECATION_WARNINGS
#endif
        avpkt->buf      = buf;
        avpkt->size     = size;
        return 0;
    } else {
        int ret = av_new_packet(avpkt, size);
        if (ret < 0)
            av_log(avctx, AV_LOG_ERROR, "Failed to allocate packet of size %"PRId64"\n", size);
        return ret;
    }
}

int ff_alloc_packet(AVPacket *avpkt, int size)
{
    return ff_alloc_packet2(NULL, avpkt, size);
}

/**
 * Pad last frame with silence.
 */
static int pad_last_frame(AVCodecContext *s, AVFrame **dst, const AVFrame *src)
{
    AVFrame *frame = NULL;
    int ret;

    if (!(frame = av_frame_alloc()))
        return AVERROR(ENOMEM);

    frame->format         = src->format;
    frame->channel_layout = src->channel_layout;
    av_frame_set_channels(frame, av_frame_get_channels(src));
    frame->nb_samples     = s->frame_size;
    ret = av_frame_get_buffer(frame, 32);
    if (ret < 0)
        goto fail;

    ret = av_frame_copy_props(frame, src);
    if (ret < 0)
        goto fail;

    if ((ret = av_samples_copy(frame->extended_data, src->extended_data, 0, 0,
                               src->nb_samples, s->channels, s->sample_fmt)) < 0)
        goto fail;
    if ((ret = av_samples_set_silence(frame->extended_data, src->nb_samples,
                                      frame->nb_samples - src->nb_samples,
                                      s->channels, s->sample_fmt)) < 0)
        goto fail;

    *dst = frame;

    return 0;

fail:
    av_frame_free(&frame);
    return ret;
}

int attribute_align_arg avcodec_encode_audio2(AVCodecContext *avctx,
                                              AVPacket *avpkt,
                                              const AVFrame *frame,
                                              int *got_packet_ptr)
{
    AVFrame *extended_frame = NULL;
    AVFrame *padded_frame = NULL;
    int ret;
    AVPacket user_pkt = *avpkt;
    int needs_realloc = !user_pkt.data;

    *got_packet_ptr = 0;

    if (!(avctx->codec->capabilities & CODEC_CAP_DELAY) && !frame) {
        av_free_packet(avpkt);
        av_init_packet(avpkt);
        return 0;
    }

    /* ensure that extended_data is properly set */
    if (frame && !frame->extended_data) {
        if (av_sample_fmt_is_planar(avctx->sample_fmt) &&
            avctx->channels > AV_NUM_DATA_POINTERS) {
            av_log(avctx, AV_LOG_ERROR, "Encoding to a planar sample format, "
                                        "with more than %d channels, but extended_data is not set.\n",
                   AV_NUM_DATA_POINTERS);
            return AVERROR(EINVAL);
        }
        av_log(avctx, AV_LOG_WARNING, "extended_data is not set.\n");

        extended_frame = av_frame_alloc();
        if (!extended_frame)
            return AVERROR(ENOMEM);

        memcpy(extended_frame, frame, sizeof(AVFrame));
        extended_frame->extended_data = extended_frame->data;
        frame = extended_frame;
    }

    /* check for valid frame size */
    if (frame) {
        if (avctx->codec->capabilities & CODEC_CAP_SMALL_LAST_FRAME) {
            if (frame->nb_samples > avctx->frame_size) {
                av_log(avctx, AV_LOG_ERROR, "more samples than frame size (avcodec_encode_audio2)\n");
                ret = AVERROR(EINVAL);
                goto end;
            }
        } else if (!(avctx->codec->capabilities & CODEC_CAP_VARIABLE_FRAME_SIZE)) {
            if (frame->nb_samples < avctx->frame_size &&
                !avctx->internal->last_audio_frame) {
                ret = pad_last_frame(avctx, &padded_frame, frame);
                if (ret < 0)
                    goto end;

                frame = padded_frame;
                avctx->internal->last_audio_frame = 1;
            }

            if (frame->nb_samples != avctx->frame_size) {
                av_log(avctx, AV_LOG_ERROR, "nb_samples (%d) != frame_size (%d) (avcodec_encode_audio2)\n", frame->nb_samples, avctx->frame_size);
                ret = AVERROR(EINVAL);
                goto end;
            }
        }
    }

    ret = avctx->codec->encode2(avctx, avpkt, frame, got_packet_ptr);
    if (!ret) {
        if (*got_packet_ptr) {
            if (!(avctx->codec->capabilities & CODEC_CAP_DELAY)) {
                if (avpkt->pts == AV_NOPTS_VALUE)
                    avpkt->pts = frame->pts;
                if (!avpkt->duration)
                    avpkt->duration = ff_samples_to_time_base(avctx,
                                                              frame->nb_samples);
            }
            avpkt->dts = avpkt->pts;
        } else {
            avpkt->size = 0;
        }
    }
    if (avpkt->data && avpkt->data == avctx->internal->byte_buffer) {
        needs_realloc = 0;
        if (user_pkt.data) {
            if (user_pkt.size >= avpkt->size) {
                memcpy(user_pkt.data, avpkt->data, avpkt->size);
            } else {
                av_log(avctx, AV_LOG_ERROR, "Provided packet is too small, needs to be %d\n", avpkt->size);
                avpkt->size = user_pkt.size;
                ret = -1;
            }
            avpkt->buf      = user_pkt.buf;
            avpkt->data     = user_pkt.data;
#if FF_API_DESTRUCT_PACKET
FF_DISABLE_DEPRECATION_WARNINGS
            avpkt->destruct = user_pkt.destruct;
FF_ENABLE_DEPRECATION_WARNINGS
#endif
        } else {
            if (av_dup_packet(avpkt) < 0) {
                ret = AVERROR(ENOMEM);
            }
        }
    }

    if (!ret) {
        if (needs_realloc && avpkt->data) {
            ret = av_buffer_realloc(&avpkt->buf, avpkt->size + FF_INPUT_BUFFER_PADDING_SIZE);
            if (ret >= 0)
                avpkt->data = avpkt->buf->data;
        }

        avctx->frame_number++;
    }

    if (ret < 0 || !*got_packet_ptr) {
        av_free_packet(avpkt);
        av_init_packet(avpkt);
        goto end;
    }

    /* NOTE: if we add any audio encoders which output non-keyframe packets,
     *       this needs to be moved to the encoders, but for now we can do it
     *       here to simplify things */
    avpkt->flags |= AV_PKT_FLAG_KEY;

end:
    av_frame_free(&padded_frame);
    av_free(extended_frame);

    return ret;
}

#if FF_API_OLD_ENCODE_AUDIO
int attribute_align_arg avcodec_encode_audio(AVCodecContext *avctx,
                                             uint8_t *buf, int buf_size,
                                             const short *samples)
{
    AVPacket pkt;
    AVFrame *frame;
    int ret, samples_size, got_packet;

    av_init_packet(&pkt);
    pkt.data = buf;
    pkt.size = buf_size;

    if (samples) {
        frame = av_frame_alloc();
        if (!frame)
            return AVERROR(ENOMEM);

        if (avctx->frame_size) {
            frame->nb_samples = avctx->frame_size;
        } else {
            /* if frame_size is not set, the number of samples must be
             * calculated from the buffer size */
            int64_t nb_samples;
            if (!av_get_bits_per_sample(avctx->codec_id)) {
                av_log(avctx, AV_LOG_ERROR, "avcodec_encode_audio() does not "
                                            "support this codec\n");
                av_frame_free(&frame);
                return AVERROR(EINVAL);
            }
            nb_samples = (int64_t)buf_size * 8 /
                         (av_get_bits_per_sample(avctx->codec_id) *
                          avctx->channels);
            if (nb_samples >= INT_MAX) {
                av_frame_free(&frame);
                return AVERROR(EINVAL);
            }
            frame->nb_samples = nb_samples;
        }

        /* it is assumed that the samples buffer is large enough based on the
         * relevant parameters */
        samples_size = av_samples_get_buffer_size(NULL, avctx->channels,
                                                  frame->nb_samples,
                                                  avctx->sample_fmt, 1);
        if ((ret = avcodec_fill_audio_frame(frame, avctx->channels,
                                            avctx->sample_fmt,
                                            (const uint8_t *)samples,
                                            samples_size, 1)) < 0) {
            av_frame_free(&frame);
            return ret;
        }

        /* fabricate frame pts from sample count.
         * this is needed because the avcodec_encode_audio() API does not have
         * a way for the user to provide pts */
        if (avctx->sample_rate && avctx->time_base.num)
            frame->pts = ff_samples_to_time_base(avctx,
                                                 avctx->internal->sample_count);
        else
            frame->pts = AV_NOPTS_VALUE;
        avctx->internal->sample_count += frame->nb_samples;
    } else {
        frame = NULL;
    }

    got_packet = 0;
    ret = avcodec_encode_audio2(avctx, &pkt, frame, &got_packet);
    if (!ret && got_packet && avctx->coded_frame) {
        avctx->coded_frame->pts       = pkt.pts;
        avctx->coded_frame->key_frame = !!(pkt.flags & AV_PKT_FLAG_KEY);
    }
    /* free any side data since we cannot return it */
    av_packet_free_side_data(&pkt);

    if (frame && frame->extended_data != frame->data)
        av_freep(&frame->extended_data);

    av_frame_free(&frame);
    return ret ? ret : pkt.size;
}

#endif

#if FF_API_OLD_ENCODE_VIDEO
int attribute_align_arg avcodec_encode_video(AVCodecContext *avctx, uint8_t *buf, int buf_size,
                                             const AVFrame *pict)
{
    AVPacket pkt;
    int ret, got_packet = 0;

    if (buf_size < FF_MIN_BUFFER_SIZE) {
        av_log(avctx, AV_LOG_ERROR, "buffer smaller than minimum size\n");
        return -1;
    }

    av_init_packet(&pkt);
    pkt.data = buf;
    pkt.size = buf_size;

    ret = avcodec_encode_video2(avctx, &pkt, pict, &got_packet);
    if (!ret && got_packet && avctx->coded_frame) {
        avctx->coded_frame->pts       = pkt.pts;
        avctx->coded_frame->key_frame = !!(pkt.flags & AV_PKT_FLAG_KEY);
    }

    /* free any side data since we cannot return it */
    if (pkt.side_data_elems > 0) {
        int i;
        for (i = 0; i < pkt.side_data_elems; i++)
            av_free(pkt.side_data[i].data);
        av_freep(&pkt.side_data);
        pkt.side_data_elems = 0;
    }

    return ret ? ret : pkt.size;
}

#endif

int attribute_align_arg avcodec_encode_video2(AVCodecContext *avctx,
                                              AVPacket *avpkt,
                                              const AVFrame *frame,
                                              int *got_packet_ptr)
{
    int ret;
    AVPacket user_pkt = *avpkt;
    int needs_realloc = !user_pkt.data;

    *got_packet_ptr = 0;

    if(CONFIG_FRAME_THREAD_ENCODER &&
       avctx->internal->frame_thread_encoder && (avctx->active_thread_type&FF_THREAD_FRAME))
        return ff_thread_video_encode_frame(avctx, avpkt, frame, got_packet_ptr);

    if ((avctx->flags&CODEC_FLAG_PASS1) && avctx->stats_out)
        avctx->stats_out[0] = '\0';

    if (!(avctx->codec->capabilities & CODEC_CAP_DELAY) && !frame) {
        av_free_packet(avpkt);
        av_init_packet(avpkt);
        avpkt->size = 0;
        return 0;
    }

    if (av_image_check_size(avctx->width, avctx->height, 0, avctx))
        return AVERROR(EINVAL);

    av_assert0(avctx->codec->encode2);

    ret = avctx->codec->encode2(avctx, avpkt, frame, got_packet_ptr);
    av_assert0(ret <= 0);

    if (avpkt->data && avpkt->data == avctx->internal->byte_buffer) {
        needs_realloc = 0;
        if (user_pkt.data) {
            if (user_pkt.size >= avpkt->size) {
                memcpy(user_pkt.data, avpkt->data, avpkt->size);
            } else {
                av_log(avctx, AV_LOG_ERROR, "Provided packet is too small, needs to be %d\n", avpkt->size);
                avpkt->size = user_pkt.size;
                ret = -1;
            }
            avpkt->buf      = user_pkt.buf;
            avpkt->data     = user_pkt.data;
#if FF_API_DESTRUCT_PACKET
FF_DISABLE_DEPRECATION_WARNINGS
            avpkt->destruct = user_pkt.destruct;
FF_ENABLE_DEPRECATION_WARNINGS
#endif
        } else {
            if (av_dup_packet(avpkt) < 0) {
                ret = AVERROR(ENOMEM);
            }
        }
    }

    if (!ret) {
        if (!*got_packet_ptr)
            avpkt->size = 0;
        else if (!(avctx->codec->capabilities & CODEC_CAP_DELAY))
            avpkt->pts = avpkt->dts = frame->pts;

        if (needs_realloc && avpkt->data) {
            ret = av_buffer_realloc(&avpkt->buf, avpkt->size + FF_INPUT_BUFFER_PADDING_SIZE);
            if (ret >= 0)
                avpkt->data = avpkt->buf->data;
        }

        avctx->frame_number++;
    }

    if (ret < 0 || !*got_packet_ptr)
        av_free_packet(avpkt);
    else
        av_packet_merge_side_data(avpkt);

    emms_c();
    return ret;
}

int avcodec_encode_subtitle(AVCodecContext *avctx, uint8_t *buf, int buf_size,
                            const AVSubtitle *sub)
{
    int ret;
    if (sub->start_display_time) {
        av_log(avctx, AV_LOG_ERROR, "start_display_time must be 0.\n");
        return -1;
    }

    ret = avctx->codec->encode_sub(avctx, buf, buf_size, sub);
    avctx->frame_number++;
    return ret;
}

/**
 * Attempt to guess proper monotonic timestamps for decoded video frames
 * which might have incorrect times. Input timestamps may wrap around, in
 * which case the output will as well.
 *
 * @param pts the pts field of the decoded AVPacket, as passed through
 * AVFrame.pkt_pts
 * @param dts the dts field of the decoded AVPacket
 * @return one of the input values, may be AV_NOPTS_VALUE
 */
static int64_t guess_correct_pts(AVCodecContext *ctx,
                                 int64_t reordered_pts, int64_t dts)
{
    int64_t pts = AV_NOPTS_VALUE;

    if (dts != AV_NOPTS_VALUE) {
        ctx->pts_correction_num_faulty_dts += dts <= ctx->pts_correction_last_dts;
        ctx->pts_correction_last_dts = dts;
    } else if (reordered_pts != AV_NOPTS_VALUE)
        ctx->pts_correction_last_dts = reordered_pts;

    if (reordered_pts != AV_NOPTS_VALUE) {
        ctx->pts_correction_num_faulty_pts += reordered_pts <= ctx->pts_correction_last_pts;
        ctx->pts_correction_last_pts = reordered_pts;
    } else if(dts != AV_NOPTS_VALUE)
        ctx->pts_correction_last_pts = dts;

    if ((ctx->pts_correction_num_faulty_pts<=ctx->pts_correction_num_faulty_dts || dts == AV_NOPTS_VALUE)
       && reordered_pts != AV_NOPTS_VALUE)
        pts = reordered_pts;
    else
        pts = dts;

    return pts;
}

static int apply_param_change(AVCodecContext *avctx, AVPacket *avpkt)
{
    int size = 0, ret;
    const uint8_t *data;
    uint32_t flags;

    data = av_packet_get_side_data(avpkt, AV_PKT_DATA_PARAM_CHANGE, &size);
    if (!data)
        return 0;

    if (!(avctx->codec->capabilities & CODEC_CAP_PARAM_CHANGE)) {
        av_log(avctx, AV_LOG_ERROR, "This decoder does not support parameter "
               "changes, but PARAM_CHANGE side data was sent to it.\n");
        return AVERROR(EINVAL);
    }

    if (size < 4)
        goto fail;

    flags = bytestream_get_le32(&data);
    size -= 4;

    if (flags & AV_SIDE_DATA_PARAM_CHANGE_CHANNEL_COUNT) {
        if (size < 4)
            goto fail;
        avctx->channels = bytestream_get_le32(&data);
        size -= 4;
    }
    if (flags & AV_SIDE_DATA_PARAM_CHANGE_CHANNEL_LAYOUT) {
        if (size < 8)
            goto fail;
        avctx->channel_layout = bytestream_get_le64(&data);
        size -= 8;
    }
    if (flags & AV_SIDE_DATA_PARAM_CHANGE_SAMPLE_RATE) {
        if (size < 4)
            goto fail;
        avctx->sample_rate = bytestream_get_le32(&data);
        size -= 4;
    }
    if (flags & AV_SIDE_DATA_PARAM_CHANGE_DIMENSIONS) {
        if (size < 8)
            goto fail;
        avctx->width  = bytestream_get_le32(&data);
        avctx->height = bytestream_get_le32(&data);
        size -= 8;
        ret = ff_set_dimensions(avctx, avctx->width, avctx->height);
        if (ret < 0)
            return ret;
    }

    return 0;
fail:
    av_log(avctx, AV_LOG_ERROR, "PARAM_CHANGE side data too small.\n");
    return AVERROR_INVALIDDATA;
}

static int add_metadata_from_side_data(AVCodecContext *avctx, AVFrame *frame)
{
    int size;
    const uint8_t *side_metadata;

    AVDictionary **frame_md = avpriv_frame_get_metadatap(frame);

    side_metadata = av_packet_get_side_data(avctx->internal->pkt,
                                            AV_PKT_DATA_STRINGS_METADATA, &size);
    return av_packet_unpack_dictionary(side_metadata, size, frame_md);
}

static int unrefcount_frame(AVCodecInternal *avci, AVFrame *frame)
{
    int ret;

    /* move the original frame to our backup */
    av_frame_unref(avci->to_free);
    av_frame_move_ref(avci->to_free, frame);

    /* now copy everything except the AVBufferRefs back
     * note that we make a COPY of the side data, so calling av_frame_free() on
     * the caller's frame will work properly */
    ret = av_frame_copy_props(frame, avci->to_free);
    if (ret < 0)
        return ret;

    memcpy(frame->data,     avci->to_free->data,     sizeof(frame->data));
    memcpy(frame->linesize, avci->to_free->linesize, sizeof(frame->linesize));
    if (avci->to_free->extended_data != avci->to_free->data) {
        int planes = av_frame_get_channels(avci->to_free);
        int size   = planes * sizeof(*frame->extended_data);

        if (!size) {
            av_frame_unref(frame);
            return AVERROR_BUG;
        }

        frame->extended_data = av_malloc(size);
        if (!frame->extended_data) {
            av_frame_unref(frame);
            return AVERROR(ENOMEM);
        }
        memcpy(frame->extended_data, avci->to_free->extended_data,
               size);
    } else
        frame->extended_data = frame->data;

    frame->format         = avci->to_free->format;
    frame->width          = avci->to_free->width;
    frame->height         = avci->to_free->height;
    frame->channel_layout = avci->to_free->channel_layout;
    frame->nb_samples     = avci->to_free->nb_samples;
    av_frame_set_channels(frame, av_frame_get_channels(avci->to_free));

    return 0;
}

int attribute_align_arg avcodec_decode_video2(AVCodecContext *avctx, AVFrame *picture,
                                              int *got_picture_ptr,
                                              const AVPacket *avpkt)
{
    AVCodecInternal *avci = avctx->internal;
    int ret;
    // copy to ensure we do not change avpkt
    AVPacket tmp = *avpkt;

    if (!avctx->codec)
        return AVERROR(EINVAL);
    if (avctx->codec->type != AVMEDIA_TYPE_VIDEO) {
        av_log(avctx, AV_LOG_ERROR, "Invalid media type for video\n");
        return AVERROR(EINVAL);
    }

    *got_picture_ptr = 0;
    if ((avctx->coded_width || avctx->coded_height) && av_image_check_size(avctx->coded_width, avctx->coded_height, 0, avctx))
        return AVERROR(EINVAL);

    av_frame_unref(picture);

    if ((avctx->codec->capabilities & CODEC_CAP_DELAY) || avpkt->size || (avctx->active_thread_type & FF_THREAD_FRAME)) {
        int did_split = av_packet_split_side_data(&tmp);
        ret = apply_param_change(avctx, &tmp);
        if (ret < 0) {
            av_log(avctx, AV_LOG_ERROR, "Error applying parameter changes.\n");
            if (avctx->err_recognition & AV_EF_EXPLODE)
                goto fail;
        }

        avctx->internal->pkt = &tmp;
        if (HAVE_THREADS && avctx->active_thread_type & FF_THREAD_FRAME)
            ret = ff_thread_decode_frame(avctx, picture, got_picture_ptr,
                                         &tmp);
        else {
            ret = avctx->codec->decode(avctx, picture, got_picture_ptr,
                                       &tmp);
            picture->pkt_dts = avpkt->dts;

            if(!avctx->has_b_frames){
                av_frame_set_pkt_pos(picture, avpkt->pos);
            }
            //FIXME these should be under if(!avctx->has_b_frames)
            /* get_buffer is supposed to set frame parameters */
            if (!(avctx->codec->capabilities & CODEC_CAP_DR1)) {
                if (!picture->sample_aspect_ratio.num)    picture->sample_aspect_ratio = avctx->sample_aspect_ratio;
                if (!picture->width)                      picture->width               = avctx->width;
                if (!picture->height)                     picture->height              = avctx->height;
                if (picture->format == AV_PIX_FMT_NONE)   picture->format              = avctx->pix_fmt;
            }
        }
        add_metadata_from_side_data(avctx, picture);

fail:
        emms_c(); //needed to avoid an emms_c() call before every return;

        avctx->internal->pkt = NULL;
        if (did_split) {
            av_packet_free_side_data(&tmp);
            if(ret == tmp.size)
                ret = avpkt->size;
        }

        if (*got_picture_ptr) {
            if (!avctx->refcounted_frames) {
                int err = unrefcount_frame(avci, picture);
                if (err < 0)
                    return err;
            }

            avctx->frame_number++;
            av_frame_set_best_effort_timestamp(picture,
                                               guess_correct_pts(avctx,
                                                                 picture->pkt_pts,
                                                                 picture->pkt_dts));
        } else
            av_frame_unref(picture);
    } else
        ret = 0;

    /* many decoders assign whole AVFrames, thus overwriting extended_data;
     * make sure it's set correctly */
    av_assert0(!picture->extended_data || picture->extended_data == picture->data);

    return ret;
}

#if FF_API_OLD_DECODE_AUDIO
int attribute_align_arg avcodec_decode_audio3(AVCodecContext *avctx, int16_t *samples,
                                              int *frame_size_ptr,
                                              AVPacket *avpkt)
{
    AVFrame *frame = av_frame_alloc();
    int ret, got_frame = 0;

    if (!frame)
        return AVERROR(ENOMEM);
    if (avctx->get_buffer != avcodec_default_get_buffer) {
        av_log(avctx, AV_LOG_ERROR, "Custom get_buffer() for use with"
                                    "avcodec_decode_audio3() detected. Overriding with avcodec_default_get_buffer\n");
        av_log(avctx, AV_LOG_ERROR, "Please port your application to "
                                    "avcodec_decode_audio4()\n");
        avctx->get_buffer = avcodec_default_get_buffer;
        avctx->release_buffer = avcodec_default_release_buffer;
    }

    ret = avcodec_decode_audio4(avctx, frame, &got_frame, avpkt);

    if (ret >= 0 && got_frame) {
        int ch, plane_size;
        int planar    = av_sample_fmt_is_planar(avctx->sample_fmt);
        int data_size = av_samples_get_buffer_size(&plane_size, avctx->channels,
                                                   frame->nb_samples,
                                                   avctx->sample_fmt, 1);
        if (*frame_size_ptr < data_size) {
            av_log(avctx, AV_LOG_ERROR, "output buffer size is too small for "
                                        "the current frame (%d < %d)\n", *frame_size_ptr, data_size);
            av_frame_free(&frame);
            return AVERROR(EINVAL);
        }

        memcpy(samples, frame->extended_data[0], plane_size);

        if (planar && avctx->channels > 1) {
            uint8_t *out = ((uint8_t *)samples) + plane_size;
            for (ch = 1; ch < avctx->channels; ch++) {
                memcpy(out, frame->extended_data[ch], plane_size);
                out += plane_size;
            }
        }
        *frame_size_ptr = data_size;
    } else {
        *frame_size_ptr = 0;
    }
    av_frame_free(&frame);
    return ret;
}

#endif

int attribute_align_arg avcodec_decode_audio4(AVCodecContext *avctx,
                                              AVFrame *frame,
                                              int *got_frame_ptr,
                                              const AVPacket *avpkt)
{
    AVCodecInternal *avci = avctx->internal;
    int ret = 0;

    *got_frame_ptr = 0;

    if (!avpkt->data && avpkt->size) {
        av_log(avctx, AV_LOG_ERROR, "invalid packet: NULL data, size != 0\n");
        return AVERROR(EINVAL);
    }
    if (!avctx->codec)
        return AVERROR(EINVAL);
    if (avctx->codec->type != AVMEDIA_TYPE_AUDIO) {
        av_log(avctx, AV_LOG_ERROR, "Invalid media type for audio\n");
        return AVERROR(EINVAL);
    }

    av_frame_unref(frame);

    if ((avctx->codec->capabilities & CODEC_CAP_DELAY) || avpkt->size || (avctx->active_thread_type & FF_THREAD_FRAME)) {
        uint8_t *side;
        int side_size;
        uint32_t discard_padding = 0;
        uint8_t skip_reason = 0;
        uint8_t discard_reason = 0;
        // copy to ensure we do not change avpkt
        AVPacket tmp = *avpkt;
        int did_split = av_packet_split_side_data(&tmp);
        ret = apply_param_change(avctx, &tmp);
        if (ret < 0) {
            av_log(avctx, AV_LOG_ERROR, "Error applying parameter changes.\n");
            if (avctx->err_recognition & AV_EF_EXPLODE)
                goto fail;
        }

        avctx->internal->pkt = &tmp;
        if (HAVE_THREADS && avctx->active_thread_type & FF_THREAD_FRAME)
            ret = ff_thread_decode_frame(avctx, frame, got_frame_ptr, &tmp);
        else {
            ret = avctx->codec->decode(avctx, frame, got_frame_ptr, &tmp);
            frame->pkt_dts = avpkt->dts;
        }
        if (ret >= 0 && *got_frame_ptr) {
            add_metadata_from_side_data(avctx, frame);
            avctx->frame_number++;
            av_frame_set_best_effort_timestamp(frame,
                                               guess_correct_pts(avctx,
                                                                 frame->pkt_pts,
                                                                 frame->pkt_dts));
            if (frame->format == AV_SAMPLE_FMT_NONE)
                frame->format = avctx->sample_fmt;
            if (!frame->channel_layout)
                frame->channel_layout = avctx->channel_layout;
            if (!av_frame_get_channels(frame))
                av_frame_set_channels(frame, avctx->channels);
            if (!frame->sample_rate)
                frame->sample_rate = avctx->sample_rate;
        }

        side= av_packet_get_side_data(avctx->internal->pkt, AV_PKT_DATA_SKIP_SAMPLES, &side_size);
        if(side && side_size>=10) {
            avctx->internal->skip_samples = AV_RL32(side);
            av_log(avctx, AV_LOG_DEBUG, "skip %d samples due to side data\n",
                   avctx->internal->skip_samples);
            discard_padding = AV_RL32(side + 4);
            skip_reason = AV_RL8(side + 8);
            discard_reason = AV_RL8(side + 9);
        }
        if (avctx->internal->skip_samples && *got_frame_ptr &&
            !(avctx->flags2 & CODEC_FLAG2_SKIP_MANUAL)) {
            if(frame->nb_samples <= avctx->internal->skip_samples){
                *got_frame_ptr = 0;
                avctx->internal->skip_samples -= frame->nb_samples;
                av_log(avctx, AV_LOG_DEBUG, "skip whole frame, skip left: %d\n",
                       avctx->internal->skip_samples);
            } else {
                av_samples_copy(frame->extended_data, frame->extended_data, 0, avctx->internal->skip_samples,
                                frame->nb_samples - avctx->internal->skip_samples, avctx->channels, frame->format);
                if(avctx->pkt_timebase.num && avctx->sample_rate) {
                    int64_t diff_ts = av_rescale_q(avctx->internal->skip_samples,
                                                   (AVRational){1, avctx->sample_rate},
                                                   avctx->pkt_timebase);
                    if(frame->pkt_pts!=AV_NOPTS_VALUE)
                        frame->pkt_pts += diff_ts;
                    if(frame->pkt_dts!=AV_NOPTS_VALUE)
                        frame->pkt_dts += diff_ts;
                    if (av_frame_get_pkt_duration(frame) >= diff_ts)
                        av_frame_set_pkt_duration(frame, av_frame_get_pkt_duration(frame) - diff_ts);
                } else {
                    av_log(avctx, AV_LOG_WARNING, "Could not update timestamps for skipped samples.\n");
                }
                av_log(avctx, AV_LOG_DEBUG, "skip %d/%d samples\n",
                       avctx->internal->skip_samples, frame->nb_samples);
                frame->nb_samples -= avctx->internal->skip_samples;
                avctx->internal->skip_samples = 0;
            }
        }

        if (discard_padding > 0 && discard_padding <= frame->nb_samples && *got_frame_ptr &&
            !(avctx->flags2 & CODEC_FLAG2_SKIP_MANUAL)) {
            if (discard_padding == frame->nb_samples) {
                *got_frame_ptr = 0;
            } else {
                if(avctx->pkt_timebase.num && avctx->sample_rate) {
                    int64_t diff_ts = av_rescale_q(frame->nb_samples - discard_padding,
                                                   (AVRational){1, avctx->sample_rate},
                                                   avctx->pkt_timebase);
                    if (av_frame_get_pkt_duration(frame) >= diff_ts)
                        av_frame_set_pkt_duration(frame, av_frame_get_pkt_duration(frame) - diff_ts);
                } else {
                    av_log(avctx, AV_LOG_WARNING, "Could not update timestamps for discarded samples.\n");
                }
                av_log(avctx, AV_LOG_DEBUG, "discard %d/%d samples\n",
                       discard_padding, frame->nb_samples);
                frame->nb_samples -= discard_padding;
            }
        }

        if ((avctx->flags2 & CODEC_FLAG2_SKIP_MANUAL) && *got_frame_ptr) {
            AVFrameSideData *fside = av_frame_new_side_data(frame, AV_FRAME_DATA_SKIP_SAMPLES, 10);
            if (fside) {
                AV_WL32(fside->data, avctx->internal->skip_samples);
                AV_WL32(fside->data + 4, discard_padding);
                AV_WL8(fside->data + 8, skip_reason);
                AV_WL8(fside->data + 9, discard_reason);
                avctx->internal->skip_samples = 0;
            }
        }
fail:
        avctx->internal->pkt = NULL;
        if (did_split) {
            av_packet_free_side_data(&tmp);
            if(ret == tmp.size)
                ret = avpkt->size;
        }

        if (ret >= 0 && *got_frame_ptr) {
            if (!avctx->refcounted_frames) {
                int err = unrefcount_frame(avci, frame);
                if (err < 0)
                    return err;
            }
        } else
            av_frame_unref(frame);
    }

    return ret;
}

#define UTF8_MAX_BYTES 4 /* 5 and 6 bytes sequences should not be used */
static int recode_subtitle(AVCodecContext *avctx,
                           AVPacket *outpkt, const AVPacket *inpkt)
{
#if CONFIG_ICONV
    iconv_t cd = (iconv_t)-1;
    int ret = 0;
    char *inb, *outb;
    size_t inl, outl;
    AVPacket tmp;
#endif

    if (avctx->sub_charenc_mode != FF_SUB_CHARENC_MODE_PRE_DECODER || inpkt->size == 0)
        return 0;

#if CONFIG_ICONV
    cd = iconv_open("UTF-8", avctx->sub_charenc);
    av_assert0(cd != (iconv_t)-1);

    inb = inpkt->data;
    inl = inpkt->size;

    if (inl >= INT_MAX / UTF8_MAX_BYTES - FF_INPUT_BUFFER_PADDING_SIZE) {
        av_log(avctx, AV_LOG_ERROR, "Subtitles packet is too big for recoding\n");
        ret = AVERROR(ENOMEM);
        goto end;
    }

    ret = av_new_packet(&tmp, inl * UTF8_MAX_BYTES);
    if (ret < 0)
        goto end;
    outpkt->buf  = tmp.buf;
    outpkt->data = tmp.data;
    outpkt->size = tmp.size;
    outb = outpkt->data;
    outl = outpkt->size;

    if (iconv(cd, &inb, &inl, &outb, &outl) == (size_t)-1 ||
        iconv(cd, NULL, NULL, &outb, &outl) == (size_t)-1 ||
        outl >= outpkt->size || inl != 0) {
        av_log(avctx, AV_LOG_ERROR, "Unable to recode subtitle event \"%s\" "
               "from %s to UTF-8\n", inpkt->data, avctx->sub_charenc);
        av_free_packet(&tmp);
        ret = AVERROR(errno);
        goto end;
    }
    outpkt->size -= outl;
    memset(outpkt->data + outpkt->size, 0, outl);

end:
    if (cd != (iconv_t)-1)
        iconv_close(cd);
    return ret;
#else
    av_log(avctx, AV_LOG_ERROR, "requesting subtitles recoding without iconv");
    return AVERROR(EINVAL);
#endif
}

static int utf8_check(const uint8_t *str)
{
    const uint8_t *byte;
    uint32_t codepoint, min;

    while (*str) {
        byte = str;
        GET_UTF8(codepoint, *(byte++), return 0;);
        min = byte - str == 1 ? 0 : byte - str == 2 ? 0x80 :
              1 << (5 * (byte - str) - 4);
        if (codepoint < min || codepoint >= 0x110000 ||
            codepoint == 0xFFFE /* BOM */ ||
            codepoint >= 0xD800 && codepoint <= 0xDFFF /* surrogates */)
            return 0;
        str = byte;
    }
    return 1;
}

int avcodec_decode_subtitle2(AVCodecContext *avctx, AVSubtitle *sub,
                             int *got_sub_ptr,
                             AVPacket *avpkt)
{
    int i, ret = 0;

    if (!avpkt->data && avpkt->size) {
        av_log(avctx, AV_LOG_ERROR, "invalid packet: NULL data, size != 0\n");
        return AVERROR(EINVAL);
    }
    if (!avctx->codec)
        return AVERROR(EINVAL);
    if (avctx->codec->type != AVMEDIA_TYPE_SUBTITLE) {
        av_log(avctx, AV_LOG_ERROR, "Invalid media type for subtitles\n");
        return AVERROR(EINVAL);
    }

    *got_sub_ptr = 0;
    get_subtitle_defaults(sub);

    if ((avctx->codec->capabilities & CODEC_CAP_DELAY) || avpkt->size) {
        AVPacket pkt_recoded;
        AVPacket tmp = *avpkt;
        int did_split = av_packet_split_side_data(&tmp);
        //apply_param_change(avctx, &tmp);

        if (did_split) {
            /* FFMIN() prevents overflow in case the packet wasn't allocated with
             * proper padding.
             * If the side data is smaller than the buffer padding size, the
             * remaining bytes should have already been filled with zeros by the
             * original packet allocation anyway. */
            memset(tmp.data + tmp.size, 0,
                   FFMIN(avpkt->size - tmp.size, FF_INPUT_BUFFER_PADDING_SIZE));
        }

        pkt_recoded = tmp;
        ret = recode_subtitle(avctx, &pkt_recoded, &tmp);
        if (ret < 0) {
            *got_sub_ptr = 0;
        } else {
            avctx->internal->pkt = &pkt_recoded;

            if (avctx->pkt_timebase.den && avpkt->pts != AV_NOPTS_VALUE)
                sub->pts = av_rescale_q(avpkt->pts,
                                        avctx->pkt_timebase, AV_TIME_BASE_Q);
            ret = avctx->codec->decode(avctx, sub, got_sub_ptr, &pkt_recoded);
            av_assert1((ret >= 0) >= !!*got_sub_ptr &&
                       !!*got_sub_ptr >= !!sub->num_rects);

            if (sub->num_rects && !sub->end_display_time && avpkt->duration &&
                avctx->pkt_timebase.num) {
                AVRational ms = { 1, 1000 };
                sub->end_display_time = av_rescale_q(avpkt->duration,
                                                     avctx->pkt_timebase, ms);
            }

            for (i = 0; i < sub->num_rects; i++) {
                if (sub->rects[i]->ass && !utf8_check(sub->rects[i]->ass)) {
                    av_log(avctx, AV_LOG_ERROR,
                           "Invalid UTF-8 in decoded subtitles text; "
                           "maybe missing -sub_charenc option\n");
                    avsubtitle_free(sub);
                    return AVERROR_INVALIDDATA;
                }
            }

            if (tmp.data != pkt_recoded.data) { // did we recode?
                /* prevent from destroying side data from original packet */
                pkt_recoded.side_data = NULL;
                pkt_recoded.side_data_elems = 0;

                av_free_packet(&pkt_recoded);
            }
            if (avctx->codec_descriptor->props & AV_CODEC_PROP_BITMAP_SUB)
                sub->format = 0;
            else if (avctx->codec_descriptor->props & AV_CODEC_PROP_TEXT_SUB)
                sub->format = 1;
            avctx->internal->pkt = NULL;
        }

        if (did_split) {
            av_packet_free_side_data(&tmp);
            if(ret == tmp.size)
                ret = avpkt->size;
        }

        if (*got_sub_ptr)
            avctx->frame_number++;
    }

    return ret;
}

void avsubtitle_free(AVSubtitle *sub)
{
    int i;

    for (i = 0; i < sub->num_rects; i++) {
        av_freep(&sub->rects[i]->pict.data[0]);
        av_freep(&sub->rects[i]->pict.data[1]);
        av_freep(&sub->rects[i]->pict.data[2]);
        av_freep(&sub->rects[i]->pict.data[3]);
        av_freep(&sub->rects[i]->text);
        av_freep(&sub->rects[i]->ass);
        av_freep(&sub->rects[i]);
    }

    av_freep(&sub->rects);

    memset(sub, 0, sizeof(AVSubtitle));
}

av_cold int avcodec_close(AVCodecContext *avctx)
{
    if (!avctx)
        return 0;

    if (avcodec_is_open(avctx)) {
        FramePool *pool = avctx->internal->pool;
        int i;
        if (CONFIG_FRAME_THREAD_ENCODER &&
            avctx->internal->frame_thread_encoder && avctx->thread_count > 1) {
            ff_frame_thread_encoder_free(avctx);
        }
        if (HAVE_THREADS && avctx->internal->thread_ctx)
            ff_thread_free(avctx);
        if (avctx->codec && avctx->codec->close)
            avctx->codec->close(avctx);
        avctx->coded_frame = NULL;
        avctx->internal->byte_buffer_size = 0;
        av_freep(&avctx->internal->byte_buffer);
        av_frame_free(&avctx->internal->to_free);
        for (i = 0; i < FF_ARRAY_ELEMS(pool->pools); i++)
            av_buffer_pool_uninit(&pool->pools[i]);
        av_freep(&avctx->internal->pool);

        if (avctx->hwaccel && avctx->hwaccel->uninit)
            avctx->hwaccel->uninit(avctx);
        av_freep(&avctx->internal->hwaccel_priv_data);

        av_freep(&avctx->internal);
    }

    if (avctx->priv_data && avctx->codec && avctx->codec->priv_class)
        av_opt_free(avctx->priv_data);
    av_opt_free(avctx);
    av_freep(&avctx->priv_data);
    if (av_codec_is_encoder(avctx->codec))
        av_freep(&avctx->extradata);
    avctx->codec = NULL;
    avctx->active_thread_type = 0;

    return 0;
}

static enum AVCodecID remap_deprecated_codec_id(enum AVCodecID id)
{
    switch(id){
        //This is for future deprecatec codec ids, its empty since
        //last major bump but will fill up again over time, please don't remove it
//         case AV_CODEC_ID_UTVIDEO_DEPRECATED: return AV_CODEC_ID_UTVIDEO;
        case AV_CODEC_ID_BRENDER_PIX_DEPRECATED         : return AV_CODEC_ID_BRENDER_PIX;
        case AV_CODEC_ID_OPUS_DEPRECATED                : return AV_CODEC_ID_OPUS;
        case AV_CODEC_ID_TAK_DEPRECATED                 : return AV_CODEC_ID_TAK;
        case AV_CODEC_ID_PAF_AUDIO_DEPRECATED           : return AV_CODEC_ID_PAF_AUDIO;
        case AV_CODEC_ID_PCM_S24LE_PLANAR_DEPRECATED    : return AV_CODEC_ID_PCM_S24LE_PLANAR;
        case AV_CODEC_ID_PCM_S32LE_PLANAR_DEPRECATED    : return AV_CODEC_ID_PCM_S32LE_PLANAR;
        case AV_CODEC_ID_ADPCM_VIMA_DEPRECATED          : return AV_CODEC_ID_ADPCM_VIMA;
        case AV_CODEC_ID_ESCAPE130_DEPRECATED           : return AV_CODEC_ID_ESCAPE130;
        case AV_CODEC_ID_EXR_DEPRECATED                 : return AV_CODEC_ID_EXR;
        case AV_CODEC_ID_G2M_DEPRECATED                 : return AV_CODEC_ID_G2M;
        case AV_CODEC_ID_PAF_VIDEO_DEPRECATED           : return AV_CODEC_ID_PAF_VIDEO;
        case AV_CODEC_ID_WEBP_DEPRECATED                : return AV_CODEC_ID_WEBP;
        case AV_CODEC_ID_HEVC_DEPRECATED                : return AV_CODEC_ID_HEVC;
        case AV_CODEC_ID_MVC1_DEPRECATED                : return AV_CODEC_ID_MVC1;
        case AV_CODEC_ID_MVC2_DEPRECATED                : return AV_CODEC_ID_MVC2;
        case AV_CODEC_ID_SANM_DEPRECATED                : return AV_CODEC_ID_SANM;
        case AV_CODEC_ID_SGIRLE_DEPRECATED              : return AV_CODEC_ID_SGIRLE;
        case AV_CODEC_ID_VP7_DEPRECATED                 : return AV_CODEC_ID_VP7;
        default                                         : return id;
    }
}

static AVCodec *find_encdec(enum AVCodecID id, int encoder)
{
    AVCodec *p, *experimental = NULL;
    p = first_avcodec;
    id= remap_deprecated_codec_id(id);
    while (p) {
        if ((encoder ? av_codec_is_encoder(p) : av_codec_is_decoder(p)) &&
            p->id == id) {
            if (p->capabilities & CODEC_CAP_EXPERIMENTAL && !experimental) {
                experimental = p;
            } else
                return p;
        }
        p = p->next;
    }
    return experimental;
}

AVCodec *avcodec_find_encoder(enum AVCodecID id)
{
    return find_encdec(id, 1);
}

AVCodec *avcodec_find_encoder_by_name(const char *name)
{
    AVCodec *p;
    if (!name)
        return NULL;
    p = first_avcodec;
    while (p) {
        if (av_codec_is_encoder(p) && strcmp(name, p->name) == 0)
            return p;
        p = p->next;
    }
    return NULL;
}

AVCodec *avcodec_find_decoder(enum AVCodecID id)
{
    return find_encdec(id, 0);
}

AVCodec *avcodec_find_decoder_by_name(const char *name)
{
    AVCodec *p;
    if (!name)
        return NULL;
    p = first_avcodec;
    while (p) {
        if (av_codec_is_decoder(p) && strcmp(name, p->name) == 0)
            return p;
        p = p->next;
    }
    return NULL;
}

const char *avcodec_get_name(enum AVCodecID id)
{
    const AVCodecDescriptor *cd;
    AVCodec *codec;

    if (id == AV_CODEC_ID_NONE)
        return "none";
    cd = avcodec_descriptor_get(id);
    if (cd)
        return cd->name;
    av_log(NULL, AV_LOG_WARNING, "Codec 0x%x is not in the full list.\n", id);
    codec = avcodec_find_decoder(id);
    if (codec)
        return codec->name;
    codec = avcodec_find_encoder(id);
    if (codec)
        return codec->name;
    return "unknown_codec";
}

size_t av_get_codec_tag_string(char *buf, size_t buf_size, unsigned int codec_tag)
{
    int i, len, ret = 0;

#define TAG_PRINT(x)                                              \
    (((x) >= '0' && (x) <= '9') ||                                \
     ((x) >= 'a' && (x) <= 'z') || ((x) >= 'A' && (x) <= 'Z') ||  \
     ((x) == '.' || (x) == ' ' || (x) == '-' || (x) == '_'))

    for (i = 0; i < 4; i++) {
        len = snprintf(buf, buf_size,
                       TAG_PRINT(codec_tag & 0xFF) ? "%c" : "[%d]", codec_tag & 0xFF);
        buf        += len;
        buf_size    = buf_size > len ? buf_size - len : 0;
        ret        += len;
        codec_tag >>= 8;
    }
    return ret;
}

void avcodec_string(char *buf, int buf_size, AVCodecContext *enc, int encode)
{
    const char *codec_type;
    const char *codec_name;
    const char *profile = NULL;
    const AVCodec *p;
    int bitrate;
    int new_line = 0;
    AVRational display_aspect_ratio;

    if (!buf || buf_size <= 0)
        return;
    codec_type = av_get_media_type_string(enc->codec_type);
    codec_name = avcodec_get_name(enc->codec_id);
    if (enc->profile != FF_PROFILE_UNKNOWN) {
        if (enc->codec)
            p = enc->codec;
        else
            p = encode ? avcodec_find_encoder(enc->codec_id) :
                        avcodec_find_decoder(enc->codec_id);
        if (p)
            profile = av_get_profile_name(p, enc->profile);
    }

    snprintf(buf, buf_size, "%s: %s", codec_type ? codec_type : "unknown",
             codec_name);
    buf[0] ^= 'a' ^ 'A'; /* first letter in uppercase */

    if (enc->codec && strcmp(enc->codec->name, codec_name))
        snprintf(buf + strlen(buf), buf_size - strlen(buf), " (%s)", enc->codec->name);

    if (profile)
        snprintf(buf + strlen(buf), buf_size - strlen(buf), " (%s)", profile);
    if (enc->codec_tag) {
        char tag_buf[32];
        av_get_codec_tag_string(tag_buf, sizeof(tag_buf), enc->codec_tag);
        snprintf(buf + strlen(buf), buf_size - strlen(buf),
                 " (%s / 0x%04X)", tag_buf, enc->codec_tag);
    }

    switch (enc->codec_type) {
    case AVMEDIA_TYPE_VIDEO:
<<<<<<< HEAD
        if (enc->pix_fmt != AV_PIX_FMT_NONE) {
            char detail[256] = "(";
            const char *colorspace_name;
            snprintf(buf + strlen(buf), buf_size - strlen(buf),
                     ", %s",
                     av_get_pix_fmt_name(enc->pix_fmt));
            if (enc->bits_per_raw_sample &&
                enc->bits_per_raw_sample <= av_pix_fmt_desc_get(enc->pix_fmt)->comp[0].depth_minus1)
                av_strlcatf(detail, sizeof(detail), "%d bpc, ", enc->bits_per_raw_sample);
            if (enc->color_range != AVCOL_RANGE_UNSPECIFIED)
                av_strlcatf(detail, sizeof(detail),
                            enc->color_range == AVCOL_RANGE_MPEG ? "tv, ": "pc, ");

            colorspace_name = av_get_colorspace_name(enc->colorspace);
            if (colorspace_name)
                av_strlcatf(detail, sizeof(detail), "%s, ", colorspace_name);

            if (strlen(detail) > 1) {
                detail[strlen(detail) - 2] = 0;
                av_strlcatf(buf, buf_size, "%s)", detail);
            }
        }
=======
        snprintf(buf, buf_size,
                 "Video: %s%s",
                 codec_name, enc->mb_decision ? " (hq)" : "");
        if (profile)
            snprintf(buf + strlen(buf), buf_size - strlen(buf),
                     " (%s)", profile);

        av_strlcat(buf, "\n      ", buf_size);
        snprintf(buf + strlen(buf), buf_size - strlen(buf),
                 "%s", enc->pix_fmt == AV_PIX_FMT_NONE ? "none" :
                     av_get_pix_fmt_name(enc->pix_fmt));

>>>>>>> 20a5956b
        if (enc->width) {
            av_strlcat(buf, new_line ? "\n      " : ", ", buf_size);

            snprintf(buf + strlen(buf), buf_size - strlen(buf),
                     "%dx%d",
                     enc->width, enc->height);

            if (enc->sample_aspect_ratio.num) {
                av_reduce(&display_aspect_ratio.num, &display_aspect_ratio.den,
                          enc->width * enc->sample_aspect_ratio.num,
                          enc->height * enc->sample_aspect_ratio.den,
                          1024 * 1024);
                snprintf(buf + strlen(buf), buf_size - strlen(buf),
                         " [SAR %d:%d DAR %d:%d]",
                         enc->sample_aspect_ratio.num, enc->sample_aspect_ratio.den,
                         display_aspect_ratio.num, display_aspect_ratio.den);
            }
            if (av_log_get_level() >= AV_LOG_DEBUG) {
                int g = av_gcd(enc->time_base.num, enc->time_base.den);
                snprintf(buf + strlen(buf), buf_size - strlen(buf),
                         ", %d/%d",
                         enc->time_base.num / g, enc->time_base.den / g);
            }
        }
        if (encode) {
            snprintf(buf + strlen(buf), buf_size - strlen(buf),
                     ", q=%d-%d", enc->qmin, enc->qmax);
        }
        break;
    case AVMEDIA_TYPE_AUDIO:
<<<<<<< HEAD
=======
        snprintf(buf, buf_size,
                 "Audio: %s",
                 codec_name);
        if (profile)
            snprintf(buf + strlen(buf), buf_size - strlen(buf),
                     " (%s)", profile);
        av_strlcat(buf, "\n      ", buf_size);
>>>>>>> 20a5956b
        if (enc->sample_rate) {
            snprintf(buf + strlen(buf), buf_size - strlen(buf),
                     "%d Hz, ", enc->sample_rate);
        }
        av_get_channel_layout_string(buf + strlen(buf), buf_size - strlen(buf), enc->channels, enc->channel_layout);
        if (enc->sample_fmt != AV_SAMPLE_FMT_NONE) {
            snprintf(buf + strlen(buf), buf_size - strlen(buf),
                     ", %s", av_get_sample_fmt_name(enc->sample_fmt));
        }
        if (   enc->bits_per_raw_sample > 0
            && enc->bits_per_raw_sample != av_get_bytes_per_sample(enc->sample_fmt) * 8)
            snprintf(buf + strlen(buf), buf_size - strlen(buf),
                     " (%d bit)", enc->bits_per_raw_sample);
        break;
    case AVMEDIA_TYPE_DATA:
        if (av_log_get_level() >= AV_LOG_DEBUG) {
            int g = av_gcd(enc->time_base.num, enc->time_base.den);
            if (g)
                snprintf(buf + strlen(buf), buf_size - strlen(buf),
                         ", %d/%d",
                         enc->time_base.num / g, enc->time_base.den / g);
        }
        break;
    case AVMEDIA_TYPE_SUBTITLE:
        if (enc->width)
            snprintf(buf + strlen(buf), buf_size - strlen(buf),
                     ", %dx%d", enc->width, enc->height);
        break;
    default:
        return;
    }
    if (encode) {
        if (enc->flags & CODEC_FLAG_PASS1)
            snprintf(buf + strlen(buf), buf_size - strlen(buf),
                     ", pass 1");
        if (enc->flags & CODEC_FLAG_PASS2)
            snprintf(buf + strlen(buf), buf_size - strlen(buf),
                     ", pass 2");
    }
    bitrate = get_bit_rate(enc);
    if (bitrate != 0) {
        snprintf(buf + strlen(buf), buf_size - strlen(buf),
                 ", %d kb/s", bitrate / 1000);
    } else if (enc->rc_max_rate > 0) {
        snprintf(buf + strlen(buf), buf_size - strlen(buf),
                 ", max. %d kb/s", enc->rc_max_rate / 1000);
    }
}

const char *av_get_profile_name(const AVCodec *codec, int profile)
{
    const AVProfile *p;
    if (profile == FF_PROFILE_UNKNOWN || !codec->profiles)
        return NULL;

    for (p = codec->profiles; p->profile != FF_PROFILE_UNKNOWN; p++)
        if (p->profile == profile)
            return p->name;

    return NULL;
}

unsigned avcodec_version(void)
{
//    av_assert0(AV_CODEC_ID_V410==164);
    av_assert0(AV_CODEC_ID_PCM_S8_PLANAR==65563);
    av_assert0(AV_CODEC_ID_ADPCM_G722==69660);
//     av_assert0(AV_CODEC_ID_BMV_AUDIO==86071);
    av_assert0(AV_CODEC_ID_SRT==94216);
    av_assert0(LIBAVCODEC_VERSION_MICRO >= 100);

    av_assert0(CODEC_ID_CLLC == AV_CODEC_ID_CLLC);
    av_assert0(CODEC_ID_PCM_S8_PLANAR == AV_CODEC_ID_PCM_S8_PLANAR);
    av_assert0(CODEC_ID_ADPCM_IMA_APC == AV_CODEC_ID_ADPCM_IMA_APC);
    av_assert0(CODEC_ID_ILBC == AV_CODEC_ID_ILBC);
    av_assert0(CODEC_ID_SRT == AV_CODEC_ID_SRT);
    return LIBAVCODEC_VERSION_INT;
}

const char *avcodec_configuration(void)
{
    return FFMPEG_CONFIGURATION;
}

const char *avcodec_license(void)
{
#define LICENSE_PREFIX "libavcodec license: "
    return LICENSE_PREFIX FFMPEG_LICENSE + sizeof(LICENSE_PREFIX) - 1;
}

void avcodec_flush_buffers(AVCodecContext *avctx)
{
    if (HAVE_THREADS && avctx->active_thread_type & FF_THREAD_FRAME)
        ff_thread_flush(avctx);
    else if (avctx->codec->flush)
        avctx->codec->flush(avctx);

    avctx->pts_correction_last_pts =
    avctx->pts_correction_last_dts = INT64_MIN;

    if (!avctx->refcounted_frames)
        av_frame_unref(avctx->internal->to_free);
}

int av_get_exact_bits_per_sample(enum AVCodecID codec_id)
{
    switch (codec_id) {
    case AV_CODEC_ID_8SVX_EXP:
    case AV_CODEC_ID_8SVX_FIB:
    case AV_CODEC_ID_ADPCM_CT:
    case AV_CODEC_ID_ADPCM_IMA_APC:
    case AV_CODEC_ID_ADPCM_IMA_EA_SEAD:
    case AV_CODEC_ID_ADPCM_IMA_OKI:
    case AV_CODEC_ID_ADPCM_IMA_WS:
    case AV_CODEC_ID_ADPCM_G722:
    case AV_CODEC_ID_ADPCM_YAMAHA:
        return 4;
    case AV_CODEC_ID_DSD_LSBF:
    case AV_CODEC_ID_DSD_MSBF:
    case AV_CODEC_ID_DSD_LSBF_PLANAR:
    case AV_CODEC_ID_DSD_MSBF_PLANAR:
    case AV_CODEC_ID_PCM_ALAW:
    case AV_CODEC_ID_PCM_MULAW:
    case AV_CODEC_ID_PCM_S8:
    case AV_CODEC_ID_PCM_S8_PLANAR:
    case AV_CODEC_ID_PCM_U8:
    case AV_CODEC_ID_PCM_ZORK:
        return 8;
    case AV_CODEC_ID_PCM_S16BE:
    case AV_CODEC_ID_PCM_S16BE_PLANAR:
    case AV_CODEC_ID_PCM_S16LE:
    case AV_CODEC_ID_PCM_S16LE_PLANAR:
    case AV_CODEC_ID_PCM_U16BE:
    case AV_CODEC_ID_PCM_U16LE:
        return 16;
    case AV_CODEC_ID_PCM_S24DAUD:
    case AV_CODEC_ID_PCM_S24BE:
    case AV_CODEC_ID_PCM_S24LE:
    case AV_CODEC_ID_PCM_S24LE_PLANAR:
    case AV_CODEC_ID_PCM_U24BE:
    case AV_CODEC_ID_PCM_U24LE:
        return 24;
    case AV_CODEC_ID_PCM_S32BE:
    case AV_CODEC_ID_PCM_S32LE:
    case AV_CODEC_ID_PCM_S32LE_PLANAR:
    case AV_CODEC_ID_PCM_U32BE:
    case AV_CODEC_ID_PCM_U32LE:
    case AV_CODEC_ID_PCM_F32BE:
    case AV_CODEC_ID_PCM_F32LE:
        return 32;
    case AV_CODEC_ID_PCM_F64BE:
    case AV_CODEC_ID_PCM_F64LE:
        return 64;
    default:
        return 0;
    }
}

enum AVCodecID av_get_pcm_codec(enum AVSampleFormat fmt, int be)
{
    static const enum AVCodecID map[AV_SAMPLE_FMT_NB][2] = {
        [AV_SAMPLE_FMT_U8  ] = { AV_CODEC_ID_PCM_U8,    AV_CODEC_ID_PCM_U8    },
        [AV_SAMPLE_FMT_S16 ] = { AV_CODEC_ID_PCM_S16LE, AV_CODEC_ID_PCM_S16BE },
        [AV_SAMPLE_FMT_S32 ] = { AV_CODEC_ID_PCM_S32LE, AV_CODEC_ID_PCM_S32BE },
        [AV_SAMPLE_FMT_FLT ] = { AV_CODEC_ID_PCM_F32LE, AV_CODEC_ID_PCM_F32BE },
        [AV_SAMPLE_FMT_DBL ] = { AV_CODEC_ID_PCM_F64LE, AV_CODEC_ID_PCM_F64BE },
        [AV_SAMPLE_FMT_U8P ] = { AV_CODEC_ID_PCM_U8,    AV_CODEC_ID_PCM_U8    },
        [AV_SAMPLE_FMT_S16P] = { AV_CODEC_ID_PCM_S16LE, AV_CODEC_ID_PCM_S16BE },
        [AV_SAMPLE_FMT_S32P] = { AV_CODEC_ID_PCM_S32LE, AV_CODEC_ID_PCM_S32BE },
        [AV_SAMPLE_FMT_FLTP] = { AV_CODEC_ID_PCM_F32LE, AV_CODEC_ID_PCM_F32BE },
        [AV_SAMPLE_FMT_DBLP] = { AV_CODEC_ID_PCM_F64LE, AV_CODEC_ID_PCM_F64BE },
    };
    if (fmt < 0 || fmt >= AV_SAMPLE_FMT_NB)
        return AV_CODEC_ID_NONE;
    if (be < 0 || be > 1)
        be = AV_NE(1, 0);
    return map[fmt][be];
}

int av_get_bits_per_sample(enum AVCodecID codec_id)
{
    switch (codec_id) {
    case AV_CODEC_ID_ADPCM_SBPRO_2:
        return 2;
    case AV_CODEC_ID_ADPCM_SBPRO_3:
        return 3;
    case AV_CODEC_ID_ADPCM_SBPRO_4:
    case AV_CODEC_ID_ADPCM_IMA_WAV:
    case AV_CODEC_ID_ADPCM_IMA_QT:
    case AV_CODEC_ID_ADPCM_SWF:
    case AV_CODEC_ID_ADPCM_MS:
        return 4;
    default:
        return av_get_exact_bits_per_sample(codec_id);
    }
}

int av_get_audio_frame_duration(AVCodecContext *avctx, int frame_bytes)
{
    int id, sr, ch, ba, tag, bps;

    id  = avctx->codec_id;
    sr  = avctx->sample_rate;
    ch  = avctx->channels;
    ba  = avctx->block_align;
    tag = avctx->codec_tag;
    bps = av_get_exact_bits_per_sample(avctx->codec_id);

    /* codecs with an exact constant bits per sample */
    if (bps > 0 && ch > 0 && frame_bytes > 0 && ch < 32768 && bps < 32768)
        return (frame_bytes * 8LL) / (bps * ch);
    bps = avctx->bits_per_coded_sample;

    /* codecs with a fixed packet duration */
    switch (id) {
    case AV_CODEC_ID_ADPCM_ADX:    return   32;
    case AV_CODEC_ID_ADPCM_IMA_QT: return   64;
    case AV_CODEC_ID_ADPCM_EA_XAS: return  128;
    case AV_CODEC_ID_AMR_NB:
    case AV_CODEC_ID_EVRC:
    case AV_CODEC_ID_GSM:
    case AV_CODEC_ID_QCELP:
    case AV_CODEC_ID_RA_288:       return  160;
    case AV_CODEC_ID_AMR_WB:
    case AV_CODEC_ID_GSM_MS:       return  320;
    case AV_CODEC_ID_MP1:          return  384;
    case AV_CODEC_ID_ATRAC1:       return  512;
    case AV_CODEC_ID_ATRAC3:       return 1024;
    case AV_CODEC_ID_MP2:
    case AV_CODEC_ID_MUSEPACK7:    return 1152;
    case AV_CODEC_ID_AC3:          return 1536;
    }

    if (sr > 0) {
        /* calc from sample rate */
        if (id == AV_CODEC_ID_TTA)
            return 256 * sr / 245;

        if (ch > 0) {
            /* calc from sample rate and channels */
            if (id == AV_CODEC_ID_BINKAUDIO_DCT)
                return (480 << (sr / 22050)) / ch;
        }
    }

    if (ba > 0) {
        /* calc from block_align */
        if (id == AV_CODEC_ID_SIPR) {
            switch (ba) {
            case 20: return 160;
            case 19: return 144;
            case 29: return 288;
            case 37: return 480;
            }
        } else if (id == AV_CODEC_ID_ILBC) {
            switch (ba) {
            case 38: return 160;
            case 50: return 240;
            }
        }
    }

    if (frame_bytes > 0) {
        /* calc from frame_bytes only */
        if (id == AV_CODEC_ID_TRUESPEECH)
            return 240 * (frame_bytes / 32);
        if (id == AV_CODEC_ID_NELLYMOSER)
            return 256 * (frame_bytes / 64);
        if (id == AV_CODEC_ID_RA_144)
            return 160 * (frame_bytes / 20);
        if (id == AV_CODEC_ID_G723_1)
            return 240 * (frame_bytes / 24);

        if (bps > 0) {
            /* calc from frame_bytes and bits_per_coded_sample */
            if (id == AV_CODEC_ID_ADPCM_G726)
                return frame_bytes * 8 / bps;
        }

        if (ch > 0) {
            /* calc from frame_bytes and channels */
            switch (id) {
            case AV_CODEC_ID_ADPCM_AFC:
                return frame_bytes / (9 * ch) * 16;
            case AV_CODEC_ID_ADPCM_DTK:
                return frame_bytes / (16 * ch) * 28;
            case AV_CODEC_ID_ADPCM_4XM:
            case AV_CODEC_ID_ADPCM_IMA_ISS:
                return (frame_bytes - 4 * ch) * 2 / ch;
            case AV_CODEC_ID_ADPCM_IMA_SMJPEG:
                return (frame_bytes - 4) * 2 / ch;
            case AV_CODEC_ID_ADPCM_IMA_AMV:
                return (frame_bytes - 8) * 2 / ch;
            case AV_CODEC_ID_ADPCM_XA:
                return (frame_bytes / 128) * 224 / ch;
            case AV_CODEC_ID_INTERPLAY_DPCM:
                return (frame_bytes - 6 - ch) / ch;
            case AV_CODEC_ID_ROQ_DPCM:
                return (frame_bytes - 8) / ch;
            case AV_CODEC_ID_XAN_DPCM:
                return (frame_bytes - 2 * ch) / ch;
            case AV_CODEC_ID_MACE3:
                return 3 * frame_bytes / ch;
            case AV_CODEC_ID_MACE6:
                return 6 * frame_bytes / ch;
            case AV_CODEC_ID_PCM_LXF:
                return 2 * (frame_bytes / (5 * ch));
            case AV_CODEC_ID_IAC:
            case AV_CODEC_ID_IMC:
                return 4 * frame_bytes / ch;
            }

            if (tag) {
                /* calc from frame_bytes, channels, and codec_tag */
                if (id == AV_CODEC_ID_SOL_DPCM) {
                    if (tag == 3)
                        return frame_bytes / ch;
                    else
                        return frame_bytes * 2 / ch;
                }
            }

            if (ba > 0) {
                /* calc from frame_bytes, channels, and block_align */
                int blocks = frame_bytes / ba;
                switch (avctx->codec_id) {
                case AV_CODEC_ID_ADPCM_IMA_WAV:
                    if (bps < 2 || bps > 5)
                        return 0;
                    return blocks * (1 + (ba - 4 * ch) / (bps * ch) * 8);
                case AV_CODEC_ID_ADPCM_IMA_DK3:
                    return blocks * (((ba - 16) * 2 / 3 * 4) / ch);
                case AV_CODEC_ID_ADPCM_IMA_DK4:
                    return blocks * (1 + (ba - 4 * ch) * 2 / ch);
                case AV_CODEC_ID_ADPCM_IMA_RAD:
                    return blocks * ((ba - 4 * ch) * 2 / ch);
                case AV_CODEC_ID_ADPCM_MS:
                    return blocks * (2 + (ba - 7 * ch) * 2 / ch);
                }
            }

            if (bps > 0) {
                /* calc from frame_bytes, channels, and bits_per_coded_sample */
                switch (avctx->codec_id) {
                case AV_CODEC_ID_PCM_DVD:
                    if(bps<4)
                        return 0;
                    return 2 * (frame_bytes / ((bps * 2 / 8) * ch));
                case AV_CODEC_ID_PCM_BLURAY:
                    if(bps<4)
                        return 0;
                    return frame_bytes / ((FFALIGN(ch, 2) * bps) / 8);
                case AV_CODEC_ID_S302M:
                    return 2 * (frame_bytes / ((bps + 4) / 4)) / ch;
                }
            }
        }
    }

    /* Fall back on using frame_size */
    if (avctx->frame_size > 1 && frame_bytes)
        return avctx->frame_size;

    //For WMA we currently have no other means to calculate duration thus we
    //do it here by assuming CBR, which is true for all known cases.
    if (avctx->bit_rate>0 && frame_bytes>0 && avctx->sample_rate>0 && avctx->block_align>1) {
        if (avctx->codec_id == AV_CODEC_ID_WMAV1 || avctx->codec_id == AV_CODEC_ID_WMAV2)
            return  (frame_bytes * 8LL * avctx->sample_rate) / avctx->bit_rate;
    }

    return 0;
}

#if !HAVE_THREADS
int ff_thread_init(AVCodecContext *s)
{
    return -1;
}

#endif

unsigned int av_xiphlacing(unsigned char *s, unsigned int v)
{
    unsigned int n = 0;

    while (v >= 0xff) {
        *s++ = 0xff;
        v -= 0xff;
        n++;
    }
    *s = v;
    n++;
    return n;
}

int ff_match_2uint16(const uint16_t(*tab)[2], int size, int a, int b)
{
    int i;
    for (i = 0; i < size && !(tab[i][0] == a && tab[i][1] == b); i++) ;
    return i;
}

#if FF_API_MISSING_SAMPLE
FF_DISABLE_DEPRECATION_WARNINGS
void av_log_missing_feature(void *avc, const char *feature, int want_sample)
{
    av_log(avc, AV_LOG_WARNING, "%s is not implemented. Update your FFmpeg "
            "version to the newest one from Git. If the problem still "
            "occurs, it means that your file has a feature which has not "
            "been implemented.\n", feature);
    if(want_sample)
        av_log_ask_for_sample(avc, NULL);
}

void av_log_ask_for_sample(void *avc, const char *msg, ...)
{
    va_list argument_list;

    va_start(argument_list, msg);

    if (msg)
        av_vlog(avc, AV_LOG_WARNING, msg, argument_list);
    av_log(avc, AV_LOG_WARNING, "If you want to help, upload a sample "
            "of this file to ftp://upload.ffmpeg.org/incoming/ "
            "and contact the ffmpeg-devel mailing list. (ffmpeg-devel@ffmpeg.org)\n");

    va_end(argument_list);
}
FF_ENABLE_DEPRECATION_WARNINGS
#endif /* FF_API_MISSING_SAMPLE */

static AVHWAccel *first_hwaccel = NULL;
static AVHWAccel **last_hwaccel = &first_hwaccel;

void av_register_hwaccel(AVHWAccel *hwaccel)
{
    AVHWAccel **p = last_hwaccel;
    hwaccel->next = NULL;
    while(*p || avpriv_atomic_ptr_cas((void * volatile *)p, NULL, hwaccel))
        p = &(*p)->next;
    last_hwaccel = &hwaccel->next;
}

AVHWAccel *av_hwaccel_next(const AVHWAccel *hwaccel)
{
    return hwaccel ? hwaccel->next : first_hwaccel;
}

int av_lockmgr_register(int (*cb)(void **mutex, enum AVLockOp op))
{
    if (lockmgr_cb) {
        // There is no good way to rollback a failure to destroy the
        // mutex, so we ignore failures.
        lockmgr_cb(&codec_mutex,    AV_LOCK_DESTROY);
        lockmgr_cb(&avformat_mutex, AV_LOCK_DESTROY);
        lockmgr_cb     = NULL;
        codec_mutex    = NULL;
        avformat_mutex = NULL;
    }

    if (cb) {
        void *new_codec_mutex    = NULL;
        void *new_avformat_mutex = NULL;
        int err;
        if (err = cb(&new_codec_mutex, AV_LOCK_CREATE)) {
            return err > 0 ? AVERROR_UNKNOWN : err;
        }
        if (err = cb(&new_avformat_mutex, AV_LOCK_CREATE)) {
            // Ignore failures to destroy the newly created mutex.
            cb(&new_codec_mutex, AV_LOCK_DESTROY);
            return err > 0 ? AVERROR_UNKNOWN : err;
        }
        lockmgr_cb     = cb;
        codec_mutex    = new_codec_mutex;
        avformat_mutex = new_avformat_mutex;
    }

    return 0;
}

int ff_lock_avcodec(AVCodecContext *log_ctx)
{
    if (lockmgr_cb) {
        if ((*lockmgr_cb)(&codec_mutex, AV_LOCK_OBTAIN))
            return -1;
    }
    entangled_thread_counter++;
    if (entangled_thread_counter != 1) {
        av_log(log_ctx, AV_LOG_ERROR, "Insufficient thread locking around avcodec_open/close()\n");
        if (!lockmgr_cb)
            av_log(log_ctx, AV_LOG_ERROR, "No lock manager is set, please see av_lockmgr_register()\n");
        ff_avcodec_locked = 1;
        ff_unlock_avcodec();
        return AVERROR(EINVAL);
    }
    av_assert0(!ff_avcodec_locked);
    ff_avcodec_locked = 1;
    return 0;
}

int ff_unlock_avcodec(void)
{
    av_assert0(ff_avcodec_locked);
    ff_avcodec_locked = 0;
    entangled_thread_counter--;
    if (lockmgr_cb) {
        if ((*lockmgr_cb)(&codec_mutex, AV_LOCK_RELEASE))
            return -1;
    }

    return 0;
}

int avpriv_lock_avformat(void)
{
    if (lockmgr_cb) {
        if ((*lockmgr_cb)(&avformat_mutex, AV_LOCK_OBTAIN))
            return -1;
    }
    return 0;
}

int avpriv_unlock_avformat(void)
{
    if (lockmgr_cb) {
        if ((*lockmgr_cb)(&avformat_mutex, AV_LOCK_RELEASE))
            return -1;
    }
    return 0;
}

unsigned int avpriv_toupper4(unsigned int x)
{
    return av_toupper(x & 0xFF) +
          (av_toupper((x >>  8) & 0xFF) << 8)  +
          (av_toupper((x >> 16) & 0xFF) << 16) +
((unsigned)av_toupper((x >> 24) & 0xFF) << 24);
}

int ff_thread_ref_frame(ThreadFrame *dst, ThreadFrame *src)
{
    int ret;

    dst->owner = src->owner;

    ret = av_frame_ref(dst->f, src->f);
    if (ret < 0)
        return ret;

    if (src->progress &&
        !(dst->progress = av_buffer_ref(src->progress))) {
        ff_thread_release_buffer(dst->owner, dst);
        return AVERROR(ENOMEM);
    }

    return 0;
}

#if !HAVE_THREADS

enum AVPixelFormat ff_thread_get_format(AVCodecContext *avctx, const enum AVPixelFormat *fmt)
{
    return ff_get_format(avctx, fmt);
}

int ff_thread_get_buffer(AVCodecContext *avctx, ThreadFrame *f, int flags)
{
    f->owner = avctx;
    return ff_get_buffer(avctx, f->f, flags);
}

void ff_thread_release_buffer(AVCodecContext *avctx, ThreadFrame *f)
{
    if (f->f)
        av_frame_unref(f->f);
}

void ff_thread_finish_setup(AVCodecContext *avctx)
{
}

void ff_thread_report_progress(ThreadFrame *f, int progress, int field)
{
}

void ff_thread_await_progress(ThreadFrame *f, int progress, int field)
{
}

int ff_thread_can_start_frame(AVCodecContext *avctx)
{
    return 1;
}

int ff_alloc_entries(AVCodecContext *avctx, int count)
{
    return 0;
}

void ff_reset_entries(AVCodecContext *avctx)
{
}

void ff_thread_await_progress2(AVCodecContext *avctx, int field, int thread, int shift)
{
}

void ff_thread_report_progress2(AVCodecContext *avctx, int field, int thread, int n)
{
}

#endif

enum AVMediaType avcodec_get_type(enum AVCodecID codec_id)
{
    AVCodec *c= avcodec_find_decoder(codec_id);
    if(!c)
        c= avcodec_find_encoder(codec_id);
    if(c)
        return c->type;

    if (codec_id <= AV_CODEC_ID_NONE)
        return AVMEDIA_TYPE_UNKNOWN;
    else if (codec_id < AV_CODEC_ID_FIRST_AUDIO)
        return AVMEDIA_TYPE_VIDEO;
    else if (codec_id < AV_CODEC_ID_FIRST_SUBTITLE)
        return AVMEDIA_TYPE_AUDIO;
    else if (codec_id < AV_CODEC_ID_FIRST_UNKNOWN)
        return AVMEDIA_TYPE_SUBTITLE;

    return AVMEDIA_TYPE_UNKNOWN;
}

int avcodec_is_open(AVCodecContext *s)
{
    return !!s->internal;
}

int avpriv_bprint_to_extradata(AVCodecContext *avctx, struct AVBPrint *buf)
{
    int ret;
    char *str;

    ret = av_bprint_finalize(buf, &str);
    if (ret < 0)
        return ret;
    avctx->extradata = str;
    /* Note: the string is NUL terminated (so extradata can be read as a
     * string), but the ending character is not accounted in the size (in
     * binary formats you are likely not supposed to mux that character). When
     * extradata is copied, it is also padded with FF_INPUT_BUFFER_PADDING_SIZE
     * zeros. */
    avctx->extradata_size = buf->len;
    return 0;
}

const uint8_t *avpriv_find_start_code(const uint8_t *av_restrict p,
                                      const uint8_t *end,
                                      uint32_t *av_restrict state)
{
    int i;

    av_assert0(p <= end);
    if (p >= end)
        return end;

    for (i = 0; i < 3; i++) {
        uint32_t tmp = *state << 8;
        *state = tmp + *(p++);
        if (tmp == 0x100 || p == end)
            return p;
    }

    while (p < end) {
        if      (p[-1] > 1      ) p += 3;
        else if (p[-2]          ) p += 2;
        else if (p[-3]|(p[-1]-1)) p++;
        else {
            p++;
            break;
        }
    }

    p = FFMIN(p, end) - 4;
    *state = AV_RB32(p);

    return p + 4;
}<|MERGE_RESOLUTION|>--- conflicted
+++ resolved
@@ -2983,12 +2983,14 @@
 
     switch (enc->codec_type) {
     case AVMEDIA_TYPE_VIDEO:
-<<<<<<< HEAD
         if (enc->pix_fmt != AV_PIX_FMT_NONE) {
             char detail[256] = "(";
             const char *colorspace_name;
+
+            av_strlcat(buf, "\n      ", buf_size);
+
             snprintf(buf + strlen(buf), buf_size - strlen(buf),
-                     ", %s",
+                 "%s", enc->pix_fmt == AV_PIX_FMT_NONE ? "none" :
                      av_get_pix_fmt_name(enc->pix_fmt));
             if (enc->bits_per_raw_sample &&
                 enc->bits_per_raw_sample <= av_pix_fmt_desc_get(enc->pix_fmt)->comp[0].depth_minus1)
@@ -3006,20 +3008,7 @@
                 av_strlcatf(buf, buf_size, "%s)", detail);
             }
         }
-=======
-        snprintf(buf, buf_size,
-                 "Video: %s%s",
-                 codec_name, enc->mb_decision ? " (hq)" : "");
-        if (profile)
-            snprintf(buf + strlen(buf), buf_size - strlen(buf),
-                     " (%s)", profile);
-
-        av_strlcat(buf, "\n      ", buf_size);
-        snprintf(buf + strlen(buf), buf_size - strlen(buf),
-                 "%s", enc->pix_fmt == AV_PIX_FMT_NONE ? "none" :
-                     av_get_pix_fmt_name(enc->pix_fmt));
-
->>>>>>> 20a5956b
+
         if (enc->width) {
             av_strlcat(buf, new_line ? "\n      " : ", ", buf_size);
 
@@ -3050,16 +3039,7 @@
         }
         break;
     case AVMEDIA_TYPE_AUDIO:
-<<<<<<< HEAD
-=======
-        snprintf(buf, buf_size,
-                 "Audio: %s",
-                 codec_name);
-        if (profile)
-            snprintf(buf + strlen(buf), buf_size - strlen(buf),
-                     " (%s)", profile);
         av_strlcat(buf, "\n      ", buf_size);
->>>>>>> 20a5956b
         if (enc->sample_rate) {
             snprintf(buf + strlen(buf), buf_size - strlen(buf),
                      "%d Hz, ", enc->sample_rate);
