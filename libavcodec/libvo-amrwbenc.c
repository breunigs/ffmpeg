--- conflicted
+++ resolved
@@ -120,12 +120,7 @@
     amr_wb_encode_frame,
     amr_wb_encode_close,
     NULL,
-<<<<<<< HEAD
-    .sample_fmts = (const enum SampleFormat[]){SAMPLE_FMT_S16,SAMPLE_FMT_NONE},
-    .long_name = NULL_IF_CONFIG_SMALL("VisualOn libvo-amrwbenc Adaptive Multi-Rate "
-=======
     .sample_fmts = (const enum AVSampleFormat[]){AV_SAMPLE_FMT_S16,AV_SAMPLE_FMT_NONE},
     .long_name = NULL_IF_CONFIG_SMALL("libvo-amrwbenc Adaptive Multi-Rate "
->>>>>>> 578d6861
                                       "(AMR) Wide-Band"),
 };
