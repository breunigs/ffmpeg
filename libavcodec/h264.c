/*
 * H.26L/H.264/AVC/JVT/14496-10/... decoder
 * Copyright (c) 2003 Michael Niedermayer <michaelni@gmx.at>
 *
 * This file is part of FFmpeg.
 *
 * FFmpeg is free software; you can redistribute it and/or
 * modify it under the terms of the GNU Lesser General Public
 * License as published by the Free Software Foundation; either
 * version 2.1 of the License, or (at your option) any later version.
 *
 * FFmpeg is distributed in the hope that it will be useful,
 * but WITHOUT ANY WARRANTY; without even the implied warranty of
 * MERCHANTABILITY or FITNESS FOR A PARTICULAR PURPOSE.  See the GNU
 * Lesser General Public License for more details.
 *
 * You should have received a copy of the GNU Lesser General Public
 * License along with FFmpeg; if not, write to the Free Software
 * Foundation, Inc., 51 Franklin Street, Fifth Floor, Boston, MA 02110-1301 USA
 */

/**
 * @file
 * H.264 / AVC / MPEG4 part10 codec.
 * @author Michael Niedermayer <michaelni@gmx.at>
 */

#define UNCHECKED_BITSTREAM_READER 1

#include "libavutil/avassert.h"
#include "libavutil/display.h"
#include "libavutil/imgutils.h"
#include "libavutil/opt.h"
#include "libavutil/stereo3d.h"
#include "libavutil/timer.h"
#include "internal.h"
#include "cabac.h"
#include "cabac_functions.h"
#include "error_resilience.h"
#include "avcodec.h"
#include "h264.h"
#include "h264data.h"
#include "h264chroma.h"
#include "h264_mvpred.h"
#include "golomb.h"
#include "mathops.h"
#include "me_cmp.h"
#include "mpegutils.h"
#include "rectangle.h"
#include "svq3.h"
#include "thread.h"
#include "vdpau_internal.h"

const uint16_t ff_h264_mb_sizes[4] = { 256, 384, 512, 768 };

int avpriv_h264_has_num_reorder_frames(AVCodecContext *avctx)
{
    H264Context *h = avctx->priv_data;
    return h ? h->sps.num_reorder_frames : 0;
}

static void h264_er_decode_mb(void *opaque, int ref, int mv_dir, int mv_type,
                              int (*mv)[2][4][2],
                              int mb_x, int mb_y, int mb_intra, int mb_skipped)
{
    H264Context *h = opaque;
    H264SliceContext *sl = &h->slice_ctx[0];

    sl->mb_x = mb_x;
    sl->mb_y = mb_y;
    sl->mb_xy = mb_x + mb_y * h->mb_stride;
    memset(sl->non_zero_count_cache, 0, sizeof(sl->non_zero_count_cache));
    av_assert1(ref >= 0);
    /* FIXME: It is possible albeit uncommon that slice references
     * differ between slices. We take the easy approach and ignore
     * it for now. If this turns out to have any relevance in
     * practice then correct remapping should be added. */
    if (ref >= sl->ref_count[0])
        ref = 0;
    if (!sl->ref_list[0][ref].data[0]) {
        av_log(h->avctx, AV_LOG_DEBUG, "Reference not available for error concealing\n");
        ref = 0;
    }
    if ((sl->ref_list[0][ref].reference&3) != 3) {
        av_log(h->avctx, AV_LOG_DEBUG, "Reference invalid\n");
        return;
    }
    fill_rectangle(&h->cur_pic.ref_index[0][4 * sl->mb_xy],
                   2, 2, 2, ref, 1);
    fill_rectangle(&sl->ref_cache[0][scan8[0]], 4, 4, 8, ref, 1);
    fill_rectangle(sl->mv_cache[0][scan8[0]], 4, 4, 8,
                   pack16to32((*mv)[0][0][0], (*mv)[0][0][1]), 4);
    sl->mb_mbaff =
    sl->mb_field_decoding_flag = 0;
    ff_h264_hl_decode_mb(h, &h->slice_ctx[0]);
}

void ff_h264_draw_horiz_band(const H264Context *h, H264SliceContext *sl,
                             int y, int height)
{
    AVCodecContext *avctx = h->avctx;
    const AVFrame   *src  = &h->cur_pic.f;
    const AVPixFmtDescriptor *desc = av_pix_fmt_desc_get(avctx->pix_fmt);
    int vshift = desc->log2_chroma_h;
    const int field_pic = h->picture_structure != PICT_FRAME;
    if (field_pic) {
        height <<= 1;
        y      <<= 1;
    }

    height = FFMIN(height, avctx->height - y);

    if (field_pic && h->first_field && !(avctx->slice_flags & SLICE_FLAG_ALLOW_FIELD))
        return;

    if (avctx->draw_horiz_band) {
        int offset[AV_NUM_DATA_POINTERS];
        int i;

        offset[0] = y * src->linesize[0];
        offset[1] =
        offset[2] = (y >> vshift) * src->linesize[1];
        for (i = 3; i < AV_NUM_DATA_POINTERS; i++)
            offset[i] = 0;

        emms_c();

        avctx->draw_horiz_band(avctx, src, offset,
                               y, h->picture_structure, height);
    }
}

/**
 * Check if the top & left blocks are available if needed and
 * change the dc mode so it only uses the available blocks.
 */
int ff_h264_check_intra4x4_pred_mode(const H264Context *h, H264SliceContext *sl)
{
    static const int8_t top[12] = {
        -1, 0, LEFT_DC_PRED, -1, -1, -1, -1, -1, 0
    };
    static const int8_t left[12] = {
        0, -1, TOP_DC_PRED, 0, -1, -1, -1, 0, -1, DC_128_PRED
    };
    int i;

    if (!(sl->top_samples_available & 0x8000)) {
        for (i = 0; i < 4; i++) {
            int status = top[sl->intra4x4_pred_mode_cache[scan8[0] + i]];
            if (status < 0) {
                av_log(h->avctx, AV_LOG_ERROR,
                       "top block unavailable for requested intra4x4 mode %d at %d %d\n",
                       status, sl->mb_x, sl->mb_y);
                return AVERROR_INVALIDDATA;
            } else if (status) {
                sl->intra4x4_pred_mode_cache[scan8[0] + i] = status;
            }
        }
    }

    if ((sl->left_samples_available & 0x8888) != 0x8888) {
        static const int mask[4] = { 0x8000, 0x2000, 0x80, 0x20 };
        for (i = 0; i < 4; i++)
            if (!(sl->left_samples_available & mask[i])) {
                int status = left[sl->intra4x4_pred_mode_cache[scan8[0] + 8 * i]];
                if (status < 0) {
                    av_log(h->avctx, AV_LOG_ERROR,
                           "left block unavailable for requested intra4x4 mode %d at %d %d\n",
                           status, sl->mb_x, sl->mb_y);
                    return AVERROR_INVALIDDATA;
                } else if (status) {
                    sl->intra4x4_pred_mode_cache[scan8[0] + 8 * i] = status;
                }
            }
    }

    return 0;
} // FIXME cleanup like ff_h264_check_intra_pred_mode

/**
 * Check if the top & left blocks are available if needed and
 * change the dc mode so it only uses the available blocks.
 */
int ff_h264_check_intra_pred_mode(const H264Context *h, H264SliceContext *sl,
                                  int mode, int is_chroma)
{
    static const int8_t top[4]  = { LEFT_DC_PRED8x8, 1, -1, -1 };
    static const int8_t left[5] = { TOP_DC_PRED8x8, -1,  2, -1, DC_128_PRED8x8 };

    if (mode > 3U) {
        av_log(h->avctx, AV_LOG_ERROR,
               "out of range intra chroma pred mode at %d %d\n",
               sl->mb_x, sl->mb_y);
        return AVERROR_INVALIDDATA;
    }

    if (!(sl->top_samples_available & 0x8000)) {
        mode = top[mode];
        if (mode < 0) {
            av_log(h->avctx, AV_LOG_ERROR,
                   "top block unavailable for requested intra mode at %d %d\n",
                   sl->mb_x, sl->mb_y);
            return AVERROR_INVALIDDATA;
        }
    }

    if ((sl->left_samples_available & 0x8080) != 0x8080) {
        mode = left[mode];
        if (mode < 0) {
            av_log(h->avctx, AV_LOG_ERROR,
                   "left block unavailable for requested intra mode at %d %d\n",
                   sl->mb_x, sl->mb_y);
            return AVERROR_INVALIDDATA;
        }
        if (is_chroma && (sl->left_samples_available & 0x8080)) {
            // mad cow disease mode, aka MBAFF + constrained_intra_pred
            mode = ALZHEIMER_DC_L0T_PRED8x8 +
                   (!(sl->left_samples_available & 0x8000)) +
                   2 * (mode == DC_128_PRED8x8);
        }
    }

    return mode;
}

const uint8_t *ff_h264_decode_nal(H264Context *h, H264SliceContext *sl,
                                  const uint8_t *src,
                                  int *dst_length, int *consumed, int length)
{
    int i, si, di;
    uint8_t *dst;

    // src[0]&0x80; // forbidden bit
    h->nal_ref_idc   = src[0] >> 5;
    h->nal_unit_type = src[0] & 0x1F;

    src++;
    length--;

#define STARTCODE_TEST                                                  \
    if (i + 2 < length && src[i + 1] == 0 && src[i + 2] <= 3) {         \
        if (src[i + 2] != 3 && src[i + 2] != 0) {                       \
            /* startcode, so we must be past the end */                 \
            length = i;                                                 \
        }                                                               \
        break;                                                          \
    }

#if HAVE_FAST_UNALIGNED
#define FIND_FIRST_ZERO                                                 \
    if (i > 0 && !src[i])                                               \
        i--;                                                            \
    while (src[i])                                                      \
        i++

#if HAVE_FAST_64BIT
    for (i = 0; i + 1 < length; i += 9) {
        if (!((~AV_RN64A(src + i) &
               (AV_RN64A(src + i) - 0x0100010001000101ULL)) &
              0x8000800080008080ULL))
            continue;
        FIND_FIRST_ZERO;
        STARTCODE_TEST;
        i -= 7;
    }
#else
    for (i = 0; i + 1 < length; i += 5) {
        if (!((~AV_RN32A(src + i) &
               (AV_RN32A(src + i) - 0x01000101U)) &
              0x80008080U))
            continue;
        FIND_FIRST_ZERO;
        STARTCODE_TEST;
        i -= 3;
    }
#endif
#else
    for (i = 0; i + 1 < length; i += 2) {
        if (src[i])
            continue;
        if (i > 0 && src[i - 1] == 0)
            i--;
        STARTCODE_TEST;
    }
#endif

    av_fast_padded_malloc(&sl->rbsp_buffer, &sl->rbsp_buffer_size, length+MAX_MBPAIR_SIZE);
    dst = sl->rbsp_buffer;

    if (!dst)
        return NULL;

    if(i>=length-1){ //no escaped 0
        *dst_length= length;
        *consumed= length+1; //+1 for the header
        if(h->avctx->flags2 & CODEC_FLAG2_FAST){
            return src;
        }else{
            memcpy(dst, src, length);
            return dst;
        }
    }

    memcpy(dst, src, i);
    si = di = i;
    while (si + 2 < length) {
        // remove escapes (very rare 1:2^22)
        if (src[si + 2] > 3) {
            dst[di++] = src[si++];
            dst[di++] = src[si++];
        } else if (src[si] == 0 && src[si + 1] == 0 && src[si + 2] != 0) {
            if (src[si + 2] == 3) { // escape
                dst[di++]  = 0;
                dst[di++]  = 0;
                si        += 3;
                continue;
            } else // next start code
                goto nsc;
        }

        dst[di++] = src[si++];
    }
    while (si < length)
        dst[di++] = src[si++];

nsc:
    memset(dst + di, 0, FF_INPUT_BUFFER_PADDING_SIZE);

    *dst_length = di;
    *consumed   = si + 1; // +1 for the header
    /* FIXME store exact number of bits in the getbitcontext
     * (it is needed for decoding) */
    return dst;
}

/**
 * Identify the exact end of the bitstream
 * @return the length of the trailing, or 0 if damaged
 */
static int decode_rbsp_trailing(H264Context *h, const uint8_t *src)
{
    int v = *src;
    int r;

    ff_tlog(h->avctx, "rbsp trailing %X\n", v);

    for (r = 1; r < 9; r++) {
        if (v & 1)
            return r;
        v >>= 1;
    }
    return 0;
}

void ff_h264_free_tables(H264Context *h, int free_rbsp)
{
    int i;

    av_freep(&h->intra4x4_pred_mode);
    av_freep(&h->chroma_pred_mode_table);
    av_freep(&h->cbp_table);
    av_freep(&h->mvd_table[0]);
    av_freep(&h->mvd_table[1]);
    av_freep(&h->direct_table);
    av_freep(&h->non_zero_count);
    av_freep(&h->slice_table_base);
    h->slice_table = NULL;
    av_freep(&h->list_counts);

    av_freep(&h->mb2b_xy);
    av_freep(&h->mb2br_xy);

    av_buffer_pool_uninit(&h->qscale_table_pool);
    av_buffer_pool_uninit(&h->mb_type_pool);
    av_buffer_pool_uninit(&h->motion_val_pool);
    av_buffer_pool_uninit(&h->ref_index_pool);

    if (free_rbsp && h->DPB) {
        for (i = 0; i < H264_MAX_PICTURE_COUNT; i++)
            ff_h264_unref_picture(h, &h->DPB[i]);
        memset(h->delayed_pic, 0, sizeof(h->delayed_pic));
        av_freep(&h->DPB);
    }

    h->cur_pic_ptr = NULL;

    for (i = 0; i < h->nb_slice_ctx; i++) {
        H264SliceContext *sl = &h->slice_ctx[i];

        av_freep(&sl->dc_val_base);
        av_freep(&sl->er.mb_index2xy);
        av_freep(&sl->er.error_status_table);
        av_freep(&sl->er.er_temp_buffer);

        av_freep(&sl->bipred_scratchpad);
        av_freep(&sl->edge_emu_buffer);
        av_freep(&sl->top_borders[0]);
        av_freep(&sl->top_borders[1]);

        sl->bipred_scratchpad_allocated = 0;
        sl->edge_emu_buffer_allocated   = 0;
        sl->top_borders_allocated[0]    = 0;
        sl->top_borders_allocated[1]    = 0;

        if (free_rbsp) {
            av_freep(&sl->rbsp_buffer);
            sl->rbsp_buffer_size            = 0;
        }
    }
}

int ff_h264_alloc_tables(H264Context *h)
{
    const int big_mb_num = h->mb_stride * (h->mb_height + 1);
    const int row_mb_num = 2*h->mb_stride*FFMAX(h->avctx->thread_count, 1);
    int x, y, i;

    FF_ALLOCZ_ARRAY_OR_GOTO(h->avctx, h->intra4x4_pred_mode,
                      row_mb_num, 8 * sizeof(uint8_t), fail)
    h->slice_ctx[0].intra4x4_pred_mode = h->intra4x4_pred_mode;

    FF_ALLOCZ_OR_GOTO(h->avctx, h->non_zero_count,
                      big_mb_num * 48 * sizeof(uint8_t), fail)
    FF_ALLOCZ_OR_GOTO(h->avctx, h->slice_table_base,
                      (big_mb_num + h->mb_stride) * sizeof(*h->slice_table_base), fail)
    FF_ALLOCZ_OR_GOTO(h->avctx, h->cbp_table,
                      big_mb_num * sizeof(uint16_t), fail)
    FF_ALLOCZ_OR_GOTO(h->avctx, h->chroma_pred_mode_table,
                      big_mb_num * sizeof(uint8_t), fail)
    FF_ALLOCZ_ARRAY_OR_GOTO(h->avctx, h->mvd_table[0],
                      row_mb_num, 16 * sizeof(uint8_t), fail);
    FF_ALLOCZ_ARRAY_OR_GOTO(h->avctx, h->mvd_table[1],
                      row_mb_num, 16 * sizeof(uint8_t), fail);
    h->slice_ctx[0].mvd_table[0] = h->mvd_table[0];
    h->slice_ctx[0].mvd_table[1] = h->mvd_table[1];

    FF_ALLOCZ_OR_GOTO(h->avctx, h->direct_table,
                      4 * big_mb_num * sizeof(uint8_t), fail);
    FF_ALLOCZ_OR_GOTO(h->avctx, h->list_counts,
                      big_mb_num * sizeof(uint8_t), fail)

    memset(h->slice_table_base, -1,
           (big_mb_num + h->mb_stride) * sizeof(*h->slice_table_base));
    h->slice_table = h->slice_table_base + h->mb_stride * 2 + 1;

    FF_ALLOCZ_OR_GOTO(h->avctx, h->mb2b_xy,
                      big_mb_num * sizeof(uint32_t), fail);
    FF_ALLOCZ_OR_GOTO(h->avctx, h->mb2br_xy,
                      big_mb_num * sizeof(uint32_t), fail);
    for (y = 0; y < h->mb_height; y++)
        for (x = 0; x < h->mb_width; x++) {
            const int mb_xy = x + y * h->mb_stride;
            const int b_xy  = 4 * x + 4 * y * h->b_stride;

            h->mb2b_xy[mb_xy]  = b_xy;
            h->mb2br_xy[mb_xy] = 8 * (FMO ? mb_xy : (mb_xy % (2 * h->mb_stride)));
        }

    if (!h->dequant4_coeff[0])
        ff_h264_init_dequant_tables(h);

    if (!h->DPB) {
        h->DPB = av_mallocz_array(H264_MAX_PICTURE_COUNT, sizeof(*h->DPB));
        if (!h->DPB)
            goto fail;
        for (i = 0; i < H264_MAX_PICTURE_COUNT; i++)
            av_frame_unref(&h->DPB[i].f);
        av_frame_unref(&h->cur_pic.f);
    }

    return 0;

fail:
    ff_h264_free_tables(h, 1);
    return AVERROR(ENOMEM);
}

/**
 * Init context
 * Allocate buffers which are not shared amongst multiple threads.
 */
int ff_h264_slice_context_init(H264Context *h, H264SliceContext *sl)
{
    ERContext *er = &sl->er;
    int mb_array_size = h->mb_height * h->mb_stride;
    int y_size  = (2 * h->mb_width + 1) * (2 * h->mb_height + 1);
    int c_size  = h->mb_stride * (h->mb_height + 1);
    int yc_size = y_size + 2   * c_size;
    int x, y, i;

    sl->ref_cache[0][scan8[5]  + 1] =
    sl->ref_cache[0][scan8[7]  + 1] =
    sl->ref_cache[0][scan8[13] + 1] =
    sl->ref_cache[1][scan8[5]  + 1] =
    sl->ref_cache[1][scan8[7]  + 1] =
    sl->ref_cache[1][scan8[13] + 1] = PART_NOT_AVAILABLE;

    if (sl != h->slice_ctx) {
        memset(er, 0, sizeof(*er));
    } else
    if (CONFIG_ERROR_RESILIENCE) {

        /* init ER */
        er->avctx          = h->avctx;
        er->decode_mb      = h264_er_decode_mb;
        er->opaque         = h;
        er->quarter_sample = 1;

        er->mb_num      = h->mb_num;
        er->mb_width    = h->mb_width;
        er->mb_height   = h->mb_height;
        er->mb_stride   = h->mb_stride;
        er->b8_stride   = h->mb_width * 2 + 1;

        // error resilience code looks cleaner with this
        FF_ALLOCZ_OR_GOTO(h->avctx, er->mb_index2xy,
                          (h->mb_num + 1) * sizeof(int), fail);

        for (y = 0; y < h->mb_height; y++)
            for (x = 0; x < h->mb_width; x++)
                er->mb_index2xy[x + y * h->mb_width] = x + y * h->mb_stride;

        er->mb_index2xy[h->mb_height * h->mb_width] = (h->mb_height - 1) *
                                                      h->mb_stride + h->mb_width;

        FF_ALLOCZ_OR_GOTO(h->avctx, er->error_status_table,
                          mb_array_size * sizeof(uint8_t), fail);

        FF_ALLOC_OR_GOTO(h->avctx, er->er_temp_buffer,
                         h->mb_height * h->mb_stride, fail);

        FF_ALLOCZ_OR_GOTO(h->avctx, sl->dc_val_base,
                          yc_size * sizeof(int16_t), fail);
        er->dc_val[0] = sl->dc_val_base + h->mb_width * 2 + 2;
        er->dc_val[1] = sl->dc_val_base + y_size + h->mb_stride + 1;
        er->dc_val[2] = er->dc_val[1] + c_size;
        for (i = 0; i < yc_size; i++)
            sl->dc_val_base[i] = 1024;
    }

    return 0;

fail:
    return AVERROR(ENOMEM); // ff_h264_free_tables will clean up for us
}

static int decode_nal_units(H264Context *h, const uint8_t *buf, int buf_size,
                            int parse_extradata);

int ff_h264_decode_extradata(H264Context *h, const uint8_t *buf, int size)
{
    AVCodecContext *avctx = h->avctx;
    int ret;

    if (!buf || size <= 0)
        return -1;

    if (buf[0] == 1) {
        int i, cnt, nalsize;
        const unsigned char *p = buf;

        h->is_avc = 1;

        if (size < 7) {
            av_log(avctx, AV_LOG_ERROR,
                   "avcC %d too short\n", size);
            return AVERROR_INVALIDDATA;
        }
        /* sps and pps in the avcC always have length coded with 2 bytes,
         * so put a fake nal_length_size = 2 while parsing them */
        h->nal_length_size = 2;
        // Decode sps from avcC
        cnt = *(p + 5) & 0x1f; // Number of sps
        p  += 6;
        for (i = 0; i < cnt; i++) {
            nalsize = AV_RB16(p) + 2;
            if(nalsize > size - (p-buf))
                return AVERROR_INVALIDDATA;
            ret = decode_nal_units(h, p, nalsize, 1);
            if (ret < 0) {
                av_log(avctx, AV_LOG_ERROR,
                       "Decoding sps %d from avcC failed\n", i);
                return ret;
            }
            p += nalsize;
        }
        // Decode pps from avcC
        cnt = *(p++); // Number of pps
        for (i = 0; i < cnt; i++) {
            nalsize = AV_RB16(p) + 2;
            if(nalsize > size - (p-buf))
                return AVERROR_INVALIDDATA;
            ret = decode_nal_units(h, p, nalsize, 1);
            if (ret < 0) {
                av_log(avctx, AV_LOG_ERROR,
                       "Decoding pps %d from avcC failed\n", i);
                return ret;
            }
            p += nalsize;
        }
        // Store right nal length size that will be used to parse all other nals
        h->nal_length_size = (buf[4] & 0x03) + 1;
    } else {
        h->is_avc = 0;
        ret = decode_nal_units(h, buf, size, 1);
        if (ret < 0)
            return ret;
    }
    return size;
}

static int h264_init_context(AVCodecContext *avctx, H264Context *h)
{
    int i;

    h->avctx                 = avctx;
    h->dequant_coeff_pps     = -1;
    h->current_sps_id        = -1;
    h->cur_chroma_format_idc = -1;

    h->picture_structure     = PICT_FRAME;
    h->slice_context_count   = 1;
    h->workaround_bugs       = avctx->workaround_bugs;
    h->flags                 = avctx->flags;
    h->prev_poc_msb          = 1 << 16;
    h->x264_build            = -1;
    h->recovery_frame        = -1;
    h->frame_recovered       = 0;
    h->prev_frame_num        = -1;
    h->sei_fpa.frame_packing_arrangement_cancel_flag = -1;

    h->next_outputed_poc = INT_MIN;
    for (i = 0; i < MAX_DELAYED_PIC_COUNT; i++)
        h->last_pocs[i] = INT_MIN;

    ff_h264_reset_sei(h);

    avctx->chroma_sample_location = AVCHROMA_LOC_LEFT;

    h->nb_slice_ctx = (avctx->active_thread_type & FF_THREAD_SLICE) ?  H264_MAX_THREADS : 1;
    h->slice_ctx = av_mallocz_array(h->nb_slice_ctx, sizeof(*h->slice_ctx));
    if (!h->slice_ctx) {
        h->nb_slice_ctx = 0;
        return AVERROR(ENOMEM);
    }

    for (i = 0; i < h->nb_slice_ctx; i++)
        h->slice_ctx[i].h264 = h;

    return 0;
}

av_cold int ff_h264_decode_init(AVCodecContext *avctx)
{
    H264Context *h = avctx->priv_data;
    int ret;

    ret = h264_init_context(avctx, h);
    if (ret < 0)
        return ret;

    /* set defaults */
    if (!avctx->has_b_frames)
        h->low_delay = 1;

    ff_h264_decode_init_vlc();

    ff_init_cabac_states();

    if (avctx->codec_id == AV_CODEC_ID_H264) {
        if (avctx->ticks_per_frame == 1) {
            if(h->avctx->time_base.den < INT_MAX/2) {
                h->avctx->time_base.den *= 2;
            } else
                h->avctx->time_base.num /= 2;
        }
        avctx->ticks_per_frame = 2;
    }

    if (avctx->extradata_size > 0 && avctx->extradata) {
        ret = ff_h264_decode_extradata(h, avctx->extradata, avctx->extradata_size);
        if (ret < 0) {
            ff_h264_free_context(h);
            return ret;
        }
    }

    if (h->sps.bitstream_restriction_flag &&
        h->avctx->has_b_frames < h->sps.num_reorder_frames) {
        h->avctx->has_b_frames = h->sps.num_reorder_frames;
        h->low_delay           = 0;
    }

    avctx->internal->allocate_progress = 1;

    ff_h264_flush_change(h);

    if (h->enable_er < 0 && (avctx->active_thread_type & FF_THREAD_SLICE))
        h->enable_er = 0;

    if (h->enable_er && (avctx->active_thread_type & FF_THREAD_SLICE)) {
        av_log(avctx, AV_LOG_WARNING,
               "Error resilience with slice threads is enabled. It is unsafe and unsupported and may crash. "
               "Use it at your own risk\n");
    }

    return 0;
}

static int decode_init_thread_copy(AVCodecContext *avctx)
{
    H264Context *h = avctx->priv_data;
    int ret;

    if (!avctx->internal->is_copy)
        return 0;

    memset(h, 0, sizeof(*h));

    ret = h264_init_context(avctx, h);
    if (ret < 0)
        return ret;

    h->context_initialized = 0;

    return 0;
}

/**
 * Run setup operations that must be run after slice header decoding.
 * This includes finding the next displayed frame.
 *
 * @param h h264 master context
 * @param setup_finished enough NALs have been read that we can call
 * ff_thread_finish_setup()
 */
static void decode_postinit(H264Context *h, int setup_finished)
{
    H264Picture *out = h->cur_pic_ptr;
    H264Picture *cur = h->cur_pic_ptr;
    int i, pics, out_of_order, out_idx;

    h->cur_pic_ptr->f.pict_type = h->pict_type;

    if (h->next_output_pic)
        return;

    if (cur->field_poc[0] == INT_MAX || cur->field_poc[1] == INT_MAX) {
        /* FIXME: if we have two PAFF fields in one packet, we can't start
         * the next thread here. If we have one field per packet, we can.
         * The check in decode_nal_units() is not good enough to find this
         * yet, so we assume the worst for now. */
        // if (setup_finished)
        //    ff_thread_finish_setup(h->avctx);
        if (cur->field_poc[0] == INT_MAX && cur->field_poc[1] == INT_MAX)
            return;
        if (h->avctx->hwaccel || h->missing_fields <=1)
            return;
    }

    cur->f.interlaced_frame = 0;
    cur->f.repeat_pict      = 0;

    /* Signal interlacing information externally. */
    /* Prioritize picture timing SEI information over used
     * decoding process if it exists. */

    if (h->sps.pic_struct_present_flag) {
        switch (h->sei_pic_struct) {
        case SEI_PIC_STRUCT_FRAME:
            break;
        case SEI_PIC_STRUCT_TOP_FIELD:
        case SEI_PIC_STRUCT_BOTTOM_FIELD:
            cur->f.interlaced_frame = 1;
            break;
        case SEI_PIC_STRUCT_TOP_BOTTOM:
        case SEI_PIC_STRUCT_BOTTOM_TOP:
            if (FIELD_OR_MBAFF_PICTURE(h))
                cur->f.interlaced_frame = 1;
            else
                // try to flag soft telecine progressive
                cur->f.interlaced_frame = h->prev_interlaced_frame;
            break;
        case SEI_PIC_STRUCT_TOP_BOTTOM_TOP:
        case SEI_PIC_STRUCT_BOTTOM_TOP_BOTTOM:
            /* Signal the possibility of telecined film externally
             * (pic_struct 5,6). From these hints, let the applications
             * decide if they apply deinterlacing. */
            cur->f.repeat_pict = 1;
            break;
        case SEI_PIC_STRUCT_FRAME_DOUBLING:
            cur->f.repeat_pict = 2;
            break;
        case SEI_PIC_STRUCT_FRAME_TRIPLING:
            cur->f.repeat_pict = 4;
            break;
        }

        if ((h->sei_ct_type & 3) &&
            h->sei_pic_struct <= SEI_PIC_STRUCT_BOTTOM_TOP)
            cur->f.interlaced_frame = (h->sei_ct_type & (1 << 1)) != 0;
    } else {
        /* Derive interlacing flag from used decoding process. */
        cur->f.interlaced_frame = FIELD_OR_MBAFF_PICTURE(h);
    }
    h->prev_interlaced_frame = cur->f.interlaced_frame;

    if (cur->field_poc[0] != cur->field_poc[1]) {
        /* Derive top_field_first from field pocs. */
        cur->f.top_field_first = cur->field_poc[0] < cur->field_poc[1];
    } else {
        if (cur->f.interlaced_frame || h->sps.pic_struct_present_flag) {
            /* Use picture timing SEI information. Even if it is a
             * information of a past frame, better than nothing. */
            if (h->sei_pic_struct == SEI_PIC_STRUCT_TOP_BOTTOM ||
                h->sei_pic_struct == SEI_PIC_STRUCT_TOP_BOTTOM_TOP)
                cur->f.top_field_first = 1;
            else
                cur->f.top_field_first = 0;
        } else {
            /* Most likely progressive */
            cur->f.top_field_first = 0;
        }
    }

    if (h->sei_frame_packing_present &&
        h->frame_packing_arrangement_type >= 0 &&
        h->frame_packing_arrangement_type <= 6 &&
        h->content_interpretation_type > 0 &&
        h->content_interpretation_type < 3) {
        AVStereo3D *stereo = av_stereo3d_create_side_data(&cur->f);
        if (stereo) {
        switch (h->frame_packing_arrangement_type) {
        case 0:
            stereo->type = AV_STEREO3D_CHECKERBOARD;
            break;
        case 1:
            stereo->type = AV_STEREO3D_COLUMNS;
            break;
        case 2:
            stereo->type = AV_STEREO3D_LINES;
            break;
        case 3:
            if (h->quincunx_subsampling)
                stereo->type = AV_STEREO3D_SIDEBYSIDE_QUINCUNX;
            else
                stereo->type = AV_STEREO3D_SIDEBYSIDE;
            break;
        case 4:
            stereo->type = AV_STEREO3D_TOPBOTTOM;
            break;
        case 5:
            stereo->type = AV_STEREO3D_FRAMESEQUENCE;
            break;
        case 6:
            stereo->type = AV_STEREO3D_2D;
            break;
        }

        if (h->content_interpretation_type == 2)
            stereo->flags = AV_STEREO3D_FLAG_INVERT;
        }
    }

    if (h->sei_display_orientation_present &&
        (h->sei_anticlockwise_rotation || h->sei_hflip || h->sei_vflip)) {
        double angle = h->sei_anticlockwise_rotation * 360 / (double) (1 << 16);
        AVFrameSideData *rotation = av_frame_new_side_data(&cur->f,
                                                           AV_FRAME_DATA_DISPLAYMATRIX,
                                                           sizeof(int32_t) * 9);
        if (rotation) {
            av_display_rotation_set((int32_t *)rotation->data, angle);
            av_display_matrix_flip((int32_t *)rotation->data,
                                   h->sei_hflip, h->sei_vflip);
        }
    }

    cur->mmco_reset = h->mmco_reset;
    h->mmco_reset = 0;

    // FIXME do something with unavailable reference frames

    /* Sort B-frames into display order */

    if (h->sps.bitstream_restriction_flag &&
        h->avctx->has_b_frames < h->sps.num_reorder_frames) {
        h->avctx->has_b_frames = h->sps.num_reorder_frames;
        h->low_delay           = 0;
    }

    if (h->avctx->strict_std_compliance >= FF_COMPLIANCE_STRICT &&
        !h->sps.bitstream_restriction_flag) {
        h->avctx->has_b_frames = MAX_DELAYED_PIC_COUNT - 1;
        h->low_delay           = 0;
    }

    for (i = 0; 1; i++) {
        if(i == MAX_DELAYED_PIC_COUNT || cur->poc < h->last_pocs[i]){
            if(i)
                h->last_pocs[i-1] = cur->poc;
            break;
        } else if(i) {
            h->last_pocs[i-1]= h->last_pocs[i];
        }
    }
    out_of_order = MAX_DELAYED_PIC_COUNT - i;
    if(   cur->f.pict_type == AV_PICTURE_TYPE_B
       || (h->last_pocs[MAX_DELAYED_PIC_COUNT-2] > INT_MIN && h->last_pocs[MAX_DELAYED_PIC_COUNT-1] - h->last_pocs[MAX_DELAYED_PIC_COUNT-2] > 2))
        out_of_order = FFMAX(out_of_order, 1);
    if (out_of_order == MAX_DELAYED_PIC_COUNT) {
        av_log(h->avctx, AV_LOG_VERBOSE, "Invalid POC %d<%d\n", cur->poc, h->last_pocs[0]);
        for (i = 1; i < MAX_DELAYED_PIC_COUNT; i++)
            h->last_pocs[i] = INT_MIN;
        h->last_pocs[0] = cur->poc;
        cur->mmco_reset = 1;
    } else if(h->avctx->has_b_frames < out_of_order && !h->sps.bitstream_restriction_flag){
        av_log(h->avctx, AV_LOG_VERBOSE, "Increasing reorder buffer to %d\n", out_of_order);
        h->avctx->has_b_frames = out_of_order;
        h->low_delay = 0;
    }

    pics = 0;
    while (h->delayed_pic[pics])
        pics++;

    av_assert0(pics <= MAX_DELAYED_PIC_COUNT);

    h->delayed_pic[pics++] = cur;
    if (cur->reference == 0)
        cur->reference = DELAYED_PIC_REF;

    out     = h->delayed_pic[0];
    out_idx = 0;
    for (i = 1; h->delayed_pic[i] &&
                !h->delayed_pic[i]->f.key_frame &&
                !h->delayed_pic[i]->mmco_reset;
         i++)
        if (h->delayed_pic[i]->poc < out->poc) {
            out     = h->delayed_pic[i];
            out_idx = i;
        }
    if (h->avctx->has_b_frames == 0 &&
        (h->delayed_pic[0]->f.key_frame || h->delayed_pic[0]->mmco_reset))
        h->next_outputed_poc = INT_MIN;
    out_of_order = out->poc < h->next_outputed_poc;

    if (out_of_order || pics > h->avctx->has_b_frames) {
        out->reference &= ~DELAYED_PIC_REF;
        // for frame threading, the owner must be the second field's thread or
        // else the first thread can release the picture and reuse it unsafely
        for (i = out_idx; h->delayed_pic[i]; i++)
            h->delayed_pic[i] = h->delayed_pic[i + 1];
    }
    if (!out_of_order && pics > h->avctx->has_b_frames) {
        h->next_output_pic = out;
        if (out_idx == 0 && h->delayed_pic[0] && (h->delayed_pic[0]->f.key_frame || h->delayed_pic[0]->mmco_reset)) {
            h->next_outputed_poc = INT_MIN;
        } else
            h->next_outputed_poc = out->poc;
    } else {
        av_log(h->avctx, AV_LOG_DEBUG, "no picture %s\n", out_of_order ? "ooo" : "");
    }

    if (h->next_output_pic) {
        if (h->next_output_pic->recovered) {
            // We have reached an recovery point and all frames after it in
            // display order are "recovered".
            h->frame_recovered |= FRAME_RECOVERED_SEI;
        }
        h->next_output_pic->recovered |= !!(h->frame_recovered & FRAME_RECOVERED_SEI);
    }

    if (setup_finished && !h->avctx->hwaccel)
        ff_thread_finish_setup(h->avctx);
}

int ff_pred_weight_table(H264Context *h, H264SliceContext *sl)
{
    int list, i;
    int luma_def, chroma_def;

    sl->use_weight             = 0;
    sl->use_weight_chroma      = 0;
    sl->luma_log2_weight_denom = get_ue_golomb(&sl->gb);
    if (h->sps.chroma_format_idc)
        sl->chroma_log2_weight_denom = get_ue_golomb(&sl->gb);

    if (sl->luma_log2_weight_denom > 7U) {
        av_log(h->avctx, AV_LOG_ERROR, "luma_log2_weight_denom %d is out of range\n", sl->luma_log2_weight_denom);
        sl->luma_log2_weight_denom = 0;
    }
    if (sl->chroma_log2_weight_denom > 7U) {
        av_log(h->avctx, AV_LOG_ERROR, "chroma_log2_weight_denom %d is out of range\n", sl->chroma_log2_weight_denom);
        sl->chroma_log2_weight_denom = 0;
    }

    luma_def   = 1 << sl->luma_log2_weight_denom;
    chroma_def = 1 << sl->chroma_log2_weight_denom;

    for (list = 0; list < 2; list++) {
        sl->luma_weight_flag[list]   = 0;
        sl->chroma_weight_flag[list] = 0;
        for (i = 0; i < sl->ref_count[list]; i++) {
            int luma_weight_flag, chroma_weight_flag;

            luma_weight_flag = get_bits1(&sl->gb);
            if (luma_weight_flag) {
                sl->luma_weight[i][list][0] = get_se_golomb(&sl->gb);
                sl->luma_weight[i][list][1] = get_se_golomb(&sl->gb);
                if (sl->luma_weight[i][list][0] != luma_def ||
                    sl->luma_weight[i][list][1] != 0) {
                    sl->use_weight             = 1;
                    sl->luma_weight_flag[list] = 1;
                }
            } else {
                sl->luma_weight[i][list][0] = luma_def;
                sl->luma_weight[i][list][1] = 0;
            }

            if (h->sps.chroma_format_idc) {
                chroma_weight_flag = get_bits1(&sl->gb);
                if (chroma_weight_flag) {
                    int j;
                    for (j = 0; j < 2; j++) {
                        sl->chroma_weight[i][list][j][0] = get_se_golomb(&sl->gb);
                        sl->chroma_weight[i][list][j][1] = get_se_golomb(&sl->gb);
                        if (sl->chroma_weight[i][list][j][0] != chroma_def ||
                            sl->chroma_weight[i][list][j][1] != 0) {
                            sl->use_weight_chroma        = 1;
                            sl->chroma_weight_flag[list] = 1;
                        }
                    }
                } else {
                    int j;
                    for (j = 0; j < 2; j++) {
                        sl->chroma_weight[i][list][j][0] = chroma_def;
                        sl->chroma_weight[i][list][j][1] = 0;
                    }
                }
            }
        }
        if (sl->slice_type_nos != AV_PICTURE_TYPE_B)
            break;
    }
    sl->use_weight = sl->use_weight || sl->use_weight_chroma;
    return 0;
}

/**
 * instantaneous decoder refresh.
 */
static void idr(H264Context *h)
{
    int i;
    ff_h264_remove_all_refs(h);
    h->prev_frame_num        =
    h->prev_frame_num_offset = 0;
    h->prev_poc_msb          = 1<<16;
    h->prev_poc_lsb          = 0;
    for (i = 0; i < MAX_DELAYED_PIC_COUNT; i++)
        h->last_pocs[i] = INT_MIN;
}

/* forget old pics after a seek */
void ff_h264_flush_change(H264Context *h)
{
<<<<<<< HEAD
    int i, j;

    h->outputed_poc          = h->next_outputed_poc = INT_MIN;
=======
    int i;
    for (i = 0; i < MAX_DELAYED_PIC_COUNT; i++)
        h->last_pocs[i] = INT_MIN;
    h->next_outputed_poc = INT_MIN;
>>>>>>> 9d33bab5
    h->prev_interlaced_frame = 1;
    idr(h);

    h->prev_frame_num = -1;
    if (h->cur_pic_ptr) {
        h->cur_pic_ptr->reference = 0;
        for (j=i=0; h->delayed_pic[i]; i++)
            if (h->delayed_pic[i] != h->cur_pic_ptr)
                h->delayed_pic[j++] = h->delayed_pic[i];
        h->delayed_pic[j] = NULL;
    }
    ff_h264_unref_picture(h, &h->last_pic_for_ec);

    h->first_field = 0;
    ff_h264_reset_sei(h);
    h->recovery_frame = -1;
    h->frame_recovered = 0;
    h->current_slice = 0;
    h->mmco_reset = 1;
    for (i = 0; i < h->nb_slice_ctx; i++)
        h->slice_ctx[i].list_count = 0;
}

/* forget old pics after a seek */
static void flush_dpb(AVCodecContext *avctx)
{
    H264Context *h = avctx->priv_data;
    int i;

    memset(h->delayed_pic, 0, sizeof(h->delayed_pic));

    ff_h264_flush_change(h);

    if (h->DPB)
        for (i = 0; i < H264_MAX_PICTURE_COUNT; i++)
            ff_h264_unref_picture(h, &h->DPB[i]);
    h->cur_pic_ptr = NULL;
    ff_h264_unref_picture(h, &h->cur_pic);

    h->mb_y = 0;

    ff_h264_free_tables(h, 1);
    h->context_initialized = 0;
}

int ff_init_poc(H264Context *h, int pic_field_poc[2], int *pic_poc)
{
    const int max_frame_num = 1 << h->sps.log2_max_frame_num;
    int field_poc[2];

    h->frame_num_offset = h->prev_frame_num_offset;
    if (h->frame_num < h->prev_frame_num)
        h->frame_num_offset += max_frame_num;

    if (h->sps.poc_type == 0) {
        const int max_poc_lsb = 1 << h->sps.log2_max_poc_lsb;

        if (h->poc_lsb < h->prev_poc_lsb &&
            h->prev_poc_lsb - h->poc_lsb >= max_poc_lsb / 2)
            h->poc_msb = h->prev_poc_msb + max_poc_lsb;
        else if (h->poc_lsb > h->prev_poc_lsb &&
                 h->prev_poc_lsb - h->poc_lsb < -max_poc_lsb / 2)
            h->poc_msb = h->prev_poc_msb - max_poc_lsb;
        else
            h->poc_msb = h->prev_poc_msb;
        field_poc[0] =
        field_poc[1] = h->poc_msb + h->poc_lsb;
        if (h->picture_structure == PICT_FRAME)
            field_poc[1] += h->delta_poc_bottom;
    } else if (h->sps.poc_type == 1) {
        int abs_frame_num, expected_delta_per_poc_cycle, expectedpoc;
        int i;

        if (h->sps.poc_cycle_length != 0)
            abs_frame_num = h->frame_num_offset + h->frame_num;
        else
            abs_frame_num = 0;

        if (h->nal_ref_idc == 0 && abs_frame_num > 0)
            abs_frame_num--;

        expected_delta_per_poc_cycle = 0;
        for (i = 0; i < h->sps.poc_cycle_length; i++)
            // FIXME integrate during sps parse
            expected_delta_per_poc_cycle += h->sps.offset_for_ref_frame[i];

        if (abs_frame_num > 0) {
            int poc_cycle_cnt          = (abs_frame_num - 1) / h->sps.poc_cycle_length;
            int frame_num_in_poc_cycle = (abs_frame_num - 1) % h->sps.poc_cycle_length;

            expectedpoc = poc_cycle_cnt * expected_delta_per_poc_cycle;
            for (i = 0; i <= frame_num_in_poc_cycle; i++)
                expectedpoc = expectedpoc + h->sps.offset_for_ref_frame[i];
        } else
            expectedpoc = 0;

        if (h->nal_ref_idc == 0)
            expectedpoc = expectedpoc + h->sps.offset_for_non_ref_pic;

        field_poc[0] = expectedpoc + h->delta_poc[0];
        field_poc[1] = field_poc[0] + h->sps.offset_for_top_to_bottom_field;

        if (h->picture_structure == PICT_FRAME)
            field_poc[1] += h->delta_poc[1];
    } else {
        int poc = 2 * (h->frame_num_offset + h->frame_num);

        if (!h->nal_ref_idc)
            poc--;

        field_poc[0] = poc;
        field_poc[1] = poc;
    }

    if (h->picture_structure != PICT_BOTTOM_FIELD)
        pic_field_poc[0] = field_poc[0];
    if (h->picture_structure != PICT_TOP_FIELD)
        pic_field_poc[1] = field_poc[1];
    *pic_poc = FFMIN(pic_field_poc[0], pic_field_poc[1]);

    return 0;
}

/**
 * Compute profile from profile_idc and constraint_set?_flags.
 *
 * @param sps SPS
 *
 * @return profile as defined by FF_PROFILE_H264_*
 */
int ff_h264_get_profile(SPS *sps)
{
    int profile = sps->profile_idc;

    switch (sps->profile_idc) {
    case FF_PROFILE_H264_BASELINE:
        // constraint_set1_flag set to 1
        profile |= (sps->constraint_set_flags & 1 << 1) ? FF_PROFILE_H264_CONSTRAINED : 0;
        break;
    case FF_PROFILE_H264_HIGH_10:
    case FF_PROFILE_H264_HIGH_422:
    case FF_PROFILE_H264_HIGH_444_PREDICTIVE:
        // constraint_set3_flag set to 1
        profile |= (sps->constraint_set_flags & 1 << 3) ? FF_PROFILE_H264_INTRA : 0;
        break;
    }

    return profile;
}

int ff_h264_set_parameter_from_sps(H264Context *h)
{
    if (h->flags & CODEC_FLAG_LOW_DELAY ||
        (h->sps.bitstream_restriction_flag &&
         !h->sps.num_reorder_frames)) {
        if (h->avctx->has_b_frames > 1 || h->delayed_pic[0])
            av_log(h->avctx, AV_LOG_WARNING, "Delayed frames seen. "
                   "Reenabling low delay requires a codec flush.\n");
        else
            h->low_delay = 1;
    }

    if (h->avctx->has_b_frames < 2)
        h->avctx->has_b_frames = !h->low_delay;

    if (h->cur_bit_depth_luma         != h->sps.bit_depth_luma ||
        h->cur_chroma_format_idc      != h->sps.chroma_format_idc) {
        if (h->avctx->codec &&
            h->avctx->codec->capabilities & CODEC_CAP_HWACCEL_VDPAU &&
            (h->sps.bit_depth_luma != 8 || h->sps.chroma_format_idc > 1)) {
            av_log(h->avctx, AV_LOG_ERROR,
                   "VDPAU decoding does not support video colorspace.\n");
            return AVERROR_INVALIDDATA;
        }
        if (h->sps.bit_depth_luma >= 8 && h->sps.bit_depth_luma <= 14 &&
            h->sps.bit_depth_luma != 11 && h->sps.bit_depth_luma != 13) {
            h->cur_bit_depth_luma         =
            h->avctx->bits_per_raw_sample = h->sps.bit_depth_luma;
            h->cur_chroma_format_idc      = h->sps.chroma_format_idc;
            h->pixel_shift                = h->sps.bit_depth_luma > 8;

            ff_h264dsp_init(&h->h264dsp, h->sps.bit_depth_luma,
                            h->sps.chroma_format_idc);
            ff_h264chroma_init(&h->h264chroma, h->sps.bit_depth_chroma);
            ff_h264qpel_init(&h->h264qpel, h->sps.bit_depth_luma);
            ff_h264_pred_init(&h->hpc, h->avctx->codec_id, h->sps.bit_depth_luma,
                              h->sps.chroma_format_idc);

            ff_videodsp_init(&h->vdsp, h->sps.bit_depth_luma);
        } else {
            av_log(h->avctx, AV_LOG_ERROR, "Unsupported bit depth %d\n",
                   h->sps.bit_depth_luma);
            return AVERROR_INVALIDDATA;
        }
    }
    return 0;
}

int ff_set_ref_count(H264Context *h, H264SliceContext *sl)
{
    int ref_count[2], list_count;
    int num_ref_idx_active_override_flag;

    // set defaults, might be overridden a few lines later
    ref_count[0] = h->pps.ref_count[0];
    ref_count[1] = h->pps.ref_count[1];

    if (sl->slice_type_nos != AV_PICTURE_TYPE_I) {
        unsigned max[2];
        max[0] = max[1] = h->picture_structure == PICT_FRAME ? 15 : 31;

        if (sl->slice_type_nos == AV_PICTURE_TYPE_B)
            sl->direct_spatial_mv_pred = get_bits1(&sl->gb);
        num_ref_idx_active_override_flag = get_bits1(&sl->gb);

        if (num_ref_idx_active_override_flag) {
            ref_count[0] = get_ue_golomb(&sl->gb) + 1;
            if (sl->slice_type_nos == AV_PICTURE_TYPE_B) {
                ref_count[1] = get_ue_golomb(&sl->gb) + 1;
            } else
                // full range is spec-ok in this case, even for frames
                ref_count[1] = 1;
        }

        if (ref_count[0]-1 > max[0] || ref_count[1]-1 > max[1]){
            av_log(h->avctx, AV_LOG_ERROR, "reference overflow %u > %u or %u > %u\n", ref_count[0]-1, max[0], ref_count[1]-1, max[1]);
            sl->ref_count[0] = sl->ref_count[1] = 0;
            sl->list_count   = 0;
            return AVERROR_INVALIDDATA;
        }

        if (sl->slice_type_nos == AV_PICTURE_TYPE_B)
            list_count = 2;
        else
            list_count = 1;
    } else {
        list_count   = 0;
        ref_count[0] = ref_count[1] = 0;
    }

    if (list_count   != sl->list_count   ||
        ref_count[0] != sl->ref_count[0] ||
        ref_count[1] != sl->ref_count[1]) {
        sl->ref_count[0] = ref_count[0];
        sl->ref_count[1] = ref_count[1];
        sl->list_count   = list_count;
        return 1;
    }

    return 0;
}

static const uint8_t start_code[] = { 0x00, 0x00, 0x01 };

static int get_bit_length(H264Context *h, const uint8_t *buf,
                          const uint8_t *ptr, int dst_length,
                          int i, int next_avc)
{
    if ((h->workaround_bugs & FF_BUG_AUTODETECT) && i + 3 < next_avc &&
        buf[i]     == 0x00 && buf[i + 1] == 0x00 &&
        buf[i + 2] == 0x01 && buf[i + 3] == 0xE0)
        h->workaround_bugs |= FF_BUG_TRUNCATED;

    if (!(h->workaround_bugs & FF_BUG_TRUNCATED))
        while (dst_length > 0 && ptr[dst_length - 1] == 0)
            dst_length--;

    if (!dst_length)
        return 0;

    return 8 * dst_length - decode_rbsp_trailing(h, ptr + dst_length - 1);
}

static int get_last_needed_nal(H264Context *h, const uint8_t *buf, int buf_size)
{
    int next_avc    = h->is_avc ? 0 : buf_size;
    int nal_index   = 0;
    int buf_index   = 0;
    int nals_needed = 0;
    int first_slice = 0;

    while(1) {
        GetBitContext gb;
        int nalsize = 0;
        int dst_length, bit_length, consumed;
        const uint8_t *ptr;

        if (buf_index >= next_avc) {
            nalsize = get_avc_nalsize(h, buf, buf_size, &buf_index);
            if (nalsize < 0)
                break;
            next_avc = buf_index + nalsize;
        } else {
            buf_index = find_start_code(buf, buf_size, buf_index, next_avc);
            if (buf_index >= buf_size)
                break;
            if (buf_index >= next_avc)
                continue;
        }

        ptr = ff_h264_decode_nal(h, &h->slice_ctx[0], buf + buf_index, &dst_length, &consumed,
                                 next_avc - buf_index);

        if (!ptr || dst_length < 0)
            return AVERROR_INVALIDDATA;

        buf_index += consumed;

        bit_length = get_bit_length(h, buf, ptr, dst_length,
                                    buf_index, next_avc);
        nal_index++;

        /* packets can sometimes contain multiple PPS/SPS,
         * e.g. two PAFF field pictures in one packet, or a demuxer
         * which splits NALs strangely if so, when frame threading we
         * can't start the next thread until we've read all of them */
        switch (h->nal_unit_type) {
        case NAL_SPS:
        case NAL_PPS:
            nals_needed = nal_index;
            break;
        case NAL_DPA:
        case NAL_IDR_SLICE:
        case NAL_SLICE:
            init_get_bits(&gb, ptr, bit_length);
            if (!get_ue_golomb(&gb) ||
                !first_slice ||
                first_slice != h->nal_unit_type)
                nals_needed = nal_index;
            if (!first_slice)
                first_slice = h->nal_unit_type;
        }
    }

    return nals_needed;
}

static int decode_nal_units(H264Context *h, const uint8_t *buf, int buf_size,
                            int parse_extradata)
{
    AVCodecContext *const avctx = h->avctx;
    H264SliceContext *sl;
    int buf_index;
    unsigned context_count;
    int next_avc;
    int nals_needed = 0; ///< number of NALs that need decoding before the next frame thread starts
    int nal_index;
    int idr_cleared=0;
    int ret = 0;

    h->nal_unit_type= 0;

    if(!h->slice_context_count)
         h->slice_context_count= 1;
    h->max_contexts = h->slice_context_count;
    if (!(avctx->flags2 & CODEC_FLAG2_CHUNKS)) {
        h->current_slice = 0;
        if (!h->first_field)
            h->cur_pic_ptr = NULL;
        ff_h264_reset_sei(h);
    }

    if (h->nal_length_size == 4) {
        if (buf_size > 8 && AV_RB32(buf) == 1 && AV_RB32(buf+5) > (unsigned)buf_size) {
            h->is_avc = 0;
        }else if(buf_size > 3 && AV_RB32(buf) > 1 && AV_RB32(buf) <= (unsigned)buf_size)
            h->is_avc = 1;
    }

    if (avctx->active_thread_type & FF_THREAD_FRAME)
        nals_needed = get_last_needed_nal(h, buf, buf_size);

    {
        buf_index     = 0;
        context_count = 0;
        next_avc      = h->is_avc ? 0 : buf_size;
        nal_index     = 0;
        for (;;) {
            int consumed;
            int dst_length;
            int bit_length;
            const uint8_t *ptr;
            int nalsize = 0;
            int err;

            if (buf_index >= next_avc) {
                nalsize = get_avc_nalsize(h, buf, buf_size, &buf_index);
                if (nalsize < 0)
                    break;
                next_avc = buf_index + nalsize;
            } else {
                buf_index = find_start_code(buf, buf_size, buf_index, next_avc);
                if (buf_index >= buf_size)
                    break;
                if (buf_index >= next_avc)
                    continue;
            }

            sl = &h->slice_ctx[context_count];

            ptr = ff_h264_decode_nal(h, sl, buf + buf_index, &dst_length,
                                     &consumed, next_avc - buf_index);
            if (!ptr || dst_length < 0) {
                ret = -1;
                goto end;
            }

            bit_length = get_bit_length(h, buf, ptr, dst_length,
                                        buf_index + consumed, next_avc);

            if (h->avctx->debug & FF_DEBUG_STARTCODE)
                av_log(h->avctx, AV_LOG_DEBUG,
                       "NAL %d/%d at %d/%d length %d\n",
                       h->nal_unit_type, h->nal_ref_idc, buf_index, buf_size, dst_length);

            if (h->is_avc && (nalsize != consumed) && nalsize)
                av_log(h->avctx, AV_LOG_DEBUG,
                       "AVC: Consumed only %d bytes instead of %d\n",
                       consumed, nalsize);

            buf_index += consumed;
            nal_index++;

            if (avctx->skip_frame >= AVDISCARD_NONREF &&
                h->nal_ref_idc == 0 &&
                h->nal_unit_type != NAL_SEI)
                continue;

again:
            /* Ignore per frame NAL unit type during extradata
             * parsing. Decoding slices is not possible in codec init
             * with frame-mt */
            if (parse_extradata) {
                switch (h->nal_unit_type) {
                case NAL_IDR_SLICE:
                case NAL_SLICE:
                case NAL_DPA:
                case NAL_DPB:
                case NAL_DPC:
                    av_log(h->avctx, AV_LOG_WARNING,
                           "Ignoring NAL %d in global header/extradata\n",
                           h->nal_unit_type);
                    // fall through to next case
                case NAL_AUXILIARY_SLICE:
                    h->nal_unit_type = NAL_FF_IGNORE;
                }
            }

            err = 0;

            switch (h->nal_unit_type) {
            case NAL_IDR_SLICE:
                if ((ptr[0] & 0xFC) == 0x98) {
                    av_log(h->avctx, AV_LOG_ERROR, "Invalid inter IDR frame\n");
                    h->next_outputed_poc = INT_MIN;
                    ret = -1;
                    goto end;
                }
                if (h->nal_unit_type != NAL_IDR_SLICE) {
                    av_log(h->avctx, AV_LOG_ERROR,
                           "Invalid mix of idr and non-idr slices\n");
                    ret = -1;
                    goto end;
                }
                if(!idr_cleared) {
                    if (h->current_slice && (avctx->active_thread_type & FF_THREAD_SLICE)) {
                        av_log(h, AV_LOG_ERROR, "invalid mixed IDR / non IDR frames cannot be decoded in slice multithreading mode\n");
                        ret = AVERROR_INVALIDDATA;
                        goto end;
                    }
                    idr(h); // FIXME ensure we don't lose some frames if there is reordering
                }
                idr_cleared = 1;
                h->has_recovery_point = 1;
            case NAL_SLICE:
                init_get_bits(&sl->gb, ptr, bit_length);

                if (   nals_needed >= nal_index
                    || (!(avctx->active_thread_type & FF_THREAD_FRAME) && !context_count))
                    h->au_pps_id = -1;

                if ((err = ff_h264_decode_slice_header(h, sl)))
                    break;

                if (h->sei_recovery_frame_cnt >= 0) {
                    if (h->frame_num != h->sei_recovery_frame_cnt || sl->slice_type_nos != AV_PICTURE_TYPE_I)
                        h->valid_recovery_point = 1;

                    if (   h->recovery_frame < 0
                        || av_mod_uintp2(h->recovery_frame - h->frame_num, h->sps.log2_max_frame_num) > h->sei_recovery_frame_cnt) {
                        h->recovery_frame = av_mod_uintp2(h->frame_num + h->sei_recovery_frame_cnt, h->sps.log2_max_frame_num);

                        if (!h->valid_recovery_point)
                            h->recovery_frame = h->frame_num;
                    }
                }

                h->cur_pic_ptr->f.key_frame |=
                    (h->nal_unit_type == NAL_IDR_SLICE);

                if (h->nal_unit_type == NAL_IDR_SLICE ||
                    h->recovery_frame == h->frame_num) {
                    h->recovery_frame         = -1;
                    h->cur_pic_ptr->recovered = 1;
                }
                // If we have an IDR, all frames after it in decoded order are
                // "recovered".
                if (h->nal_unit_type == NAL_IDR_SLICE)
                    h->frame_recovered |= FRAME_RECOVERED_IDR;
                h->frame_recovered |= 3*!!(avctx->flags2 & CODEC_FLAG2_SHOW_ALL);
                h->frame_recovered |= 3*!!(avctx->flags & CODEC_FLAG_OUTPUT_CORRUPT);
#if 1
                h->cur_pic_ptr->recovered |= h->frame_recovered;
#else
                h->cur_pic_ptr->recovered |= !!(h->frame_recovered & FRAME_RECOVERED_IDR);
#endif

                if (h->current_slice == 1) {
                    if (!(avctx->flags2 & CODEC_FLAG2_CHUNKS))
                        decode_postinit(h, nal_index >= nals_needed);

                    if (h->avctx->hwaccel &&
                        (ret = h->avctx->hwaccel->start_frame(h->avctx, buf, buf_size)) < 0)
                        goto end;
                    if (CONFIG_H264_VDPAU_DECODER &&
                        h->avctx->codec->capabilities & CODEC_CAP_HWACCEL_VDPAU)
                        ff_vdpau_h264_picture_start(h);
                }

                if (sl->redundant_pic_count == 0) {
                    if (avctx->hwaccel) {
                        ret = avctx->hwaccel->decode_slice(avctx,
                                                           &buf[buf_index - consumed],
                                                           consumed);
                        if (ret < 0)
                            goto end;
                    } else if (CONFIG_H264_VDPAU_DECODER &&
                               h->avctx->codec->capabilities & CODEC_CAP_HWACCEL_VDPAU) {
                        ff_vdpau_add_data_chunk(h->cur_pic_ptr->f.data[0],
                                                start_code,
                                                sizeof(start_code));
                        ff_vdpau_add_data_chunk(h->cur_pic_ptr->f.data[0],
                                                &buf[buf_index - consumed],
                                                consumed);
                    } else
                        context_count++;
                }
                break;
            case NAL_DPA:
            case NAL_DPB:
            case NAL_DPC:
                avpriv_request_sample(avctx, "data partitioning");
                ret = AVERROR(ENOSYS);
                goto end;
                break;
            case NAL_SEI:
                init_get_bits(&h->gb, ptr, bit_length);
                ret = ff_h264_decode_sei(h);
                if (ret < 0 && (h->avctx->err_recognition & AV_EF_EXPLODE))
                    goto end;
                break;
            case NAL_SPS:
                init_get_bits(&h->gb, ptr, bit_length);
                if (ff_h264_decode_seq_parameter_set(h, 0) >= 0)
                    break;
                if (h->is_avc ? nalsize : 1) {
                    av_log(h->avctx, AV_LOG_DEBUG,
                           "SPS decoding failure, trying again with the complete NAL\n");
                    if (h->is_avc)
                        av_assert0(next_avc - buf_index + consumed == nalsize);
                    if ((next_avc - buf_index + consumed - 1) >= INT_MAX/8)
                        break;
                    init_get_bits(&h->gb, &buf[buf_index + 1 - consumed],
                                  8*(next_avc - buf_index + consumed - 1));
                    if (ff_h264_decode_seq_parameter_set(h, 0) >= 0)
                        break;
                }
                init_get_bits(&h->gb, ptr, bit_length);
                ff_h264_decode_seq_parameter_set(h, 1);

                break;
            case NAL_PPS:
                init_get_bits(&h->gb, ptr, bit_length);
                ret = ff_h264_decode_picture_parameter_set(h, bit_length);
                if (ret < 0 && (h->avctx->err_recognition & AV_EF_EXPLODE))
                    goto end;
                break;
            case NAL_AUD:
            case NAL_END_SEQUENCE:
            case NAL_END_STREAM:
            case NAL_FILLER_DATA:
            case NAL_SPS_EXT:
            case NAL_AUXILIARY_SLICE:
                break;
            case NAL_FF_IGNORE:
                break;
            default:
                av_log(avctx, AV_LOG_DEBUG, "Unknown NAL code: %d (%d bits)\n",
                       h->nal_unit_type, bit_length);
            }

            if (context_count == h->max_contexts) {
                ret = ff_h264_execute_decode_slices(h, context_count);
                if (ret < 0 && (h->avctx->err_recognition & AV_EF_EXPLODE))
                    goto end;
                context_count = 0;
            }

            if (err < 0 || err == SLICE_SKIPED) {
                if (err < 0)
                    av_log(h->avctx, AV_LOG_ERROR, "decode_slice_header error\n");
                sl->ref_count[0] = sl->ref_count[1] = sl->list_count = 0;
            } else if (err == SLICE_SINGLETHREAD) {
                if (context_count > 1) {
                    ret = ff_h264_execute_decode_slices(h, context_count - 1);
                    if (ret < 0 && (h->avctx->err_recognition & AV_EF_EXPLODE))
                        goto end;
                    context_count = 0;
                }
                /* Slice could not be decoded in parallel mode, restart. Note
                 * that rbsp_buffer is not transferred, but since we no longer
                 * run in parallel mode this should not be an issue. */
                sl               = &h->slice_ctx[0];
                goto again;
            }
        }
    }
    if (context_count) {
        ret = ff_h264_execute_decode_slices(h, context_count);
        if (ret < 0 && (h->avctx->err_recognition & AV_EF_EXPLODE))
            goto end;
    }

    ret = 0;
end:
    /* clean up */
    if (h->cur_pic_ptr && !h->droppable) {
        ff_thread_report_progress(&h->cur_pic_ptr->tf, INT_MAX,
                                  h->picture_structure == PICT_BOTTOM_FIELD);
    }

    return (ret < 0) ? ret : buf_index;
}

/**
 * Return the number of bytes consumed for building the current frame.
 */
static int get_consumed_bytes(int pos, int buf_size)
{
    if (pos == 0)
        pos = 1;        // avoid infinite loops (I doubt that is needed but...)
    if (pos + 10 > buf_size)
        pos = buf_size; // oops ;)

    return pos;
}

static int output_frame(H264Context *h, AVFrame *dst, H264Picture *srcp)
{
    AVFrame *src = &srcp->f;
    const AVPixFmtDescriptor *desc = av_pix_fmt_desc_get(src->format);
    int i;
    int ret = av_frame_ref(dst, src);
    if (ret < 0)
        return ret;

    av_dict_set(&dst->metadata, "stereo_mode", ff_h264_sei_stereo_mode(h), 0);

    if (srcp->sei_recovery_frame_cnt == 0)
        dst->key_frame = 1;
    if (!srcp->crop)
        return 0;

    for (i = 0; i < desc->nb_components; i++) {
        int hshift = (i > 0) ? desc->log2_chroma_w : 0;
        int vshift = (i > 0) ? desc->log2_chroma_h : 0;
        int off    = ((srcp->crop_left >> hshift) << h->pixel_shift) +
                      (srcp->crop_top  >> vshift) * dst->linesize[i];
        dst->data[i] += off;
    }
    return 0;
}

static int is_extra(const uint8_t *buf, int buf_size)
{
    int cnt= buf[5]&0x1f;
    const uint8_t *p= buf+6;
    while(cnt--){
        int nalsize= AV_RB16(p) + 2;
        if(nalsize > buf_size - (p-buf) || p[2]!=0x67)
            return 0;
        p += nalsize;
    }
    cnt = *(p++);
    if(!cnt)
        return 0;
    while(cnt--){
        int nalsize= AV_RB16(p) + 2;
        if(nalsize > buf_size - (p-buf) || p[2]!=0x68)
            return 0;
        p += nalsize;
    }
    return 1;
}

static int h264_decode_frame(AVCodecContext *avctx, void *data,
                             int *got_frame, AVPacket *avpkt)
{
    const uint8_t *buf = avpkt->data;
    int buf_size       = avpkt->size;
    H264Context *h     = avctx->priv_data;
    AVFrame *pict      = data;
    int buf_index      = 0;
    H264Picture *out;
    int i, out_idx;
    int ret;

    h->flags = avctx->flags;

    ff_h264_unref_picture(h, &h->last_pic_for_ec);

    /* end of stream, output what is still in the buffers */
    if (buf_size == 0) {
 out:

        h->cur_pic_ptr = NULL;
        h->first_field = 0;

        // FIXME factorize this with the output code below
        out     = h->delayed_pic[0];
        out_idx = 0;
        for (i = 1;
             h->delayed_pic[i] &&
             !h->delayed_pic[i]->f.key_frame &&
             !h->delayed_pic[i]->mmco_reset;
             i++)
            if (h->delayed_pic[i]->poc < out->poc) {
                out     = h->delayed_pic[i];
                out_idx = i;
            }

        for (i = out_idx; h->delayed_pic[i]; i++)
            h->delayed_pic[i] = h->delayed_pic[i + 1];

        if (out) {
            out->reference &= ~DELAYED_PIC_REF;
            ret = output_frame(h, pict, out);
            if (ret < 0)
                return ret;
            *got_frame = 1;
        }

        return buf_index;
    }
    if (h->is_avc && av_packet_get_side_data(avpkt, AV_PKT_DATA_NEW_EXTRADATA, NULL)) {
        int side_size;
        uint8_t *side = av_packet_get_side_data(avpkt, AV_PKT_DATA_NEW_EXTRADATA, &side_size);
        if (is_extra(side, side_size))
            ff_h264_decode_extradata(h, side, side_size);
    }
    if(h->is_avc && buf_size >= 9 && buf[0]==1 && buf[2]==0 && (buf[4]&0xFC)==0xFC && (buf[5]&0x1F) && buf[8]==0x67){
        if (is_extra(buf, buf_size))
            return ff_h264_decode_extradata(h, buf, buf_size);
    }

    buf_index = decode_nal_units(h, buf, buf_size, 0);
    if (buf_index < 0)
        return AVERROR_INVALIDDATA;

    if (!h->cur_pic_ptr && h->nal_unit_type == NAL_END_SEQUENCE) {
        av_assert0(buf_index <= buf_size);
        goto out;
    }

    if (!(avctx->flags2 & CODEC_FLAG2_CHUNKS) && !h->cur_pic_ptr) {
        if (avctx->skip_frame >= AVDISCARD_NONREF ||
            buf_size >= 4 && !memcmp("Q264", buf, 4))
            return buf_size;
        av_log(avctx, AV_LOG_ERROR, "no frame!\n");
        return AVERROR_INVALIDDATA;
    }

    if (!(avctx->flags2 & CODEC_FLAG2_CHUNKS) ||
        (h->mb_y >= h->mb_height && h->mb_height)) {
        if (avctx->flags2 & CODEC_FLAG2_CHUNKS)
            decode_postinit(h, 1);

        ff_h264_field_end(h, &h->slice_ctx[0], 0);

        /* Wait for second field. */
        *got_frame = 0;
        if (h->next_output_pic && (
                                   h->next_output_pic->recovered)) {
            if (!h->next_output_pic->recovered)
                h->next_output_pic->f.flags |= AV_FRAME_FLAG_CORRUPT;

            if (!h->avctx->hwaccel &&
                 (h->next_output_pic->field_poc[0] == INT_MAX ||
                  h->next_output_pic->field_poc[1] == INT_MAX)
            ) {
                int p;
                AVFrame *f = &h->next_output_pic->f;
                int field = h->next_output_pic->field_poc[0] == INT_MAX;
                uint8_t *dst_data[4];
                int linesizes[4];
                const uint8_t *src_data[4];

                av_log(h->avctx, AV_LOG_DEBUG, "Duplicating field %d to fill missing\n", field);

                for (p = 0; p<4; p++) {
                    dst_data[p] = f->data[p] + (field^1)*f->linesize[p];
                    src_data[p] = f->data[p] +  field   *f->linesize[p];
                    linesizes[p] = 2*f->linesize[p];
                }

                av_image_copy(dst_data, linesizes, src_data, linesizes,
                              f->format, f->width, f->height>>1);
            }

            ret = output_frame(h, pict, h->next_output_pic);
            if (ret < 0)
                return ret;
            *got_frame = 1;
            if (CONFIG_MPEGVIDEO) {
                ff_print_debug_info2(h->avctx, pict, NULL,
                                    h->next_output_pic->mb_type,
                                    h->next_output_pic->qscale_table,
                                    h->next_output_pic->motion_val,
                                    &h->low_delay,
                                    h->mb_width, h->mb_height, h->mb_stride, 1);
            }
        }
    }

    av_assert0(pict->buf[0] || !*got_frame);

    ff_h264_unref_picture(h, &h->last_pic_for_ec);

    return get_consumed_bytes(buf_index, buf_size);
}

av_cold void ff_h264_free_context(H264Context *h)
{
    int i;

    ff_h264_free_tables(h, 1); // FIXME cleanup init stuff perhaps

    av_freep(&h->slice_ctx);
    h->nb_slice_ctx = 0;

    for (i = 0; i < MAX_SPS_COUNT; i++)
        av_freep(h->sps_buffers + i);

    for (i = 0; i < MAX_PPS_COUNT; i++)
        av_freep(h->pps_buffers + i);
}

static av_cold int h264_decode_end(AVCodecContext *avctx)
{
    H264Context *h = avctx->priv_data;

    ff_h264_remove_all_refs(h);
    ff_h264_free_context(h);

    ff_h264_unref_picture(h, &h->cur_pic);
    ff_h264_unref_picture(h, &h->last_pic_for_ec);

    return 0;
}

#define OFFSET(x) offsetof(H264Context, x)
#define VD AV_OPT_FLAG_VIDEO_PARAM | AV_OPT_FLAG_DECODING_PARAM
static const AVOption h264_options[] = {
    {"is_avc", "is avc", offsetof(H264Context, is_avc), FF_OPT_TYPE_INT, {.i64 = 0}, 0, 1, 0},
    {"nal_length_size", "nal_length_size", offsetof(H264Context, nal_length_size), FF_OPT_TYPE_INT, {.i64 = 0}, 0, 4, 0},
    { "enable_er", "Enable error resilience on damaged frames (unsafe)", OFFSET(enable_er), AV_OPT_TYPE_INT, { .i64 = -1 }, -1, 1, VD },
    { NULL },
};

static const AVClass h264_class = {
    .class_name = "H264 Decoder",
    .item_name  = av_default_item_name,
    .option     = h264_options,
    .version    = LIBAVUTIL_VERSION_INT,
};

static const AVProfile profiles[] = {
    { FF_PROFILE_H264_BASELINE,             "Baseline"              },
    { FF_PROFILE_H264_CONSTRAINED_BASELINE, "Constrained Baseline"  },
    { FF_PROFILE_H264_MAIN,                 "Main"                  },
    { FF_PROFILE_H264_EXTENDED,             "Extended"              },
    { FF_PROFILE_H264_HIGH,                 "High"                  },
    { FF_PROFILE_H264_HIGH_10,              "High 10"               },
    { FF_PROFILE_H264_HIGH_10_INTRA,        "High 10 Intra"         },
    { FF_PROFILE_H264_HIGH_422,             "High 4:2:2"            },
    { FF_PROFILE_H264_HIGH_422_INTRA,       "High 4:2:2 Intra"      },
    { FF_PROFILE_H264_HIGH_444,             "High 4:4:4"            },
    { FF_PROFILE_H264_HIGH_444_PREDICTIVE,  "High 4:4:4 Predictive" },
    { FF_PROFILE_H264_HIGH_444_INTRA,       "High 4:4:4 Intra"      },
    { FF_PROFILE_H264_CAVLC_444,            "CAVLC 4:4:4"           },
    { FF_PROFILE_UNKNOWN },
};

AVCodec ff_h264_decoder = {
    .name                  = "h264",
    .long_name             = NULL_IF_CONFIG_SMALL("H.264 / AVC / MPEG-4 AVC / MPEG-4 part 10"),
    .type                  = AVMEDIA_TYPE_VIDEO,
    .id                    = AV_CODEC_ID_H264,
    .priv_data_size        = sizeof(H264Context),
    .init                  = ff_h264_decode_init,
    .close                 = h264_decode_end,
    .decode                = h264_decode_frame,
    .capabilities          = /*CODEC_CAP_DRAW_HORIZ_BAND |*/ CODEC_CAP_DR1 |
                             CODEC_CAP_DELAY | CODEC_CAP_SLICE_THREADS |
                             CODEC_CAP_FRAME_THREADS,
    .flush                 = flush_dpb,
    .init_thread_copy      = ONLY_IF_THREADS_ENABLED(decode_init_thread_copy),
    .update_thread_context = ONLY_IF_THREADS_ENABLED(ff_h264_update_thread_context),
    .profiles              = NULL_IF_CONFIG_SMALL(profiles),
    .priv_class            = &h264_class,
};

#if CONFIG_H264_VDPAU_DECODER
static const AVClass h264_vdpau_class = {
    .class_name = "H264 VDPAU Decoder",
    .item_name  = av_default_item_name,
    .option     = h264_options,
    .version    = LIBAVUTIL_VERSION_INT,
};

AVCodec ff_h264_vdpau_decoder = {
    .name           = "h264_vdpau",
    .long_name      = NULL_IF_CONFIG_SMALL("H.264 / AVC / MPEG-4 AVC / MPEG-4 part 10 (VDPAU acceleration)"),
    .type           = AVMEDIA_TYPE_VIDEO,
    .id             = AV_CODEC_ID_H264,
    .priv_data_size = sizeof(H264Context),
    .init           = ff_h264_decode_init,
    .close          = h264_decode_end,
    .decode         = h264_decode_frame,
    .capabilities   = CODEC_CAP_DR1 | CODEC_CAP_DELAY | CODEC_CAP_HWACCEL_VDPAU,
    .flush          = flush_dpb,
    .pix_fmts       = (const enum AVPixelFormat[]) { AV_PIX_FMT_VDPAU_H264,
                                                     AV_PIX_FMT_NONE},
    .profiles       = NULL_IF_CONFIG_SMALL(profiles),
    .priv_class     = &h264_vdpau_class,
};
#endif<|MERGE_RESOLUTION|>--- conflicted
+++ resolved
@@ -1064,16 +1064,9 @@
 /* forget old pics after a seek */
 void ff_h264_flush_change(H264Context *h)
 {
-<<<<<<< HEAD
     int i, j;
 
-    h->outputed_poc          = h->next_outputed_poc = INT_MIN;
-=======
-    int i;
-    for (i = 0; i < MAX_DELAYED_PIC_COUNT; i++)
-        h->last_pocs[i] = INT_MIN;
     h->next_outputed_poc = INT_MIN;
->>>>>>> 9d33bab5
     h->prev_interlaced_frame = 1;
     idr(h);
 
