--- conflicted
+++ resolved
@@ -509,13 +509,8 @@
     int mmco_index = 0, i;
 
     if (h->short_ref_count &&
-<<<<<<< HEAD
         h->long_ref_count + h->short_ref_count >= h->sps.ref_frame_count &&
-        !(FIELD_PICTURE && !h->first_field && h->cur_pic_ptr->f.reference)) {
-=======
-        h->long_ref_count + h->short_ref_count == h->sps.ref_frame_count &&
         !(FIELD_PICTURE && !h->first_field && h->cur_pic_ptr->reference)) {
->>>>>>> 759001c5
         mmco[0].opcode = MMCO_SHORT2UNUSED;
         mmco[0].short_pic_num = h->short_ref[h->short_ref_count - 1]->frame_num;
         mmco_index = 1;
