--- conflicted
+++ resolved
@@ -863,12 +863,7 @@
         return buf_size;
     }
 
-<<<<<<< HEAD
-    *got_frame_ptr   = 1;
-    *(AVFrame *)data = tctx->frame;
-=======
     *got_frame_ptr = 1;
->>>>>>> ee6ca11b
 
     return buf_size;
 }
