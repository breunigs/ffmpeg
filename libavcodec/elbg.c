/*
 * Copyright (C) 2007 Vitor Sessak <vitor1001@gmail.com>
 *
 * This file is part of FFmpeg.
 *
 * FFmpeg is free software; you can redistribute it and/or
 * modify it under the terms of the GNU Lesser General Public
 * License as published by the Free Software Foundation; either
 * version 2.1 of the License, or (at your option) any later version.
 *
 * FFmpeg is distributed in the hope that it will be useful,
 * but WITHOUT ANY WARRANTY; without even the implied warranty of
 * MERCHANTABILITY or FITNESS FOR A PARTICULAR PURPOSE.  See the GNU
 * Lesser General Public License for more details.
 *
 * You should have received a copy of the GNU Lesser General Public
 * License along with FFmpeg; if not, write to the Free Software
 * Foundation, Inc., 51 Franklin Street, Fifth Floor, Boston, MA 02110-1301 USA
 */

/**
 * @file
 * Codebook Generator using the ELBG algorithm
 */

#include <string.h>

#include "libavutil/avassert.h"
#include "libavutil/common.h"
#include "libavutil/lfg.h"
#include "elbg.h"
#include "avcodec.h"

#define DELTA_ERR_MAX 0.1  ///< Precision of the ELBG algorithm (as percentage error)

/**
 * In the ELBG jargon, a cell is the set of points that are closest to a
 * codebook entry. Not to be confused with a RoQ Video cell. */
typedef struct cell_s {
    int index;
    struct cell_s *next;
} cell;

/**
 * ELBG internal data
 */
typedef struct elbg_data {
    int error;
    int dim;
    int numCB;
    int *codebook;
    cell **cells;
    int *utility;
    int64_t *utility_inc;
    int *nearest_cb;
    int *points;
    AVLFG *rand_state;
    int *scratchbuf;
} elbg_data;

static inline int distance_limited(int *a, int *b, int dim, int limit)
{
    int i, dist=0;
    for (i=0; i<dim; i++) {
        dist += (a[i] - b[i])*(a[i] - b[i]);
        if (dist > limit)
            return INT_MAX;
    }

    return dist;
}

static inline void vect_division(int *res, int *vect, int div, int dim)
{
    int i;
    if (div > 1)
        for (i=0; i<dim; i++)
            res[i] = ROUNDED_DIV(vect[i],div);
    else if (res != vect)
        memcpy(res, vect, dim*sizeof(int));

}

static int eval_error_cell(elbg_data *elbg, int *centroid, cell *cells)
{
    int error=0;
    for (; cells; cells=cells->next)
        error += distance_limited(centroid, elbg->points + cells->index*elbg->dim, elbg->dim, INT_MAX);

    return error;
}

static int get_closest_codebook(elbg_data *elbg, int index)
{
    int i, pick=0, diff, diff_min = INT_MAX;
    for (i=0; i<elbg->numCB; i++)
        if (i != index) {
            diff = distance_limited(elbg->codebook + i*elbg->dim, elbg->codebook + index*elbg->dim, elbg->dim, diff_min);
            if (diff < diff_min) {
                pick = i;
                diff_min = diff;
            }
        }
    return pick;
}

static int get_high_utility_cell(elbg_data *elbg)
{
    int i=0;
    /* Using linear search, do binary if it ever turns to be speed critical */
    uint64_t r;

    if (elbg->utility_inc[elbg->numCB-1] < INT_MAX) {
        r = av_lfg_get(elbg->rand_state) % (unsigned int)elbg->utility_inc[elbg->numCB-1] + 1;
    } else {
        r = av_lfg_get(elbg->rand_state);
        r = (av_lfg_get(elbg->rand_state) + (r<<32)) % elbg->utility_inc[elbg->numCB-1] + 1;
    }

    while (elbg->utility_inc[i] < r) {
        i++;
    }

    av_assert2(elbg->cells[i]);

    return i;
}

/**
 * Implementation of the simple LBG algorithm for just two codebooks
 */
static int simple_lbg(elbg_data *elbg,
                      int dim,
                      int *centroid[3],
                      int newutility[3],
                      int *points,
                      cell *cells)
{
    int i, idx;
    int numpoints[2] = {0,0};
    int *newcentroid[2] = {
        elbg->scratchbuf + 3*dim,
        elbg->scratchbuf + 4*dim
    };
    cell *tempcell;

    memset(newcentroid[0], 0, 2 * dim * sizeof(*newcentroid[0]));

    newutility[0] =
    newutility[1] = 0;

    for (tempcell = cells; tempcell; tempcell=tempcell->next) {
        idx = distance_limited(centroid[0], points + tempcell->index*dim, dim, INT_MAX)>=
              distance_limited(centroid[1], points + tempcell->index*dim, dim, INT_MAX);
        numpoints[idx]++;
        for (i=0; i<dim; i++)
            newcentroid[idx][i] += points[tempcell->index*dim + i];
    }

    vect_division(centroid[0], newcentroid[0], numpoints[0], dim);
    vect_division(centroid[1], newcentroid[1], numpoints[1], dim);

    for (tempcell = cells; tempcell; tempcell=tempcell->next) {
        int dist[2] = {distance_limited(centroid[0], points + tempcell->index*dim, dim, INT_MAX),
                       distance_limited(centroid[1], points + tempcell->index*dim, dim, INT_MAX)};
        int idx = dist[0] > dist[1];
        newutility[idx] += dist[idx];
    }

    return newutility[0] + newutility[1];
}

static void get_new_centroids(elbg_data *elbg, int huc, int *newcentroid_i,
                              int *newcentroid_p)
{
    cell *tempcell;
    int *min = newcentroid_i;
    int *max = newcentroid_p;
    int i;

    for (i=0; i< elbg->dim; i++) {
        min[i]=INT_MAX;
        max[i]=0;
    }

    for (tempcell = elbg->cells[huc]; tempcell; tempcell = tempcell->next)
        for(i=0; i<elbg->dim; i++) {
            min[i]=FFMIN(min[i], elbg->points[tempcell->index*elbg->dim + i]);
            max[i]=FFMAX(max[i], elbg->points[tempcell->index*elbg->dim + i]);
        }

    for (i=0; i<elbg->dim; i++) {
        int ni = min[i] + (max[i] - min[i])/3;
        int np = min[i] + (2*(max[i] - min[i]))/3;
        newcentroid_i[i] = ni;
        newcentroid_p[i] = np;
    }
}

/**
 * Add the points in the low utility cell to its closest cell. Split the high
<<<<<<< HEAD
 * utility cell, putting the separate points in the (now empty) low utility
=======
 * utility cell, putting the separated points in the (now empty) low utility
>>>>>>> 41ed7ab4
 * cell.
 *
 * @param elbg         Internal elbg data
 * @param indexes      {luc, huc, cluc}
 * @param newcentroid  A vector with the position of the new centroids
 */
static void shift_codebook(elbg_data *elbg, int *indexes,
                           int *newcentroid[3])
{
    cell *tempdata;
    cell **pp = &elbg->cells[indexes[2]];

    while(*pp)
        pp= &(*pp)->next;

    *pp = elbg->cells[indexes[0]];

    elbg->cells[indexes[0]] = NULL;
    tempdata = elbg->cells[indexes[1]];
    elbg->cells[indexes[1]] = NULL;

    while(tempdata) {
        cell *tempcell2 = tempdata->next;
        int idx = distance_limited(elbg->points + tempdata->index*elbg->dim,
                           newcentroid[0], elbg->dim, INT_MAX) >
                  distance_limited(elbg->points + tempdata->index*elbg->dim,
                           newcentroid[1], elbg->dim, INT_MAX);

        tempdata->next = elbg->cells[indexes[idx]];
        elbg->cells[indexes[idx]] = tempdata;
        tempdata = tempcell2;
    }
}

static void evaluate_utility_inc(elbg_data *elbg)
{
    int i;
    int64_t inc=0;

    for (i=0; i < elbg->numCB; i++) {
        if (elbg->numCB*elbg->utility[i] > elbg->error)
            inc += elbg->utility[i];
        elbg->utility_inc[i] = inc;
    }
}


static void update_utility_and_n_cb(elbg_data *elbg, int idx, int newutility)
{
    cell *tempcell;

    elbg->utility[idx] = newutility;
    for (tempcell=elbg->cells[idx]; tempcell; tempcell=tempcell->next)
        elbg->nearest_cb[tempcell->index] = idx;
}

/**
 * Evaluate if a shift lower the error. If it does, call shift_codebooks
 * and update elbg->error, elbg->utility and elbg->nearest_cb.
 *
 * @param elbg  Internal elbg data
 * @param idx   {luc (low utility cell, huc (high utility cell), cluc (closest cell to low utility cell)}
 */
static void try_shift_candidate(elbg_data *elbg, int idx[3])
{
    int j, k, olderror=0, newerror, cont=0;
    int newutility[3];
    int *newcentroid[3] = {
        elbg->scratchbuf,
        elbg->scratchbuf + elbg->dim,
        elbg->scratchbuf + 2*elbg->dim
    };
    cell *tempcell;

    for (j=0; j<3; j++)
        olderror += elbg->utility[idx[j]];

    memset(newcentroid[2], 0, elbg->dim*sizeof(int));

    for (k=0; k<2; k++)
        for (tempcell=elbg->cells[idx[2*k]]; tempcell; tempcell=tempcell->next) {
            cont++;
            for (j=0; j<elbg->dim; j++)
                newcentroid[2][j] += elbg->points[tempcell->index*elbg->dim + j];
        }

    vect_division(newcentroid[2], newcentroid[2], cont, elbg->dim);

    get_new_centroids(elbg, idx[1], newcentroid[0], newcentroid[1]);

    newutility[2]  = eval_error_cell(elbg, newcentroid[2], elbg->cells[idx[0]]);
    newutility[2] += eval_error_cell(elbg, newcentroid[2], elbg->cells[idx[2]]);

    newerror = newutility[2];

    newerror += simple_lbg(elbg, elbg->dim, newcentroid, newutility, elbg->points,
                           elbg->cells[idx[1]]);

    if (olderror > newerror) {
        shift_codebook(elbg, idx, newcentroid);

        elbg->error += newerror - olderror;

        for (j=0; j<3; j++)
            update_utility_and_n_cb(elbg, idx[j], newutility[j]);

        evaluate_utility_inc(elbg);
    }
 }

/**
 * Implementation of the ELBG block
 */
static void do_shiftings(elbg_data *elbg)
{
    int idx[3];

    evaluate_utility_inc(elbg);

    for (idx[0]=0; idx[0] < elbg->numCB; idx[0]++)
        if (elbg->numCB*elbg->utility[idx[0]] < elbg->error) {
            if (elbg->utility_inc[elbg->numCB-1] == 0)
                return;

            idx[1] = get_high_utility_cell(elbg);
            idx[2] = get_closest_codebook(elbg, idx[0]);

            if (idx[1] != idx[0] && idx[1] != idx[2])
                try_shift_candidate(elbg, idx);
        }
}

#define BIG_PRIME 433494437LL

int avpriv_init_elbg(int *points, int dim, int numpoints, int *codebook,
                 int numCB, int max_steps, int *closest_cb,
                 AVLFG *rand_state)
{
    int i, k, ret = 0;

    if (numpoints > 24*numCB) {
        /* ELBG is very costly for a big number of points. So if we have a lot
           of them, get a good initial codebook to save on iterations       */
        int *temp_points = av_malloc_array(dim, (numpoints/8)*sizeof(int));
        if (!temp_points)
            return AVERROR(ENOMEM);
        for (i=0; i<numpoints/8; i++) {
            k = (i*BIG_PRIME) % numpoints;
            memcpy(temp_points + i*dim, points + k*dim, dim*sizeof(int));
        }

        ret = avpriv_init_elbg(temp_points, dim, numpoints / 8, codebook,
                               numCB, 2 * max_steps, closest_cb, rand_state);
        if (ret < 0) {
            av_freep(&temp_points);
            return ret;
        }
        ret = avpriv_do_elbg(temp_points, dim, numpoints / 8, codebook,
                             numCB, 2 * max_steps, closest_cb, rand_state);
        av_free(temp_points);

    } else  // If not, initialize the codebook with random positions
        for (i=0; i < numCB; i++)
            memcpy(codebook + i*dim, points + ((i*BIG_PRIME)%numpoints)*dim,
                   dim*sizeof(int));
    return ret;
}

int avpriv_do_elbg(int *points, int dim, int numpoints, int *codebook,
                int numCB, int max_steps, int *closest_cb,
                AVLFG *rand_state)
{
    int dist;
    elbg_data elbg_d;
    elbg_data *elbg = &elbg_d;
    int i, j, k, last_error, steps = 0, ret = 0;
    int *dist_cb = av_malloc_array(numpoints, sizeof(int));
    int *size_part = av_malloc_array(numCB, sizeof(int));
    cell *list_buffer = av_malloc_array(numpoints, sizeof(cell));
    cell *free_cells;
    int best_dist, best_idx = 0;

    elbg->error = INT_MAX;
    elbg->dim = dim;
    elbg->numCB = numCB;
    elbg->codebook = codebook;
    elbg->cells = av_malloc_array(numCB, sizeof(cell *));
    elbg->utility = av_malloc_array(numCB, sizeof(int));
    elbg->nearest_cb = closest_cb;
    elbg->points = points;
    elbg->utility_inc = av_malloc_array(numCB, sizeof(*elbg->utility_inc));
    elbg->scratchbuf = av_malloc_array(5*dim, sizeof(int));

    if (!dist_cb || !size_part || !list_buffer || !elbg->cells ||
        !elbg->utility || !elbg->utility_inc || !elbg->scratchbuf) {
        ret = AVERROR(ENOMEM);
        goto out;
    }

    elbg->rand_state = rand_state;

    do {
        free_cells = list_buffer;
        last_error = elbg->error;
        steps++;
        memset(elbg->utility, 0, numCB*sizeof(int));
        memset(elbg->cells, 0, numCB*sizeof(cell *));

        elbg->error = 0;

        /* This loop evaluate the actual Voronoi partition. It is the most
           costly part of the algorithm. */
        for (i=0; i < numpoints; i++) {
            best_dist = distance_limited(elbg->points + i*elbg->dim, elbg->codebook + best_idx*elbg->dim, dim, INT_MAX);
            for (k=0; k < elbg->numCB; k++) {
                dist = distance_limited(elbg->points + i*elbg->dim, elbg->codebook + k*elbg->dim, dim, best_dist);
                if (dist < best_dist) {
                    best_dist = dist;
                    best_idx = k;
                }
            }
            elbg->nearest_cb[i] = best_idx;
            dist_cb[i] = best_dist;
            elbg->error += dist_cb[i];
            elbg->utility[elbg->nearest_cb[i]] += dist_cb[i];
            free_cells->index = i;
            free_cells->next = elbg->cells[elbg->nearest_cb[i]];
            elbg->cells[elbg->nearest_cb[i]] = free_cells;
            free_cells++;
        }

        do_shiftings(elbg);

        memset(size_part, 0, numCB*sizeof(int));

        memset(elbg->codebook, 0, elbg->numCB*dim*sizeof(int));

        for (i=0; i < numpoints; i++) {
            size_part[elbg->nearest_cb[i]]++;
            for (j=0; j < elbg->dim; j++)
                elbg->codebook[elbg->nearest_cb[i]*elbg->dim + j] +=
                    elbg->points[i*elbg->dim + j];
        }

        for (i=0; i < elbg->numCB; i++)
            vect_division(elbg->codebook + i*elbg->dim,
                          elbg->codebook + i*elbg->dim, size_part[i], elbg->dim);

    } while(((last_error - elbg->error) > DELTA_ERR_MAX*elbg->error) &&
            (steps < max_steps));

out:
    av_free(dist_cb);
    av_free(size_part);
    av_free(elbg->utility);
    av_free(list_buffer);
    av_free(elbg->cells);
    av_free(elbg->utility_inc);
    av_free(elbg->scratchbuf);
    return ret;
}<|MERGE_RESOLUTION|>--- conflicted
+++ resolved
@@ -199,11 +199,7 @@
 
 /**
  * Add the points in the low utility cell to its closest cell. Split the high
-<<<<<<< HEAD
- * utility cell, putting the separate points in the (now empty) low utility
-=======
  * utility cell, putting the separated points in the (now empty) low utility
->>>>>>> 41ed7ab4
  * cell.
  *
  * @param elbg         Internal elbg data
