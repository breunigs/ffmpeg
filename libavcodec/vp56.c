/*
 * Copyright (C) 2006  Aurelien Jacobs <aurel@gnuage.org>
 *
 * This file is part of FFmpeg.
 *
 * FFmpeg is free software; you can redistribute it and/or
 * modify it under the terms of the GNU Lesser General Public
 * License as published by the Free Software Foundation; either
 * version 2.1 of the License, or (at your option) any later version.
 *
 * FFmpeg is distributed in the hope that it will be useful,
 * but WITHOUT ANY WARRANTY; without even the implied warranty of
 * MERCHANTABILITY or FITNESS FOR A PARTICULAR PURPOSE.  See the GNU
 * Lesser General Public License for more details.
 *
 * You should have received a copy of the GNU Lesser General Public
 * License along with FFmpeg; if not, write to the Free Software
 * Foundation, Inc., 51 Franklin Street, Fifth Floor, Boston, MA 02110-1301 USA
 */

/**
 * @file
 * VP5 and VP6 compatible video decoder (common features)
 */

#include "avcodec.h"
#include "bytestream.h"
#include "internal.h"

#include "vp56.h"
#include "vp56data.h"


void ff_vp56_init_dequant(VP56Context *s, int quantizer)
{
    s->quantizer = quantizer;
    s->dequant_dc = vp56_dc_dequant[quantizer] << 2;
    s->dequant_ac = vp56_ac_dequant[quantizer] << 2;
    memset(s->qscale_table, quantizer, s->mb_width);
}

static int vp56_get_vectors_predictors(VP56Context *s, int row, int col,
                                       VP56Frame ref_frame)
{
    int nb_pred = 0;
    VP56mv vect[2] = {{0,0}, {0,0}};
    int pos, offset;
    VP56mv mvp;

    for (pos=0; pos<12; pos++) {
        mvp.x = col + vp56_candidate_predictor_pos[pos][0];
        mvp.y = row + vp56_candidate_predictor_pos[pos][1];
        if (mvp.x < 0 || mvp.x >= s->mb_width ||
            mvp.y < 0 || mvp.y >= s->mb_height)
            continue;
        offset = mvp.x + s->mb_width*mvp.y;

        if (vp56_reference_frame[s->macroblocks[offset].type] != ref_frame)
            continue;
        if ((s->macroblocks[offset].mv.x == vect[0].x &&
             s->macroblocks[offset].mv.y == vect[0].y) ||
            (s->macroblocks[offset].mv.x == 0 &&
             s->macroblocks[offset].mv.y == 0))
            continue;

        vect[nb_pred++] = s->macroblocks[offset].mv;
        if (nb_pred > 1) {
            nb_pred = -1;
            break;
        }
        s->vector_candidate_pos = pos;
    }

    s->vector_candidate[0] = vect[0];
    s->vector_candidate[1] = vect[1];

    return nb_pred+1;
}

static void vp56_parse_mb_type_models(VP56Context *s)
{
    VP56RangeCoder *c = &s->c;
    VP56Model *model = s->modelp;
    int i, ctx, type;

    for (ctx=0; ctx<3; ctx++) {
        if (vp56_rac_get_prob(c, 174)) {
            int idx = vp56_rac_gets(c, 4);
            memcpy(model->mb_types_stats[ctx],
                   vp56_pre_def_mb_type_stats[idx][ctx],
                   sizeof(model->mb_types_stats[ctx]));
        }
        if (vp56_rac_get_prob(c, 254)) {
            for (type=0; type<10; type++) {
                for(i=0; i<2; i++) {
                    if (vp56_rac_get_prob(c, 205)) {
                        int delta, sign = vp56_rac_get(c);

                        delta = vp56_rac_get_tree(c, vp56_pmbtm_tree,
                                                  vp56_mb_type_model_model);
                        if (!delta)
                            delta = 4 * vp56_rac_gets(c, 7);
                        model->mb_types_stats[ctx][type][i] += (delta ^ -sign) + sign;
                    }
                }
            }
        }
    }

    /* compute MB type probability tables based on previous MB type */
    for (ctx=0; ctx<3; ctx++) {
        int p[10];

        for (type=0; type<10; type++)
            p[type] = 100 * model->mb_types_stats[ctx][type][1];

        for (type=0; type<10; type++) {
            int p02, p34, p0234, p17, p56, p89, p5689, p156789;

            /* conservative MB type probability */
            model->mb_type[ctx][type][0] = 255 - (255 * model->mb_types_stats[ctx][type][0]) / (1 + model->mb_types_stats[ctx][type][0] + model->mb_types_stats[ctx][type][1]);

            p[type] = 0;    /* same MB type => weight is null */

            /* binary tree parsing probabilities */
            p02 = p[0] + p[2];
            p34 = p[3] + p[4];
            p0234 = p02 + p34;
            p17 = p[1] + p[7];
            p56 = p[5] + p[6];
            p89 = p[8] + p[9];
            p5689 = p56 + p89;
            p156789 = p17 + p5689;

            model->mb_type[ctx][type][1] = 1 + 255 * p0234/(1+p0234+p156789);
            model->mb_type[ctx][type][2] = 1 + 255 * p02  / (1+p0234);
            model->mb_type[ctx][type][3] = 1 + 255 * p17  / (1+p156789);
            model->mb_type[ctx][type][4] = 1 + 255 * p[0] / (1+p02);
            model->mb_type[ctx][type][5] = 1 + 255 * p[3] / (1+p34);
            model->mb_type[ctx][type][6] = 1 + 255 * p[1] / (1+p17);
            model->mb_type[ctx][type][7] = 1 + 255 * p56  / (1+p5689);
            model->mb_type[ctx][type][8] = 1 + 255 * p[5] / (1+p56);
            model->mb_type[ctx][type][9] = 1 + 255 * p[8] / (1+p89);

            /* restore initial value */
            p[type] = 100 * model->mb_types_stats[ctx][type][1];
        }
    }
}

static VP56mb vp56_parse_mb_type(VP56Context *s,
                                 VP56mb prev_type, int ctx)
{
    uint8_t *mb_type_model = s->modelp->mb_type[ctx][prev_type];
    VP56RangeCoder *c = &s->c;

    if (vp56_rac_get_prob(c, mb_type_model[0]))
        return prev_type;
    else
        return vp56_rac_get_tree(c, vp56_pmbt_tree, mb_type_model);
}

static void vp56_decode_4mv(VP56Context *s, int row, int col)
{
    VP56mv mv = {0,0};
    int type[4];
    int b;

    /* parse each block type */
    for (b=0; b<4; b++) {
        type[b] = vp56_rac_gets(&s->c, 2);
        if (type[b])
            type[b]++;  /* only returns 0, 2, 3 or 4 (all INTER_PF) */
    }

    /* get vectors */
    for (b=0; b<4; b++) {
        switch (type[b]) {
            case VP56_MB_INTER_NOVEC_PF:
                s->mv[b] = (VP56mv) {0,0};
                break;
            case VP56_MB_INTER_DELTA_PF:
                s->parse_vector_adjustment(s, &s->mv[b]);
                break;
            case VP56_MB_INTER_V1_PF:
                s->mv[b] = s->vector_candidate[0];
                break;
            case VP56_MB_INTER_V2_PF:
                s->mv[b] = s->vector_candidate[1];
                break;
        }
        mv.x += s->mv[b].x;
        mv.y += s->mv[b].y;
    }

    /* this is the one selected for the whole MB for prediction */
    s->macroblocks[row * s->mb_width + col].mv = s->mv[3];

    /* chroma vectors are average luma vectors */
    if (s->avctx->codec->id == AV_CODEC_ID_VP5) {
        s->mv[4].x = s->mv[5].x = RSHIFT(mv.x,2);
        s->mv[4].y = s->mv[5].y = RSHIFT(mv.y,2);
    } else {
        s->mv[4] = s->mv[5] = (VP56mv) {mv.x/4, mv.y/4};
    }
}

static VP56mb vp56_decode_mv(VP56Context *s, int row, int col)
{
    VP56mv *mv, vect = {0,0};
    int ctx, b;

    ctx = vp56_get_vectors_predictors(s, row, col, VP56_FRAME_PREVIOUS);
    s->mb_type = vp56_parse_mb_type(s, s->mb_type, ctx);
    s->macroblocks[row * s->mb_width + col].type = s->mb_type;

    switch (s->mb_type) {
        case VP56_MB_INTER_V1_PF:
            mv = &s->vector_candidate[0];
            break;

        case VP56_MB_INTER_V2_PF:
            mv = &s->vector_candidate[1];
            break;

        case VP56_MB_INTER_V1_GF:
            vp56_get_vectors_predictors(s, row, col, VP56_FRAME_GOLDEN);
            mv = &s->vector_candidate[0];
            break;

        case VP56_MB_INTER_V2_GF:
            vp56_get_vectors_predictors(s, row, col, VP56_FRAME_GOLDEN);
            mv = &s->vector_candidate[1];
            break;

        case VP56_MB_INTER_DELTA_PF:
            s->parse_vector_adjustment(s, &vect);
            mv = &vect;
            break;

        case VP56_MB_INTER_DELTA_GF:
            vp56_get_vectors_predictors(s, row, col, VP56_FRAME_GOLDEN);
            s->parse_vector_adjustment(s, &vect);
            mv = &vect;
            break;

        case VP56_MB_INTER_4V:
            vp56_decode_4mv(s, row, col);
            return s->mb_type;

        default:
            mv = &vect;
            break;
    }

    s->macroblocks[row*s->mb_width + col].mv = *mv;

    /* same vector for all blocks */
    for (b=0; b<6; b++)
        s->mv[b] = *mv;

    return s->mb_type;
}

static void vp56_add_predictors_dc(VP56Context *s, VP56Frame ref_frame)
{
    int idx = s->scantable.permutated[0];
    int b;

    for (b=0; b<6; b++) {
        VP56RefDc *ab = &s->above_blocks[s->above_block_idx[b]];
        VP56RefDc *lb = &s->left_block[ff_vp56_b6to4[b]];
        int count = 0;
        int dc = 0;
        int i;

        if (ref_frame == lb->ref_frame) {
            dc += lb->dc_coeff;
            count++;
        }
        if (ref_frame == ab->ref_frame) {
            dc += ab->dc_coeff;
            count++;
        }
        if (s->avctx->codec->id == AV_CODEC_ID_VP5)
            for (i=0; i<2; i++)
                if (count < 2 && ref_frame == ab[-1+2*i].ref_frame) {
                    dc += ab[-1+2*i].dc_coeff;
                    count++;
                }
        if (count == 0)
            dc = s->prev_dc[ff_vp56_b2p[b]][ref_frame];
        else if (count == 2)
            dc /= 2;

        s->block_coeff[b][idx] += dc;
        s->prev_dc[ff_vp56_b2p[b]][ref_frame] = s->block_coeff[b][idx];
        ab->dc_coeff = s->block_coeff[b][idx];
        ab->ref_frame = ref_frame;
        lb->dc_coeff = s->block_coeff[b][idx];
        lb->ref_frame = ref_frame;
        s->block_coeff[b][idx] *= s->dequant_dc;
    }
}

static void vp56_deblock_filter(VP56Context *s, uint8_t *yuv,
                                int stride, int dx, int dy)
{
    int t = vp56_filter_threshold[s->quantizer];
    if (dx)  s->vp56dsp.edge_filter_hor(yuv +         10-dx , stride, t);
    if (dy)  s->vp56dsp.edge_filter_ver(yuv + stride*(10-dy), stride, t);
}

static void vp56_mc(VP56Context *s, int b, int plane, uint8_t *src,
                    int stride, int x, int y)
{
    uint8_t *dst=s->framep[VP56_FRAME_CURRENT]->data[plane]+s->block_offset[b];
    uint8_t *src_block;
    int src_offset;
    int overlap_offset = 0;
    int mask = s->vp56_coord_div[b] - 1;
    int deblock_filtering = s->deblock_filtering;
    int dx;
    int dy;

    if (s->avctx->skip_loop_filter >= AVDISCARD_ALL ||
        (s->avctx->skip_loop_filter >= AVDISCARD_NONKEY
         && !s->framep[VP56_FRAME_CURRENT]->key_frame))
        deblock_filtering = 0;

    dx = s->mv[b].x / s->vp56_coord_div[b];
    dy = s->mv[b].y / s->vp56_coord_div[b];

    if (b >= 4) {
        x /= 2;
        y /= 2;
    }
    x += dx - 2;
    y += dy - 2;

    if (x<0 || x+12>=s->plane_width[plane] ||
        y<0 || y+12>=s->plane_height[plane]) {
        s->dsp.emulated_edge_mc(s->edge_emu_buffer,
                            src + s->block_offset[b] + (dy-2)*stride + (dx-2),
                            stride, 12, 12, x, y,
                            s->plane_width[plane],
                            s->plane_height[plane]);
        src_block = s->edge_emu_buffer;
        src_offset = 2 + 2*stride;
    } else if (deblock_filtering) {
        /* only need a 12x12 block, but there is no such dsp function, */
        /* so copy a 16x12 block */
        s->dsp.put_pixels_tab[0][0](s->edge_emu_buffer,
                                    src + s->block_offset[b] + (dy-2)*stride + (dx-2),
                                    stride, 12);
        src_block = s->edge_emu_buffer;
        src_offset = 2 + 2*stride;
    } else {
        src_block = src;
        src_offset = s->block_offset[b] + dy*stride + dx;
    }

    if (deblock_filtering)
        vp56_deblock_filter(s, src_block, stride, dx&7, dy&7);

    if (s->mv[b].x & mask)
        overlap_offset += (s->mv[b].x > 0) ? 1 : -1;
    if (s->mv[b].y & mask)
        overlap_offset += (s->mv[b].y > 0) ? stride : -stride;

    if (overlap_offset) {
        if (s->filter)
            s->filter(s, dst, src_block, src_offset, src_offset+overlap_offset,
                      stride, s->mv[b], mask, s->filter_selection, b<4);
        else
            s->dsp.put_no_rnd_pixels_l2[1](dst, src_block+src_offset,
                                           src_block+src_offset+overlap_offset,
                                           stride, 8);
    } else {
        s->dsp.put_pixels_tab[1][0](dst, src_block+src_offset, stride, 8);
    }
}

static void vp56_decode_mb(VP56Context *s, int row, int col, int is_alpha)
{
    AVFrame *frame_current, *frame_ref;
    VP56mb mb_type;
    VP56Frame ref_frame;
    int b, ab, b_max, plane, off;

    if (s->framep[VP56_FRAME_CURRENT]->key_frame)
        mb_type = VP56_MB_INTRA;
    else
        mb_type = vp56_decode_mv(s, row, col);
    ref_frame = vp56_reference_frame[mb_type];

    s->dsp.clear_blocks(*s->block_coeff);

    s->parse_coeff(s);

    vp56_add_predictors_dc(s, ref_frame);

    frame_current = s->framep[VP56_FRAME_CURRENT];
    frame_ref = s->framep[ref_frame];
    if (mb_type != VP56_MB_INTRA && !frame_ref->data[0])
        return;

    ab = 6*is_alpha;
    b_max = 6 - 2*is_alpha;

    switch (mb_type) {
        case VP56_MB_INTRA:
            for (b=0; b<b_max; b++) {
                plane = ff_vp56_b2p[b+ab];
                s->vp3dsp.idct_put(frame_current->data[plane] + s->block_offset[b],
                                s->stride[plane], s->block_coeff[b]);
            }
            break;

        case VP56_MB_INTER_NOVEC_PF:
        case VP56_MB_INTER_NOVEC_GF:
            for (b=0; b<b_max; b++) {
                plane = ff_vp56_b2p[b+ab];
                off = s->block_offset[b];
                s->dsp.put_pixels_tab[1][0](frame_current->data[plane] + off,
                                            frame_ref->data[plane] + off,
                                            s->stride[plane], 8);
                s->vp3dsp.idct_add(frame_current->data[plane] + off,
                                s->stride[plane], s->block_coeff[b]);
            }
            break;

        case VP56_MB_INTER_DELTA_PF:
        case VP56_MB_INTER_V1_PF:
        case VP56_MB_INTER_V2_PF:
        case VP56_MB_INTER_DELTA_GF:
        case VP56_MB_INTER_4V:
        case VP56_MB_INTER_V1_GF:
        case VP56_MB_INTER_V2_GF:
            for (b=0; b<b_max; b++) {
                int x_off = b==1 || b==3 ? 8 : 0;
                int y_off = b==2 || b==3 ? 8 : 0;
                plane = ff_vp56_b2p[b+ab];
                vp56_mc(s, b, plane, frame_ref->data[plane], s->stride[plane],
                        16*col+x_off, 16*row+y_off);
                s->vp3dsp.idct_add(frame_current->data[plane] + s->block_offset[b],
                                s->stride[plane], s->block_coeff[b]);
            }
            break;
    }
}

static int vp56_size_changed(VP56Context *s)
{
    AVCodecContext *avctx = s->avctx;
    int stride = s->framep[VP56_FRAME_CURRENT]->linesize[0];
    int i;

    s->plane_width[0]  = s->plane_width[3]  = avctx->coded_width;
    s->plane_width[1]  = s->plane_width[2]  = avctx->coded_width/2;
    s->plane_height[0] = s->plane_height[3] = avctx->coded_height;
    s->plane_height[1] = s->plane_height[2] = avctx->coded_height/2;

    for (i=0; i<4; i++)
        s->stride[i] = s->flip * s->framep[VP56_FRAME_CURRENT]->linesize[i];

    s->mb_width  = (avctx->coded_width +15) / 16;
    s->mb_height = (avctx->coded_height+15) / 16;

    if (s->mb_width > 1000 || s->mb_height > 1000) {
        avcodec_set_dimensions(avctx, 0, 0);
        av_log(avctx, AV_LOG_ERROR, "picture too big\n");
        return -1;
    }

    s->qscale_table = av_realloc(s->qscale_table, s->mb_width);
    s->above_blocks = av_realloc(s->above_blocks,
                                 (4*s->mb_width+6) * sizeof(*s->above_blocks));
    s->macroblocks = av_realloc(s->macroblocks,
                                s->mb_width*s->mb_height*sizeof(*s->macroblocks));
    av_free(s->edge_emu_buffer_alloc);
    s->edge_emu_buffer_alloc = av_malloc(16*stride);
    s->edge_emu_buffer = s->edge_emu_buffer_alloc;
    if (s->flip < 0)
        s->edge_emu_buffer += 15 * stride;

    if (s->alpha_context)
        return vp56_size_changed(s->alpha_context);

    return 0;
}

static int ff_vp56_decode_mbs(AVCodecContext *avctx, void *, int, int);

int ff_vp56_decode_frame(AVCodecContext *avctx, void *data, int *data_size,
                         AVPacket *avpkt)
{
    const uint8_t *buf = avpkt->data;
    VP56Context *s = avctx->priv_data;
    AVFrame *p = 0;
    int remaining_buf_size = avpkt->size;
    int av_uninit(alpha_offset);
    int i, res;

    /* select a current frame from the unused frames */
    for (i = 0; i < 4; ++i) {
        if (!s->frames[i].data[0]) {
            p = &s->frames[i];
            break;
        }
    }
    av_assert0(p != 0);
    s->framep[VP56_FRAME_CURRENT] = p;
    if (s->alpha_context)
        s->alpha_context->framep[VP56_FRAME_CURRENT] = p;

    if (s->has_alpha) {
        if (remaining_buf_size < 3)
            return -1;
        alpha_offset = bytestream_get_be24(&buf);
        remaining_buf_size -= 3;
        if (remaining_buf_size < alpha_offset)
            return -1;
    }

    res = s->parse_header(s, buf, remaining_buf_size);
    if (!res)
        return -1;

    if (res == 2) {
        for (i = 0; i < 4; i++) {
            if (s->frames[i].data[0])
                avctx->release_buffer(avctx, &s->frames[i]);
        }
    }

    p->reference = 3;
    if (avctx->get_buffer(avctx, p) < 0) {
        av_log(avctx, AV_LOG_ERROR, "get_buffer() failed\n");
        return -1;
    }

    if (res == 2) {
        if (vp56_size_changed(s)) {
            avctx->release_buffer(avctx, p);
            return -1;
        }
    }

    if (s->has_alpha) {
        int bak_w = avctx->width;
        int bak_h = avctx->height;
        int bak_cw = avctx->coded_width;
        int bak_ch = avctx->coded_height;
        buf += alpha_offset;
        remaining_buf_size -= alpha_offset;

        res = s->alpha_context->parse_header(s->alpha_context, buf, remaining_buf_size);
        if (res != 1) {
            if(res==2) {
                av_log(avctx, AV_LOG_ERROR, "Alpha reconfiguration\n");
                avctx->width  = bak_w;
                avctx->height = bak_h;
                avctx->coded_width  = bak_cw;
                avctx->coded_height = bak_ch;
            }
            avctx->release_buffer(avctx, p);
            return -1;
        }
    }

<<<<<<< HEAD
    avctx->execute2(avctx, ff_vp56_decode_mbs, 0, 0, s->has_alpha + 1);
=======
        if (!is_alpha) {
            p->reference = 1;
            if (ff_get_buffer(avctx, p) < 0) {
                av_log(avctx, AV_LOG_ERROR, "get_buffer() failed\n");
                return -1;
            }
>>>>>>> 594d4d5d

    /* release frames that aren't in use */
    for (i = 0; i < 4; ++i) {
        AVFrame *victim = &s->frames[i];
        if (!victim->data[0])
            continue;
        if (victim != s->framep[VP56_FRAME_PREVIOUS] &&
            victim != s->framep[VP56_FRAME_GOLDEN] &&
            (!s->has_alpha || victim != s->alpha_context->framep[VP56_FRAME_GOLDEN]))
            avctx->release_buffer(avctx, victim);
    }

    p->qstride = 0;
    p->qscale_table = s->qscale_table;
    p->qscale_type = FF_QSCALE_TYPE_VP56;
    *(AVFrame*)data = *p;
    *data_size = sizeof(AVFrame);

    return avpkt->size;
}

static int ff_vp56_decode_mbs(AVCodecContext *avctx, void *data,
                              int jobnr, int threadnr)
{
    VP56Context *s0 = avctx->priv_data;
    int is_alpha = (jobnr == 1);
    VP56Context *s = is_alpha ? s0->alpha_context : s0;
    AVFrame *const p = s->framep[VP56_FRAME_CURRENT];
    int mb_row, mb_col, mb_row_flip, mb_offset = 0;
    int block, y, uv, stride_y, stride_uv;

    if (p->key_frame) {
        p->pict_type = AV_PICTURE_TYPE_I;
        s->default_models_init(s);
        for (block=0; block<s->mb_height*s->mb_width; block++)
            s->macroblocks[block].type = VP56_MB_INTRA;
    } else {
        p->pict_type = AV_PICTURE_TYPE_P;
        vp56_parse_mb_type_models(s);
        s->parse_vector_models(s);
        s->mb_type = VP56_MB_INTER_NOVEC_PF;
    }

    if (s->parse_coeff_models(s))
        goto next;

    memset(s->prev_dc, 0, sizeof(s->prev_dc));
    s->prev_dc[1][VP56_FRAME_CURRENT] = 128;
    s->prev_dc[2][VP56_FRAME_CURRENT] = 128;

    for (block=0; block < 4*s->mb_width+6; block++) {
        s->above_blocks[block].ref_frame = VP56_FRAME_NONE;
        s->above_blocks[block].dc_coeff = 0;
        s->above_blocks[block].not_null_dc = 0;
    }
    s->above_blocks[2*s->mb_width + 2].ref_frame = VP56_FRAME_CURRENT;
    s->above_blocks[3*s->mb_width + 4].ref_frame = VP56_FRAME_CURRENT;

    stride_y  = p->linesize[0];
    stride_uv = p->linesize[1];

    if (s->flip < 0)
        mb_offset = 7;

    /* main macroblocks loop */
    for (mb_row=0; mb_row<s->mb_height; mb_row++) {
        if (s->flip < 0)
            mb_row_flip = s->mb_height - mb_row - 1;
        else
            mb_row_flip = mb_row;

        for (block=0; block<4; block++) {
            s->left_block[block].ref_frame = VP56_FRAME_NONE;
            s->left_block[block].dc_coeff = 0;
            s->left_block[block].not_null_dc = 0;
        }
        memset(s->coeff_ctx, 0, sizeof(s->coeff_ctx));
        memset(s->coeff_ctx_last, 24, sizeof(s->coeff_ctx_last));

        s->above_block_idx[0] = 1;
        s->above_block_idx[1] = 2;
        s->above_block_idx[2] = 1;
        s->above_block_idx[3] = 2;
        s->above_block_idx[4] = 2*s->mb_width + 2 + 1;
        s->above_block_idx[5] = 3*s->mb_width + 4 + 1;

        s->block_offset[s->frbi] = (mb_row_flip*16 + mb_offset) * stride_y;
        s->block_offset[s->srbi] = s->block_offset[s->frbi] + 8*stride_y;
        s->block_offset[1] = s->block_offset[0] + 8;
        s->block_offset[3] = s->block_offset[2] + 8;
        s->block_offset[4] = (mb_row_flip*8 + mb_offset) * stride_uv;
        s->block_offset[5] = s->block_offset[4];

        for (mb_col=0; mb_col<s->mb_width; mb_col++) {
            vp56_decode_mb(s, mb_row, mb_col, is_alpha);

            for (y=0; y<4; y++) {
                s->above_block_idx[y] += 2;
                s->block_offset[y] += 16;
            }

            for (uv=4; uv<6; uv++) {
                s->above_block_idx[uv] += 1;
                s->block_offset[uv] += 8;
            }
        }
    }

next:
    if (p->key_frame || s->golden_frame) {
        s->framep[VP56_FRAME_GOLDEN] = p;
    }

    FFSWAP(AVFrame *, s->framep[VP56_FRAME_CURRENT],
                      s->framep[VP56_FRAME_PREVIOUS]);
    return 0;
}

av_cold void ff_vp56_init(AVCodecContext *avctx, int flip, int has_alpha)
{
    VP56Context *s = avctx->priv_data;
    ff_vp56_init_context(avctx, s, flip, has_alpha);
}

av_cold void ff_vp56_init_context(AVCodecContext *avctx, VP56Context *s,
                                  int flip, int has_alpha)
{
    int i;

    s->avctx = avctx;
    avctx->pix_fmt = has_alpha ? AV_PIX_FMT_YUVA420P : AV_PIX_FMT_YUV420P;

    ff_dsputil_init(&s->dsp, avctx);
    ff_vp3dsp_init(&s->vp3dsp, avctx->flags);
    ff_vp56dsp_init(&s->vp56dsp, avctx->codec->id);
    ff_init_scantable_permutation(s->dsp.idct_permutation, s->vp3dsp.idct_perm);
    ff_init_scantable(s->dsp.idct_permutation, &s->scantable,ff_zigzag_direct);

    for (i=0; i<4; i++) {
        s->framep[i] = &s->frames[i];
        avcodec_get_frame_defaults(&s->frames[i]);
    }
    s->framep[VP56_FRAME_UNUSED] = s->framep[VP56_FRAME_GOLDEN];
    s->framep[VP56_FRAME_UNUSED2] = s->framep[VP56_FRAME_GOLDEN2];
    s->edge_emu_buffer_alloc = NULL;

    s->above_blocks = NULL;
    s->macroblocks = NULL;
    s->quantizer = -1;
    s->deblock_filtering = 1;
    s->golden_frame = 0;

    s->filter = NULL;

    s->has_alpha = has_alpha;

    s->modelp = &s->model;

    if (flip) {
        s->flip = -1;
        s->frbi = 2;
        s->srbi = 0;
    } else {
        s->flip = 1;
        s->frbi = 0;
        s->srbi = 2;
    }
}

av_cold int ff_vp56_free(AVCodecContext *avctx)
{
    VP56Context *s = avctx->priv_data;
    return ff_vp56_free_context(s);
}

av_cold int ff_vp56_free_context(VP56Context *s)
{
    AVCodecContext *avctx = s->avctx;
    int i;

    av_freep(&s->qscale_table);
    av_freep(&s->above_blocks);
    av_freep(&s->macroblocks);
    av_freep(&s->edge_emu_buffer_alloc);
    for (i = 0; i < 4; ++i) {
        if (s->frames[i].data[0])
            avctx->release_buffer(avctx, &s->frames[i]);
    }
    return 0;
}<|MERGE_RESOLUTION|>--- conflicted
+++ resolved
@@ -535,7 +535,7 @@
     }
 
     p->reference = 3;
-    if (avctx->get_buffer(avctx, p) < 0) {
+    if (ff_get_buffer(avctx, p) < 0) {
         av_log(avctx, AV_LOG_ERROR, "get_buffer() failed\n");
         return -1;
     }
@@ -569,16 +569,7 @@
         }
     }
 
-<<<<<<< HEAD
     avctx->execute2(avctx, ff_vp56_decode_mbs, 0, 0, s->has_alpha + 1);
-=======
-        if (!is_alpha) {
-            p->reference = 1;
-            if (ff_get_buffer(avctx, p) < 0) {
-                av_log(avctx, AV_LOG_ERROR, "get_buffer() failed\n");
-                return -1;
-            }
->>>>>>> 594d4d5d
 
     /* release frames that aren't in use */
     for (i = 0; i < 4; ++i) {
